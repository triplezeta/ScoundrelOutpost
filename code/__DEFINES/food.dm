#define MEAT (1<<0)
#define VEGETABLES (1<<1)
#define RAW (1<<2)
#define JUNKFOOD (1<<3)
#define GRAIN (1<<4)
#define FRUIT (1<<5)
#define DAIRY (1<<6)
#define FRIED (1<<7)
#define ALCOHOL (1<<8)
#define SUGAR (1<<9)
#define GROSS (1<<10)
#define TOXIC (1<<11)
#define PINEAPPLE (1<<12)
#define BREAKFAST (1<<13)
#define CLOTH (1<<14)
#define NUTS (1<<15)
#define SEAFOOD (1<<16)
#define ORANGES (1<<17)
#define BUGS (1<<18)
#define GORE (1<<19)

<<<<<<< HEAD
#define CUCUMBER (1<<20)
=======
DEFINE_BITFIELD(foodtypes, list(
	"MEAT" = MEAT,
	"VEGETABLES" = VEGETABLES,
	"RAW" = RAW,
	"JUNKFOOD" = JUNKFOOD,
	"GRAIN" = GRAIN,
	"FRUIT" = FRUIT,
	"DAIRY" = DAIRY,
	"FRIED" = FRIED,
	"ALCOHOL" = ALCOHOL,
	"SUGAR" = SUGAR,
	"GROSS" = GROSS,
	"TOXIC" = TOXIC,
	"PINEAPPLE" = PINEAPPLE,
	"BREAKFAST" = BREAKFAST,
	"CLOTH" = CLOTH,
	"NUTS" = NUTS,
	"SEAFOOD" = SEAFOOD,
	"ORANGES" = ORANGES,
	"BUGS" = BUGS,
	"GORE" = GORE,
))
>>>>>>> 26aa9f61

/// A list of food type names, in order of their flags
#define FOOD_FLAGS list( \
	"MEAT", \
	"VEGETABLES", \
	"RAW", \
	"JUNKFOOD", \
	"GRAIN", \
	"FRUIT", \
	"DAIRY", \
	"FRIED", \
	"ALCOHOL", \
	"SUGAR", \
	"GROSS", \
	"TOXIC", \
	"PINEAPPLE", \
	"BREAKFAST", \
	"CLOTH", \
	"NUTS", \
	"SEAFOOD", \
	"ORANGES", \
	"BUGS", \
	"GORE", \
	"CUCUMBER", \
)

/// IC meaning (more or less) for food flags
#define FOOD_FLAGS_IC list( \
	"Meat", \
	"Vegetables", \
	"Raw food", \
	"Junk food", \
	"Grain", \
	"Fruits", \
	"Dairy products", \
	"Fried food", \
	"Alcohol", \
	"Sugary food", \
	"Gross food", \
	"Toxic food", \
	"Pineapples", \
	"Breakfast food", \
	"Clothing", \
	"Nuts", \
	"Seafood", \
	"Oranges", \
	"Bugs", \
	"Gore", \
	"Cucumbers", \
)

#define DRINK_NICE 1
#define DRINK_GOOD 2
#define DRINK_VERYGOOD 3
#define DRINK_FANTASTIC 4
#define FOOD_AMAZING 5

/// Food is "in a container", not in a code sense, but in a literal sense (canned foods)
#define FOOD_IN_CONTAINER (1<<0)
/// Finger food can be eaten while walking / running around
#define FOOD_FINGER_FOOD (1<<1)

DEFINE_BITFIELD(food_types, list(
	"FOOD_FINGER_FOOD" = FOOD_FINGER_FOOD,
	"FOOD_IN_CONTAINER" = FOOD_IN_CONTAINER,
))

#define STOP_SERVING_BREAKFAST (15 MINUTES)

#define FOOD_MEAT_NORMAL 5
#define FOOD_MEAT_HUMAN 50
#define FOOD_MEAT_MUTANT 100
#define FOOD_MEAT_MUTANT_RARE 200

///Amount of reagents you start with on crafted food excluding the used parts
#define CRAFTED_FOOD_BASE_REAGENT_MODIFIER 0.7
///Modifier of reagents you get when crafting food from the parts used
#define CRAFTED_FOOD_INGREDIENT_REAGENT_MODIFIER  0.5

#define IS_EDIBLE(O) (O.GetComponent(/datum/component/edible))


///Food trash flags
#define FOOD_TRASH_POPABLE (1<<0)
#define FOOD_TRASH_OPENABLE (1<<1)



///Food preference enums
#define FOOD_LIKED 1
#define FOOD_DISLIKED 2
#define FOOD_TOXIC 3

///Venue reagent requirement
#define VENUE_BAR_MINIMUM_REAGENTS 10



///***Food price classes***
///Foods that are meant to have no value, such as lollypops from medborgs.
#define FOOD_PRICE_WORTHLESS 0
///cheap and quick foods, like those from vending machines.
#define FOOD_PRICE_TRASH 25
///In line with prices of cheap snacks and foods you find in vending machine, practically disposable.
#define FOOD_PRICE_CHEAP 70
///Half a crate of profit, selling 4 of these lets you buy a kitchen crate from cargo.
#define FOOD_PRICE_NORMAL 150
///Making one of these should be worth the time investment, solid chunk of profit.
#define FOOD_PRICE_EXOTIC 450
///Large windfall for making something from this list.
#define FOOD_PRICE_LEGENDARY 1300

///***Drink price classes***
///Drinks that are only limited by a single click of the dispenser.
#define DRINK_PRICE_STOCK 20
///Drinks that are made through very basic processing.
#define DRINK_PRICE_EASY 35
///Drinks that are made through more basic processing, or multiple steps.
#define DRINK_PRICE_MEDIUM 80
///Drinks that are made through rare ingredients, or high levels of processing.
#define DRINK_PRICE_HIGH 200


/// Flavour defines (also names) for GLOB.ice_cream_flavours list access. Safer from mispelling than plain text.
#define ICE_CREAM_VANILLA "vanilla"
#define ICE_CREAM_CHOCOLATE "chocolate"
#define ICE_CREAM_STRAWBERRY "strawberry"
#define ICE_CREAM_BLUE "blue"
#define ICE_CREAM_MOB "mob"
#define ICE_CREAM_CUSTOM "custom"
#define ICE_CREAM_BLAND "bland"

#define DEFAULT_MAX_ICE_CREAM_SCOOPS 3
// the vertical distance in pixels from an ice cream scoop and another.
#define ICE_CREAM_SCOOP_OFFSET 4<|MERGE_RESOLUTION|>--- conflicted
+++ resolved
@@ -18,10 +18,8 @@
 #define ORANGES (1<<17)
 #define BUGS (1<<18)
 #define GORE (1<<19)
+#define CUCUMBER (1<<20)
 
-<<<<<<< HEAD
-#define CUCUMBER (1<<20)
-=======
 DEFINE_BITFIELD(foodtypes, list(
 	"MEAT" = MEAT,
 	"VEGETABLES" = VEGETABLES,
@@ -44,7 +42,6 @@
 	"BUGS" = BUGS,
 	"GORE" = GORE,
 ))
->>>>>>> 26aa9f61
 
 /// A list of food type names, in order of their flags
 #define FOOD_FLAGS list( \
