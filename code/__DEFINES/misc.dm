#define MIDNIGHT_ROLLOVER		864000	//number of deciseconds in a day

#define JANUARY		1
#define FEBRUARY	2
#define MARCH		3
#define APRIL		4
#define MAY			5
#define JUNE		6
#define JULY		7
#define AUGUST		8
#define SEPTEMBER	9
#define OCTOBER		10
#define NOVEMBER	11
#define DECEMBER	12

//Select holiday names -- If you test for a holiday in the code, make the holiday's name a define and test for that instead
#define NEW_YEAR				"New Year"
#define VALENTINES				"Valentine's Day"
#define APRIL_FOOLS				"April Fool's Day"
#define EASTER					"Easter"
#define HALLOWEEN				"Halloween"
#define CHRISTMAS				"Christmas"
#define FRIDAY_13TH				"Friday the 13th"

//Human Overlays Indexes/////////
#define MUTATIONS_LAYER			26		//mutations. Tk headglows, cold resistance glow, etc
#define BODY_BEHIND_LAYER		25		//certain mutantrace features (tail when looking south) that must appear behind the body parts
#define BODYPARTS_LAYER			24		//Initially "AUGMENTS", this was repurposed to be a catch-all bodyparts flag
#define BODY_ADJ_LAYER			23		//certain mutantrace features (snout, body markings) that must appear above the body parts
#define BODY_LAYER				22		//underwear, undershirts, socks, eyes, lips(makeup)
#define FRONT_MUTATIONS_LAYER	21		//mutations that should appear above body, body_adj and bodyparts layer (e.g. laser eyes)
#define DAMAGE_LAYER			20		//damage indicators (cuts and burns)
#define UNIFORM_LAYER			19
#define ID_LAYER				18
#define SHOES_LAYER				17
#define GLOVES_LAYER			16
#define EARS_LAYER				15
#define SUIT_LAYER				14
#define GLASSES_LAYER			13
#define BELT_LAYER				12		//Possible make this an overlay of somethign required to wear a belt?
#define SUIT_STORE_LAYER		11
#define BACK_LAYER				10
#define HAIR_LAYER				9		//TODO: make part of head layer?
#define FACEMASK_LAYER			8
#define HEAD_LAYER				7
#define HANDCUFF_LAYER			6
#define LEGCUFF_LAYER			5
#define L_HAND_LAYER			4
#define R_HAND_LAYER			3		//Having the two hands seperate seems rather silly, merge them together? It'll allow for code to be reused on mobs with arbitarily many hands
#define BODY_FRONT_LAYER		2
#define FIRE_LAYER				1		//If you're on fire
#define TOTAL_LAYERS			26		//KEEP THIS UP-TO-DATE OR SHIT WILL BREAK ;_;

//Human Overlay Index Shortcuts for alternate_worn_layer, layers
//Because I *KNOW* somebody will think layer+1 means "above"
//IT DOESN'T OK, IT MEANS "UNDER"
#define UNDER_BODY_BEHIND_LAYER		BODY_BEHIND_LAYER+1
#define UNDER_BODY_LAYER			BODY_LAYER+1
#define UNDER_BODY_ADJ_LAYER		BODY_ADJ_LAYER+1
#define UNDER_MUTATIONS_LAYER		MUTATIONS_LAYER+1
#define UNDER_BODYPARTS_LAYER		BODYPARTS_LAYER+1
#define UNDER_DAMAGE_LAYER			DAMAGE_LAYER+1
#define UNDER_UNIFORM_LAYER			UNIFORM_LAYER+1
#define UNDER_ID_LAYER				ID_LAYER+1
#define UNDER_SHOES_LAYER			SHOES_LAYER+1
#define UNDER_GLOVES_LAYER			GLOVES_LAYER+1
#define UNDER_EARS_LAYER			EARS_LAYER+1
#define UNDER_SUIT_LAYER			SUIT_LAYER+1
#define UNDER_GLASSES_LAYER			GLASSES_LAYER+1
#define UNDER_BELT_LAYER			BELT_LAYER+1
#define UNDER_SUIT_STORE_LAYER		SUIT_STORE_LAYER+1
#define UNDER_BACK_LAYER			BACK_LAYER+1
#define UNDER_HAIR_LAYER			HAIR_LAYER+1
#define UNDER_FACEMASK_LAYER		FACEMASK_LAYER+1
#define UNDER_HEAD_LAYER			HEAD_LAYER+1
#define UNDER_HANDCUFF_LAYER		HANDCUFF_LAYER+1
#define UNDER_LEGCUFF_LAYER			LEGCUFF_LAYER+1
#define UNDER_L_HAND_LAYER			L_HAND_LAYER+1
#define UNDER_R_HAND_LAYER			R_HAND_LAYER+1
#define UNDER_BODY_FRONT_LAYER		BODY_FRONT_LAYER+1
#define UNDER_FIRE_LAYER			FIRE_LAYER+1

//AND -1 MEANS "ABOVE", OK?, OK!?!
#define ABOVE_BODY_BEHIND_LAYER		BODY_BEHIND_LAYER-1
#define ABOVE_BODY_LAYER			BODY_LAYER-1
#define ABOVE_BODY_ADJ_LAYER		BODY_ADJ_LAYER-1
#define ABOVE_MUTATIONS_LAYER		MUTATIONS_LAYER-1
#define ABOVE_BODYPARTS_LAYER		BODYPARTS_LAYER-1
#define ABOVE_DAMAGE_LAYER			DAMAGE_LAYER-1
#define ABOVE_UNIFORM_LAYER			UNIFORM_LAYER-1
#define ABOVE_ID_LAYER				ID_LAYER-1
#define ABOVE_SHOES_LAYER			SHOES_LAYER-1
#define ABOVE_GLOVES_LAYER			GLOVES_LAYER-1
#define ABOVE_EARS_LAYER			EARS_LAYER-1
#define ABOVE_SUIT_LAYER			SUIT_LAYER-1
#define ABOVE_GLASSES_LAYER			GLASSES_LAYER-1
#define ABOVE_BELT_LAYER			BELT_LAYER-1
#define ABOVE_SUIT_STORE_LAYER		SUIT_STORE_LAYER-1
#define ABOVE_BACK_LAYER			BACK_LAYER-1
#define ABOVE_HAIR_LAYER			HAIR_LAYER-1
#define ABOVE_FACEMASK_LAYER		FACEMASK_LAYER-1
#define ABOVE_HEAD_LAYER			HEAD_LAYER-1
#define ABOVE_HANDCUFF_LAYER		HANDCUFF_LAYER-1
#define ABOVE_LEGCUFF_LAYER			LEGCUFF_LAYER-1
#define ABOVE_L_HAND_LAYER			L_HAND_LAYER-1
#define ABOVE_R_HAND_LAYER			R_HAND_LAYER-1
#define ABOVE_BODY_FRONT_LAYER		BODY_FRONT_LAYER-1
#define ABOVE_FIRE_LAYER			FIRE_LAYER-1


//Security levels
#define SEC_LEVEL_GREEN	0
#define SEC_LEVEL_BLUE	1
#define SEC_LEVEL_RED	2
#define SEC_LEVEL_DELTA	3

//some arbitrary defines to be used by self-pruning global lists. (see master_controller)
#define PROCESS_KILL 26	//Used to trigger removal from a processing list

// Cargo-related stuff.
#define MANIFEST_ERROR_CHANCE		5
#define MANIFEST_ERROR_NAME			1
#define MANIFEST_ERROR_CONTENTS		2
#define MANIFEST_ERROR_ITEM			4

#define TRANSITIONEDGE			7 //Distance from edge to move to another z-level



//HUD styles. Please ensure HUD_VERSIONS is the same as the maximum index. Index order defines how they are cycled in F12.
#define HUD_STYLE_STANDARD 1
#define HUD_STYLE_REDUCED 2
#define HUD_STYLE_NOHUD 3


#define HUD_VERSIONS 3	//used in show_hud()
//1 = standard hud
//2 = reduced hud (just hands and intent switcher)
//3 = no hud (for screenshots)

#define MINERAL_MATERIAL_AMOUNT 2000
//The amount of materials you get from a sheet of mineral like iron/diamond/glass etc
#define MAX_STACK_SIZE 50
//The maximum size of a stack object.

#define CLICK_CD_MELEE 8
#define CLICK_CD_RANGE 4
#define CLICK_CD_BREAKOUT 100
#define CLICK_CD_HANDCUFFED 10
#define CLICK_CD_RESIST 20
#define CLICK_CD_GRABBING 10

//click cooldowns, in tenths of a second


#define BE_CLOSE 1		//in the case of a silicon, to select if they need to be next to the atom
#define NO_DEXTERY 1	//if other mobs (monkeys, aliens, etc) can use this
//used by canUseTopic()

//Sizes of mobs, used by mob/living/var/mob_size
#define MOB_SIZE_TINY 0
#define MOB_SIZE_SMALL 1
#define MOB_SIZE_HUMAN 2
#define MOB_SIZE_LARGE 3

//Cuff resist speeds

#define FAST_CUFFBREAK 1
#define INSTANT_CUFFBREAK 2

//Slime evolution threshold. Controls how fast slimes can split/grow
#define SLIME_EVOLUTION_THRESHOLD 10

//singularity defines
#define STAGE_ONE 1
#define STAGE_TWO 3
#define STAGE_THREE 5
#define STAGE_FOUR 7
#define STAGE_FIVE 9
#define STAGE_SIX 11 //From supermatter shard

//zlevel defines, can be overridden for different maps in the appropriate _maps file.
#define ZLEVEL_STATION 1
#define ZLEVEL_CENTCOM 2
#define ZLEVEL_MINING 5
#define ZLEVEL_LAVALAND 5
#define ZLEVEL_EMPTY_SPACE 11

#define ZLEVEL_SPACEMIN 3
#define ZLEVEL_SPACEMAX 11

//ticker.current_state values
#define GAME_STATE_STARTUP		0
#define GAME_STATE_PREGAME		1
#define GAME_STATE_SETTING_UP	2
#define GAME_STATE_PLAYING		3
#define GAME_STATE_FINISHED		4
//SOUND:
#define SOUND_MINIMUM_PRESSURE 10
#define FALLOFF_SOUNDS	1
#define SURROUND_CAP	7

//FONTS:
// Used by Paper and PhotoCopier (and PaperBin once a year).
// Used by PDA's Notekeeper.
// Used by NewsCaster and NewsPaper.
#define PEN_FONT "Verdana"
#define CRAYON_FONT "Comic Sans MS"
#define SIGNFONT "Times New Roman"


//NPC DEFINES
#define INTERACTING 2
#define TRAVEL 4
#define FIGHTING 8

//TRAITS

#define TRAIT_ROBUST 2
#define TRAIT_UNROBUST 4
#define TRAIT_SMART 8
#define TRAIT_DUMB 16
#define TRAIT_MEAN 32
#define TRAIT_FRIENDLY 64
#define TRAIT_THIEVING 128

//SNPC defines
#define MAX_RANGE_FIND 32
#define MIN_RANGE_FIND 16
#define FUZZY_CHANCE_HIGH 85
#define FUZZY_CHANCE_LOW 50
#define CHANCE_TALK 1

#define SNPC_BRUTE 1
#define SNPC_STEALTH 2
#define SNPC_MARTYR 3
#define SNPC_PSYCHO 4


#define MAXCOIL 30
#define RESIZE_DEFAULT_SIZE 1

//transfer_ai() defines. Main proc in ai_core.dm
#define AI_TRANS_TO_CARD	1 //Downloading AI to InteliCard.
#define AI_TRANS_FROM_CARD	2 //Uploading AI from InteliCard
#define AI_MECH_HACK		3 //Malfunctioning AI hijacking mecha

//Material defines
#define MAT_METAL		"$metal"
#define MAT_GLASS		"$glass"
#define MAT_SILVER		"$silver"
#define MAT_GOLD		"$gold"
#define MAT_DIAMOND		"$diamond"
#define MAT_URANIUM		"$uranium"
#define MAT_PLASMA		"$plasma"
#define MAT_BANANIUM	"$bananium"


//check_target_facings() return defines
#define FACING_FAILED											0
#define FACING_SAME_DIR											1
#define FACING_EACHOTHER										2
#define FACING_INIT_FACING_TARGET_TARGET_FACING_PERPENDICULAR	3 //Do I win the most informative but also most stupid define award?


//Cache of bloody footprint images
//Key:
//"entered-[blood_state]-[dir_of_image]"
//or: "exited-[blood_state]-[dir_of_image]"
var/list/bloody_footprints_cache = list()

//Bloody shoes/footprints
#define MAX_SHOE_BLOODINESS			100
#define BLOODY_FOOTPRINT_BASE_ALPHA	150
#define BLOOD_GAIN_PER_STEP			100
#define BLOOD_LOSS_PER_STEP			5
#define BLOOD_FADEOUT_TIME			2

//Bloody shoe blood states
#define BLOOD_STATE_HUMAN			"blood"
#define BLOOD_STATE_XENO			"xeno"
#define BLOOD_STATE_OIL				"oil"
#define BLOOD_STATE_NOT_BLOODY		"no blood whatsoever"
//Turf wet states
#define TURF_DRY		0
#define TURF_WET_WATER	1
#define TURF_WET_LUBE	2
#define TURF_WET_ICE	3
#define TURF_WET_PERMAFROST 4
#define TURF_WET_SLIDE	5

//Maximum amount of time, (in approx. seconds.) a tile can be wet for.
#define MAXIMUM_WET_TIME 300

//Object/Item sharpness
#define IS_BLUNT			0
#define IS_SHARP			1
#define IS_SHARP_ACCURATE	2

//unmagic-strings for types of polls
#define POLLTYPE_OPTION		"OPTION"
#define POLLTYPE_TEXT		"TEXT"
#define POLLTYPE_RATING		"NUMVAL"
#define POLLTYPE_MULTI		"MULTICHOICE"

//lighting area defines
#define DYNAMIC_LIGHTING_DISABLED 0 //dynamic lighting disabled (area stays at full brightness)
#define DYNAMIC_LIGHTING_ENABLED 1 //dynamic lighting enabled
#define DYNAMIC_LIGHTING_IFSTARLIGHT 2 //dynamic lighting enabled only if starlight is.
#define IS_DYNAMIC_LIGHTING(A) ( A.lighting_use_dynamic == DYNAMIC_LIGHTING_IFSTARLIGHT ? config.starlight : A.lighting_use_dynamic )

//subtypesof(), typesof() without the parent path
#define subtypesof(typepath) ( typesof(typepath) - typepath )

//Bot types
#define SEC_BOT				1	// Secutritrons (Beepsky) and ED-209s
#define MULE_BOT			2	// MULEbots
#define FLOOR_BOT			4	// Floorbots
#define CLEAN_BOT			8	// Cleanbots
#define MED_BOT				16	// Medibots

//Sentience types
#define SENTIENCE_ORGANIC 1
#define SENTIENCE_ARTIFICIAL 2
#define SENTIENCE_OTHER 3
#define SENTIENCE_MINEBOT 4
#define SENTIENCE_BOSS 5

//Fire stuff, for burn_state
#define LAVA_PROOF -2
#define FIRE_PROOF -1
#define FLAMMABLE 0
#define ON_FIRE 1


//Ghost orbit types:
#define GHOST_ORBIT_CIRCLE		"circle"
#define GHOST_ORBIT_TRIANGLE	"triangle"
#define GHOST_ORBIT_HEXAGON		"hexagon"
#define GHOST_ORBIT_SQUARE		"square"
#define GHOST_ORBIT_PENTAGON	"pentagon"

//Ghost showing preferences:
#define GHOST_ACCS_NONE		1
#define GHOST_ACCS_DIR		50
#define GHOST_ACCS_FULL		100

#define GHOST_ACCS_NONE_NAME		"default sprites"
#define GHOST_ACCS_DIR_NAME			"only directional sprites"
#define GHOST_ACCS_FULL_NAME		"full accessories"

#define GHOST_ACCS_DEFAULT_OPTION	GHOST_ACCS_FULL

var/global/list/ghost_accs_options = list(GHOST_ACCS_NONE, GHOST_ACCS_DIR, GHOST_ACCS_FULL) //So save files can be sanitized properly.

#define GHOST_OTHERS_SIMPLE 			1
#define GHOST_OTHERS_DEFAULT_SPRITE		50
#define GHOST_OTHERS_THEIR_SETTING 		100

#define GHOST_OTHERS_SIMPLE_NAME 			"white ghost"
#define GHOST_OTHERS_DEFAULT_SPRITE_NAME 	"default sprites"
#define GHOST_OTHERS_THEIR_SETTING_NAME 	"their setting"

#define GHOST_OTHERS_DEFAULT_OPTION			GHOST_OTHERS_THEIR_SETTING

var/global/list/ghost_others_options = list(GHOST_OTHERS_SIMPLE, GHOST_OTHERS_DEFAULT_SPRITE, GHOST_OTHERS_THEIR_SETTING) //Same as ghost_accs_options.

//Bloodcrawling
#define BLOODCRAWL 1
#define BLOODCRAWL_EAT 2

//Color Defines
#define OOC_COLOR  "#002eb8"

/////////////////////////////////////
// atom.appearence_flags shortcuts //
/////////////////////////////////////
//this was added midway thru 510, so it might not exist in some versions, but we can't check by minor verison
#ifndef TILE_BOUND
#error this version of 510 is too old, You must use byond 510.1332 or later. (TILE_BOUND is not defined)
#endif

// Disabling certain features
#define APPEARANCE_IGNORE_TRANSFORM			RESET_TRANSFORM
#define APPEARANCE_IGNORE_COLOUR			RESET_COLOR
#define	APPEARANCE_IGNORE_CLIENT_COLOUR		NO_CLIENT_COLOR
#define APPEARANCE_IGNORE_COLOURING			RESET_COLOR|NO_CLIENT_COLOR
#define APPEARANCE_IGNORE_ALPHA				RESET_ALPHA
#define APPEARANCE_NORMAL_GLIDE				~LONG_GLIDE

// Enabling certain features
#define APPEARANCE_CONSIDER_TRANSFORM		~RESET_TRANSFORM
#define APPEARANCE_CONSIDER_COLOUR			~RESET_COLOUR
#define APPEARANCE_CONSIDER_CLIENT_COLOUR	~NO_CLIENT_COLOR
#define APPEARANCE_CONSIDER_COLOURING		~RESET_COLOR|~NO_CLIENT_COLOR
#define APPEARANCE_CONSIDER_ALPHA			~RESET_ALPHA
#define APPEARANCE_LONG_GLIDE				LONG_GLIDE

// Consider these images/atoms as part of the UI/HUD
#define APPEARANCE_UI_IGNORE_ALPHA			RESET_COLOR|RESET_TRANSFORM|NO_CLIENT_COLOR|RESET_ALPHA
#define APPEARANCE_UI						RESET_COLOR|RESET_TRANSFORM|NO_CLIENT_COLOR

//Just space
#define SPACE_ICON_STATE	"[((x + y) ^ ~(x * y) + z) % 25]"

//Gun trigger guards
#define TRIGGER_GUARD_ALLOW_ALL -1
#define TRIGGER_GUARD_NONE 0
#define TRIGGER_GUARD_NORMAL 1

// Plant types
#define PLANT_NORMAL 0
#define PLANT_WEED 1
#define PLANT_MUSHROOM 2
#define PLANT_ALIEN 3

// Maploader bounds indices
#define MAP_MINX 1
#define MAP_MINY 2
#define MAP_MINZ 3
#define MAP_MAXX 4
#define MAP_MAXY 5
#define MAP_MAXZ 6

#define CHECK_DNA_AND_SPECIES(C) if((!(C.dna)) || (!(C.dna.species))) return

// Evil narsie colour
#define NARSIE_WINDOW_COLOUR "#7D1919"

// Defib stats
#define DEFIB_TIME_LIMIT 120
#define DEFIB_TIME_LOSS 60

// Diagonal movement
#define FIRST_DIAG_STEP 1
#define SECOND_DIAG_STEP 2

//Slime commands defines
#define SLIME_FRIENDSHIP_FOLLOW 			3 //Min friendship to order it to follow
#define SLIME_FRIENDSHIP_STOPEAT 			5 //Min friendship to order it to stop eating someone
#define SLIME_FRIENDSHIP_STOPEAT_NOANGRY	7 //Min friendship to order it to stop eating someone without it losing friendship
#define SLIME_FRIENDSHIP_STOPCHASE			4 //Min friendship to order it to stop chasing someone (their target)
#define SLIME_FRIENDSHIP_STOPCHASE_NOANGRY	6 //Min friendship to order it to stop chasing someone (their target) without it losing friendship
#define SLIME_FRIENDSHIP_STAY				3 //Min friendship to order it to stay
#define SLIME_FRIENDSHIP_ATTACK				8 //Min friendship to order it to attack

<<<<<<< HEAD
// Slimeperson
#define SPLIT_SLIME_MINIMUM 200 // how much slime toxin you need to split
#define SPLIT_SLIME_COST 120 // how much it actually costs making a dupe
=======
#define DEADCHAT_ARRIVALRATTLE "arrivalrattle"
#define DEADCHAT_DEATHRATTLE "deathrattle"
#define DEADCHAT_REGULAR "regular-deadchat"

// Bluespace shelter deploy checks
#define SHELTER_DEPLOY_ALLOWED "allowed"
#define SHELTER_DEPLOY_BAD_TURFS "bad turfs"
#define SHELTER_DEPLOY_BAD_AREA "bad area"
#define SHELTER_DEPLOY_ANCHORED_OBJECTS "anchored objects"

//debug printing macros
#define debug_world(msg) if (Debug2) world << "DEBUG: [msg]"
#define debug_admins(msg) if (Debug2) admins << "DEBUG: [msg]"
#define debug_world_log(msg) if (Debug2) world.log << "DEBUG: [msg]"
>>>>>>> 3883bfa4
<|MERGE_RESOLUTION|>--- conflicted
+++ resolved
@@ -444,11 +444,6 @@
 #define SLIME_FRIENDSHIP_STAY				3 //Min friendship to order it to stay
 #define SLIME_FRIENDSHIP_ATTACK				8 //Min friendship to order it to attack
 
-<<<<<<< HEAD
-// Slimeperson
-#define SPLIT_SLIME_MINIMUM 200 // how much slime toxin you need to split
-#define SPLIT_SLIME_COST 120 // how much it actually costs making a dupe
-=======
 #define DEADCHAT_ARRIVALRATTLE "arrivalrattle"
 #define DEADCHAT_DEATHRATTLE "deathrattle"
 #define DEADCHAT_REGULAR "regular-deadchat"
@@ -462,5 +457,4 @@
 //debug printing macros
 #define debug_world(msg) if (Debug2) world << "DEBUG: [msg]"
 #define debug_admins(msg) if (Debug2) admins << "DEBUG: [msg]"
-#define debug_world_log(msg) if (Debug2) world.log << "DEBUG: [msg]"
->>>>>>> 3883bfa4
+#define debug_world_log(msg) if (Debug2) world.log << "DEBUG: [msg]"