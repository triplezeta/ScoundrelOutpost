#define MIDNIGHT_ROLLOVER		864000	//number of deciseconds in a day

#define JANUARY		1
#define FEBRUARY	2
#define MARCH		3
#define APRIL		4
#define MAY			5
#define JUNE		6
#define JULY		7
#define AUGUST		8
#define SEPTEMBER	9
#define OCTOBER		10
#define NOVEMBER	11
#define DECEMBER	12

//Select holiday names -- If you test for a holiday in the code, make the holiday's name a define and test for that instead
#define NEW_YEAR				"New Year"
#define VALENTINES				"Valentine's Day"
#define APRIL_FOOLS				"April Fool's Day"
#define EASTER					"Easter"
#define HALLOWEEN				"Halloween"
#define CHRISTMAS				"Christmas"
#define FRIDAY_13TH				"Friday the 13th"

//Human Overlays Indexes/////////
#define SPECIES_LAYER			26		// mutantrace colors... these are on a seperate layer in order to prvent
#define BODY_BEHIND_LAYER		25
#define BODY_LAYER				24		//underwear, undershirts, socks, eyes, lips(makeup)
#define BODY_ADJ_LAYER			23
#define MUTATIONS_LAYER			22		//Tk headglows etc.
#define AUGMENTS_LAYER			21
#define DAMAGE_LAYER			20		//damage indicators (cuts and burns)
#define UNIFORM_LAYER			19
#define ID_LAYER				18
#define SHOES_LAYER				17
#define GLOVES_LAYER			16
#define EARS_LAYER				15
#define SUIT_LAYER				14
#define GLASSES_LAYER			13
#define BELT_LAYER				12		//Possible make this an overlay of somethign required to wear a belt?
#define SUIT_STORE_LAYER		11
#define BACK_LAYER				10
#define HAIR_LAYER				9		//TODO: make part of head layer?
#define FACEMASK_LAYER			8
#define HEAD_LAYER				7
#define HANDCUFF_LAYER			6
#define LEGCUFF_LAYER			5
#define L_HAND_LAYER			4
#define R_HAND_LAYER			3		//Having the two hands seperate seems rather silly, merge them together? It'll allow for code to be reused on mobs with arbitarily many hands
#define BODY_FRONT_LAYER		2
#define FIRE_LAYER				1		//If you're on fire
#define TOTAL_LAYERS			26		//KEEP THIS UP-TO-DATE OR SHIT WILL BREAK ;_;

//Human Overlay Index Shortcuts for alternate_worn_layer, layers
//Because I *KNOW* somebody will think layer+1 means "above"
//IT DOESN'T OK, IT MEANS "UNDER"
#define UNDER_SPECIES_LAYER			SPECIES_LAYER+1
#define UNDER_BODY_BEHIND_LAYER		BODY_BEHIND_LAYER+1
#define UNDER_BODY_LAYER			BODY_LAYER+1
#define UNDER_BODY_ADJ_LAYER		BODY_ADJ_LAYER+1
#define UNDER_MUTATIONS_LAYER		MUTATIONS_LAYER+1
#define UNDER_AUGMENTS_LAYER		AUGMENTS_LAYER+1
#define UNDER_DAMAGE_LAYER			DAMAGE_LAYER+1
#define UNDER_UNIFORM_LAYER			UNIFORM_LAYER+1
#define UNDER_ID_LAYER				ID_LAYER+1
#define UNDER_SHOES_LAYER			SHOES_LAYER+1
#define UNDER_GLOVES_LAYER			GLOVES_LAYER+1
#define UNDER_EARS_LAYER			EARS_LAYER+1
#define UNDER_SUIT_LAYER			SUIT_LAYER+1
#define UNDER_GLASSES_LAYER			GLASSES_LAYER+1
#define UNDER_BELT_LAYER			BELT_LAYER+1
#define UNDER_SUIT_STORE_LAYER		SUIT_STORE_LAYER+1
#define UNDER_BACK_LAYER			BACK_LAYER+1
#define UNDER_HAIR_LAYER			HAIR_LAYER+1
#define UNDER_FACEMASK_LAYER		FACEMASK_LAYER+1
#define UNDER_HEAD_LAYER			HEAD_LAYER+1
#define UNDER_HANDCUFF_LAYER		HANDCUFF_LAYER+1
#define UNDER_LEGCUFF_LAYER			LEGCUFF_LAYER+1
#define UNDER_L_HAND_LAYER			L_HAND_LAYER+1
#define UNDER_R_HAND_LAYER			R_HAND_LAYER+1
#define UNDER_BODY_FRONT_LAYER		BODY_FRONT_LAYER+1
#define UNDER_FIRE_LAYER			FIRE_LAYER+1

//AND -1 MEANS "ABOVE", OK?, OK!?!
#define ABOVE_SPECIES_LAYER			SPECIES_LAYER-1
#define ABOVE_BODY_BEHIND_LAYER		BODY_BEHIND_LAYER-1
#define ABOVE_BODY_LAYER			BODY_LAYER-1
#define ABOVE_BODY_ADJ_LAYER		BODY_ADJ_LAYER-1
#define ABOVE_MUTATIONS_LAYER		MUTATIONS_LAYER-1
#define ABOVE_AUGMENTS_LAYER		AUGMENTS_LAYER-1
#define ABOVE_DAMAGE_LAYER			DAMAGE_LAYER-1
#define ABOVE_UNIFORM_LAYER			UNIFORM_LAYER-1
#define ABOVE_ID_LAYER				ID_LAYER-1
#define ABOVE_SHOES_LAYER			SHOES_LAYER-1
#define ABOVE_GLOVES_LAYER			GLOVES_LAYER-1
#define ABOVE_EARS_LAYER			EARS_LAYER-1
#define ABOVE_SUIT_LAYER			SUIT_LAYER-1
#define ABOVE_GLASSES_LAYER			GLASSES_LAYER-1
#define ABOVE_BELT_LAYER			BELT_LAYER-1
#define ABOVE_SUIT_STORE_LAYER		SUIT_STORE_LAYER-1
#define ABOVE_BACK_LAYER			BACK_LAYER-1
#define ABOVE_HAIR_LAYER			HAIR_LAYER-1
#define ABOVE_FACEMASK_LAYER		FACEMASK_LAYER-1
#define ABOVE_HEAD_LAYER			HEAD_LAYER-1
#define ABOVE_HANDCUFF_LAYER		HANDCUFF_LAYER-1
#define ABOVE_LEGCUFF_LAYER			LEGCUFF_LAYER-1
#define ABOVE_L_HAND_LAYER			L_HAND_LAYER-1
#define ABOVE_R_HAND_LAYER			R_HAND_LAYER-1
#define ABOVE_BODY_FRONT_LAYER		BODY_FRONT_LAYER-1
#define ABOVE_FIRE_LAYER			FIRE_LAYER-1


//Security levels
#define SEC_LEVEL_GREEN	0
#define SEC_LEVEL_BLUE	1
#define SEC_LEVEL_RED	2
#define SEC_LEVEL_DELTA	3

//some arbitrary defines to be used by self-pruning global lists. (see master_controller)
#define PROCESS_KILL 26	//Used to trigger removal from a processing list

#define MANIFEST_ERROR_NAME		1
#define MANIFEST_ERROR_COUNT	2
#define MANIFEST_ERROR_ITEM		4

#define TRANSITIONEDGE			7 //Distance from edge to move to another z-level



//HUD styles. Please ensure HUD_VERSIONS is the same as the maximum index. Index order defines how they are cycled in F12.
#define HUD_STYLE_STANDARD 1
#define HUD_STYLE_REDUCED 2
#define HUD_STYLE_NOHUD 3


#define HUD_VERSIONS 3	//used in show_hud()
//1 = standard hud
//2 = reduced hud (just hands and intent switcher)
//3 = no hud (for screenshots)

#define MINERAL_MATERIAL_AMOUNT 2000
//The amount of materials you get from a sheet of mineral like iron/diamond/glass etc
#define MAX_STACK_SIZE 50
//The maximum size of a stack object.

#define CLICK_CD_MELEE 8
#define CLICK_CD_RANGE 4
#define CLICK_CD_BREAKOUT 100
#define CLICK_CD_HANDCUFFED 10
#define CLICK_CD_TKSTRANGLE 10
#define CLICK_CD_RESIST 20
//click cooldowns, in tenths of a second


#define BE_CLOSE 1		//in the case of a silicon, to select if they need to be next to the atom
#define NO_DEXTERY 1	//if other mobs (monkeys, aliens, etc) can use this
//used by canUseTopic()

//Sizes of mobs, used by mob/living/var/mob_size
#define MOB_SIZE_TINY 0
#define MOB_SIZE_SMALL 1
#define MOB_SIZE_HUMAN 2
#define MOB_SIZE_LARGE 3

//singularity defines
#define STAGE_ONE 1
#define STAGE_TWO 3
#define STAGE_THREE 5
#define STAGE_FOUR 7
#define STAGE_FIVE 9
#define STAGE_SIX 11 //From supermatter shard

//zlevel defines, can be overridden for different maps in the appropriate _maps file.
#define ZLEVEL_SPACEMAX 7
#define ZLEVEL_MINING 5
#define ZLEVEL_SPACEMIN 3
#define ZLEVEL_ABANDONNEDTSAT 3
#define ZLEVEL_CENTCOM 2
#define ZLEVEL_STATION 1

//ticker.current_state values
#define GAME_STATE_STARTUP		0
#define GAME_STATE_PREGAME		1
#define GAME_STATE_SETTING_UP	2
#define GAME_STATE_PLAYING		3
#define GAME_STATE_FINISHED		4
//SOUND:
#define SOUND_MINIMUM_PRESSURE 10
#define FALLOFF_SOUNDS	1
#define SURROUND_CAP	7

//FONTS:
// Used by Paper and PhotoCopier (and PaperBin once a year).
// Used by PDA's Notekeeper.
// Used by NewsCaster and NewsPaper.
#define PEN_FONT "Verdana"
#define CRAYON_FONT "Comic Sans MS"
#define SIGNFONT "Times New Roman"


//NPC DEFINES
#define INTERACTING 2
#define TRAVEL 4
#define FIGHTING 8

//TRAITS

#define TRAIT_ROBUST 2
#define TRAIT_UNROBUST 4
#define TRAIT_SMART 8
#define TRAIT_DUMB 16
#define TRAIT_MEAN 32
#define TRAIT_FRIENDLY 64
#define TRAIT_THIEVING 128

//defines
#define MAX_RANGE_FIND 32
#define MIN_RANGE_FIND 16
#define FUZZY_CHANCE_HIGH 85
#define FUZZY_CHANCE_LOW 50
#define CHANCE_TALK 15
#define MAXCOIL 30
#define RESIZE_DEFAULT_SIZE 1

//transfer_ai() defines. Main proc in ai_core.dm
#define AI_TRANS_TO_CARD	1 //Downloading AI to InteliCard.
#define AI_TRANS_FROM_CARD	2 //Uploading AI from InteliCard
#define AI_MECH_HACK		3 //Malfunctioning AI hijacking mecha

//Material defines
#define MAT_METAL		"$metal"
#define MAT_GLASS		"$glass"
#define MAT_SILVER		"$silver"
#define MAT_GOLD		"$gold"
#define MAT_DIAMOND		"$diamond"
#define MAT_URANIUM		"$uranium"
#define MAT_PLASMA		"$plasma"
#define MAT_BANANIUM	"$bananium"


//check_target_facings() return defines
#define FACING_FAILED											0
#define FACING_SAME_DIR											1
#define FACING_EACHOTHER										2
#define FACING_INIT_FACING_TARGET_TARGET_FACING_PERPENDICULAR	3 //Do I win the most informative but also most stupid define award?

<<<<<<< HEAD
//Turf wet states
#define TURF_DRY		0
#define TURF_WET_WATER	1
#define TURF_WET_LUBE	2
=======

//Cache of bloody footprint images
//Key:
//"entered-[blood_state]-[dir_of_image]"
//or: "exited-[blood_state]-[dir_of_image]"
var/list/bloody_footprints_cache = list()

//Bloody shoes/footprints
#define MAX_SHOE_BLOODINESS			100
#define BLOODY_FOOTPRINT_BASE_ALPHA	100
#define BLOOD_GAIN_PER_STEP			50
#define BLOOD_LOSS_PER_STEP			5
#define BLOOD_FADEOUT_TIME			2

//Bloody shoe blood states
#define BLOOD_STATE_HUMAN			"blood"
#define BLOOD_STATE_XENO			"xeno"
#define BLOOD_STATE_OIL				"oil"
#define BLOOD_STATE_NOT_BLOODY		"no blood whatsoever"
>>>>>>> 1d3733b0
<|MERGE_RESOLUTION|>--- conflicted
+++ resolved
@@ -244,12 +244,6 @@
 #define FACING_EACHOTHER										2
 #define FACING_INIT_FACING_TARGET_TARGET_FACING_PERPENDICULAR	3 //Do I win the most informative but also most stupid define award?
 
-<<<<<<< HEAD
-//Turf wet states
-#define TURF_DRY		0
-#define TURF_WET_WATER	1
-#define TURF_WET_LUBE	2
-=======
 
 //Cache of bloody footprint images
 //Key:
@@ -269,4 +263,7 @@
 #define BLOOD_STATE_XENO			"xeno"
 #define BLOOD_STATE_OIL				"oil"
 #define BLOOD_STATE_NOT_BLOODY		"no blood whatsoever"
->>>>>>> 1d3733b0
+//Turf wet states
+#define TURF_DRY		0
+#define TURF_WET_WATER	1
+#define TURF_WET_LUBE	2