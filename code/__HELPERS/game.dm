//supposedly the fastest way to do this according to https://gist.github.com/Giacom/be635398926bb463b42a
#define RANGE_TURFS(RADIUS, CENTER) \
  block( \
    locate(max(CENTER.x-(RADIUS),1),          max(CENTER.y-(RADIUS),1),          CENTER.z), \
    locate(min(CENTER.x+(RADIUS),world.maxx), min(CENTER.y+(RADIUS),world.maxy), CENTER.z) \
  )

#define Z_TURFS(ZLEVEL) block(locate(1,1,ZLEVEL), locate(world.maxx, world.maxy, ZLEVEL))

/proc/get_area(atom/A)
	if (!istype(A))
		return
	for(A, A && !isarea(A), A=A.loc); //semicolon is for the empty statement
	return A

/proc/get_area_name(atom/X)
	var/area/Y = get_area(X)
	return Y.name

/proc/get_area_by_name(N) //get area by its name
	for(var/area/A in world)
		if(A.name == N)
			return A
	return 0

/proc/get_areas_in_range(dist=0, atom/center=usr)
	if(!dist)
		var/turf/T = get_turf(center)
		return T ? list(T.loc) : list()
	if(!center)
		return list()

	var/list/turfs = RANGE_TURFS(dist, center)
	var/list/areas = list()
	for(var/V in turfs)
		var/turf/T = V
		areas |= T.loc
	return areas

/proc/get_adjacent_areas(atom/center)
	. = list(get_area(get_ranged_target_turf(center, NORTH, 1)),
			get_area(get_ranged_target_turf(center, SOUTH, 1)),
			get_area(get_ranged_target_turf(center, EAST, 1)),
			get_area(get_ranged_target_turf(center, WEST, 1)))
	listclearnulls(.)

/proc/get_open_turf_in_dir(atom/center, dir)
	var/turf/open/T = get_ranged_target_turf(center, dir, 1)
	if(istype(T))
		return T

/proc/get_adjacent_open_turfs(atom/center)
	. = list(get_open_turf_in_dir(center, NORTH),
			get_open_turf_in_dir(center, SOUTH),
			get_open_turf_in_dir(center, EAST),
			get_open_turf_in_dir(center, WEST))
	listclearnulls(.)

/proc/get_adjacent_open_areas(atom/center)
	. = list()
	var/list/adjacent_turfs = get_adjacent_open_turfs(center)
	for(var/I in adjacent_turfs)
		. |= get_area(I)

// Like view but bypasses luminosity check

/proc/get_hear(range, atom/source)

	var/lum = source.luminosity
	source.luminosity = 6

	var/list/heard = view(range, source)
	source.luminosity = lum

	return heard

/proc/alone_in_area(area/the_area, mob/must_be_alone, check_type = /mob/living/carbon)
	var/area/our_area = get_area(the_area)
	for(var/C in living_mob_list)
		if(!istype(C, check_type))
			continue
		if(C == must_be_alone)
			continue
		if(our_area == get_area(C))
			return 0
	return 1

//We used to use linear regression to approximate the answer, but Mloc realized this was actually faster.
//And lo and behold, it is, and it's more accurate to boot.
/proc/cheap_hypotenuse(Ax,Ay,Bx,By)
	return sqrt(abs(Ax - Bx)**2 + abs(Ay - By)**2) //A squared + B squared = C squared

/proc/circlerange(center=usr,radius=3)

	var/turf/centerturf = get_turf(center)
	var/list/turfs = new/list()
	var/rsq = radius * (radius+0.5)

	for(var/atom/T in range(radius, centerturf))
		var/dx = T.x - centerturf.x
		var/dy = T.y - centerturf.y
		if(dx*dx + dy*dy <= rsq)
			turfs += T

	//turfs += centerturf
	return turfs

/proc/circleview(center=usr,radius=3)

	var/turf/centerturf = get_turf(center)
	var/list/atoms = new/list()
	var/rsq = radius * (radius+0.5)

	for(var/atom/A in view(radius, centerturf))
		var/dx = A.x - centerturf.x
		var/dy = A.y - centerturf.y
		if(dx*dx + dy*dy <= rsq)
			atoms += A

	//turfs += centerturf
	return atoms

/proc/get_dist_euclidian(atom/Loc1 as turf|mob|obj,atom/Loc2 as turf|mob|obj)
	var/dx = Loc1.x - Loc2.x
	var/dy = Loc1.y - Loc2.y

	var/dist = sqrt(dx**2 + dy**2)

	return dist

/proc/circlerangeturfs(center=usr,radius=3)

	var/turf/centerturf = get_turf(center)
	var/list/turfs = new/list()
	var/rsq = radius * (radius+0.5)

	for(var/turf/T in range(radius, centerturf))
		var/dx = T.x - centerturf.x
		var/dy = T.y - centerturf.y
		if(dx*dx + dy*dy <= rsq)
			turfs += T
	return turfs

/proc/circleviewturfs(center=usr,radius=3)		//Is there even a diffrence between this proc and circlerangeturfs()?

	var/turf/centerturf = get_turf(center)
	var/list/turfs = new/list()
	var/rsq = radius * (radius+0.5)

	for(var/turf/T in view(radius, centerturf))
		var/dx = T.x - centerturf.x
		var/dy = T.y - centerturf.y
		if(dx*dx + dy*dy <= rsq)
			turfs += T
	return turfs


//This is the new version of recursive_mob_check, used for say().
//The other proc was left intact because morgue trays use it.
//Sped this up again for real this time
/proc/recursive_hear_check(O)
	var/list/processing_list = list(O)
	. = list()
	while(processing_list.len)
		var/atom/A = processing_list[1]
		if(A.flags & HEAR)
			. += A
		processing_list.Cut(1, 2)
		processing_list += A.contents

// Better recursive loop, technically sort of not actually recursive cause that shit is retarded, enjoy.
//No need for a recursive limit either
/proc/recursive_mob_check(atom/O,client_check=1,sight_check=1,include_radio=1)

	var/list/processing_list = list(O)
	var/list/processed_list = list()
	var/list/found_mobs = list()

	while(processing_list.len)

		var/atom/A = processing_list[1]
		var/passed = 0

		if(ismob(A))
			var/mob/A_tmp = A
			passed=1

			if(client_check && !A_tmp.client)
				passed=0

			if(sight_check && !isInSight(A_tmp, O))
				passed=0

		else if(include_radio && istype(A, /obj/item/device/radio))
			passed=1

			if(sight_check && !isInSight(A, O))
				passed=0

		if(passed)
			found_mobs |= A

		for(var/atom/B in A)
			if(!processed_list[B])
				processing_list |= B

		processing_list.Cut(1, 2)
		processed_list[A] = A

	return found_mobs


/proc/get_hearers_in_view(R, atom/source)
	// Returns a list of hearers in view(R) from source (ignoring luminosity). Used in saycode.
	var/turf/T = get_turf(source)
	var/list/hear = list()

	if(!T)
		return hear

	var/list/range = get_hear(R, T)
	for(var/atom/movable/A in range)
		hear |= recursive_hear_check(A)

	return hear


/proc/get_mobs_in_radio_ranges(list/obj/item/device/radio/radios)

	set background = BACKGROUND_ENABLED

	. = list()
	// Returns a list of mobs who can hear any of the radios given in @radios
	for(var/obj/item/device/radio/R in radios)
		if(R)
			. |= get_hearers_in_view(R.canhear_range, R)


#define SIGN(X) ((X<0)?-1:1)

/proc/inLineOfSight(X1,Y1,X2,Y2,Z=1,PX1=16.5,PY1=16.5,PX2=16.5,PY2=16.5)
	var/turf/T
	if(X1==X2)
		if(Y1==Y2)
			return 1 //Light cannot be blocked on same tile
		else
			var/s = SIGN(Y2-Y1)
			Y1+=s
			while(Y1!=Y2)
				T=locate(X1,Y1,Z)
				if(T.opacity)
					return 0
				Y1+=s
	else
		var/m=(32*(Y2-Y1)+(PY2-PY1))/(32*(X2-X1)+(PX2-PX1))
		var/b=(Y1+PY1/32-0.015625)-m*(X1+PX1/32-0.015625) //In tiles
		var/signX = SIGN(X2-X1)
		var/signY = SIGN(Y2-Y1)
		if(X1<X2)
			b+=m
		while(X1!=X2 || Y1!=Y2)
			if(round(m*X1+b-Y1))
				Y1+=signY //Line exits tile vertically
			else
				X1+=signX //Line exits tile horizontally
			T=locate(X1,Y1,Z)
			if(T.opacity)
				return 0
	return 1
#undef SIGN


/proc/isInSight(atom/A, atom/B)
	var/turf/Aturf = get_turf(A)
	var/turf/Bturf = get_turf(B)

	if(!Aturf || !Bturf)
		return 0

	if(inLineOfSight(Aturf.x,Aturf.y, Bturf.x,Bturf.y,Aturf.z))
		return 1

	else
		return 0


/proc/get_cardinal_step_away(atom/start, atom/finish) //returns the position of a step from start away from finish, in one of the cardinal directions
	//returns only NORTH, SOUTH, EAST, or WEST
	var/dx = finish.x - start.x
	var/dy = finish.y - start.y
	if(abs(dy) > abs (dx)) //slope is above 1:1 (move horizontally in a tie)
		if(dy > 0)
			return get_step(start, SOUTH)
		else
			return get_step(start, NORTH)
	else
		if(dx > 0)
			return get_step(start, WEST)
		else
			return get_step(start, EAST)

/proc/try_move_adjacent(atom/movable/AM)
	var/turf/T = get_turf(AM)
	for(var/direction in cardinal)
		if(AM.Move(get_step(T, direction)))
			break

/proc/get_mob_by_key(key)
	for(var/mob/M in mob_list)
		if(M.ckey == lowertext(key))
			return M
	return null

// Will return a list of active candidates. It increases the buffer 5 times until it finds a candidate which is active within the buffer.

/proc/get_candidates(be_special_type, afk_bracket=3000, var/jobbanType)
	var/list/candidates = list()
	// Keep looping until we find a non-afk candidate within the time bracket (we limit the bracket to 10 minutes (6000))
	while(!candidates.len && afk_bracket < 6000)
		for(var/mob/dead/observer/G in player_list)
			if(G.client != null)
				if(!(G.mind && G.mind.current && G.mind.current.stat != DEAD))
					if(!G.client.is_afk(afk_bracket) && (be_special_type in G.client.prefs.be_special))
						if (jobbanType)
							if(!(jobban_isbanned(G, jobbanType) || jobban_isbanned(G, "Syndicate")))
								candidates += G.client
						else
							candidates += G.client
		afk_bracket += 600 // Add a minute to the bracket, for every attempt
	return candidates

/proc/ScreenText(obj/O, maptext="", screen_loc="CENTER-7,CENTER-7", maptext_height=480, maptext_width=480)
	if(!isobj(O))
		O = new /obj/screen/text()
	O.maptext = maptext
	O.maptext_height = maptext_height
	O.maptext_width = maptext_width
	O.screen_loc = screen_loc
	return O

/proc/remove_images_from_clients(image/I, list/show_to)
	for(var/client/C in show_to)
		C.images -= I

/proc/flick_overlay(image/I, list/show_to, duration)
	for(var/client/C in show_to)
		C.images += I
	addtimer(CALLBACK(GLOBAL_PROC, /.proc/remove_images_from_clients, I, show_to), duration)

/proc/flick_overlay_view(image/I, atom/target, duration) //wrapper for the above, flicks to everyone who can see the target atom
	var/list/viewing = list()
	for(var/m in viewers(target))
		var/mob/M = m
		if(M.client)
			viewing += M.client
	flick_overlay(I, viewing, duration)

/proc/get_active_player_count(var/alive_check = 0, var/afk_check = 0, var/human_check = 0)
	// Get active players who are playing in the round
	var/active_players = 0
	for(var/i = 1; i <= player_list.len; i++)
		var/mob/M = player_list[i]
		if(M && M.client)
			if(alive_check && M.stat)
				continue
			else if(afk_check && M.client.is_afk())
				continue
			else if(human_check && !ishuman(M))
				continue
			else if(isnewplayer(M)) // exclude people in the lobby
				continue
			else if(isobserver(M)) // Ghosts are fine if they were playing once (didn't start as observers)
				var/mob/dead/observer/O = M
				if(O.started_as_observer) // Exclude people who started as observers
					continue
			active_players++
	return active_players

/datum/projectile_data
	var/src_x
	var/src_y
	var/time
	var/distance
	var/power_x
	var/power_y
	var/dest_x
	var/dest_y

/datum/projectile_data/New(var/src_x, var/src_y, var/time, var/distance, \
						   var/power_x, var/power_y, var/dest_x, var/dest_y)
	src.src_x = src_x
	src.src_y = src_y
	src.time = time
	src.distance = distance
	src.power_x = power_x
	src.power_y = power_y
	src.dest_x = dest_x
	src.dest_y = dest_y

/proc/projectile_trajectory(src_x, src_y, rotation, angle, power)

	// returns the destination (Vx,y) that a projectile shot at [src_x], [src_y], with an angle of [angle],
	// rotated at [rotation] and with the power of [power]
	// Thanks to VistaPOWA for this function

	var/power_x = power * cos(angle)
	var/power_y = power * sin(angle)
	var/time = 2* power_y / 10 //10 = g

	var/distance = time * power_x

	var/dest_x = src_x + distance*sin(rotation);
	var/dest_y = src_y + distance*cos(rotation);

	return new /datum/projectile_data(src_x, src_y, time, distance, power_x, power_y, dest_x, dest_y)

/proc/showCandidatePollWindow(mob/dead/observer/G, poll_time, Question, list/candidates, ignore_category, time_passed, flashwindow = TRUE)
	set waitfor = 0

	G << 'sound/misc/notice2.ogg' //Alerting them to their consideration
	if(flashwindow)
		window_flash(G.client)
	switch(ignore_category ? askuser(G,Question,"Please answer in [poll_time/10] seconds!","Yes","No","Never for this round", StealFocus=0, Timeout=poll_time) : askuser(G,Question,"Please answer in [poll_time/10] seconds!","Yes","No", StealFocus=0, Timeout=poll_time))
		if(1)
			G << "<span class='notice'>Choice registered: Yes.</span>"
			if((world.time-time_passed)>poll_time)
				G << "<span class='danger'>Sorry, you were too late for the consideration!</span>"
				G << 'sound/machines/buzz-sigh.ogg'
			else
				candidates += G
		if(2)
			G << "<span class='danger'>Choice registered: No.</span>"
		if(3)
			var/list/L = poll_ignore[ignore_category]
			if(!L)
				poll_ignore[ignore_category] = list()
			poll_ignore[ignore_category] += G.ckey
			G << "<span class='danger'>Choice registered: Never for this round.</span>"

/proc/pollCandidates(var/Question, var/jobbanType, var/datum/game_mode/gametypeCheck, var/be_special_flag = 0, var/poll_time = 300, var/ignore_category = null, flashwindow = TRUE)
	var/list/mob/dead/observer/candidates = list()
	var/time_passed = world.time
	if (!Question)
		Question = "Would you like to be a special role?"

	for(var/mob/dead/observer/G in player_list)
		if(!G.key || !G.client || (ignore_category && poll_ignore[ignore_category] && G.ckey in poll_ignore[ignore_category]))
			continue
		if(be_special_flag)
			if(!(G.client.prefs) || !(be_special_flag in G.client.prefs.be_special))
				continue
		if (gametypeCheck)
			if(!gametypeCheck.age_check(G.client))
				continue
		if (jobbanType)
			if(jobban_isbanned(G, jobbanType) || jobban_isbanned(G, "Syndicate"))
				continue

		showCandidatePollWindow(G, poll_time, Question, candidates, ignore_category, time_passed, flashwindow)
	sleep(poll_time)

	//Check all our candidates, to make sure they didn't log off during the wait period.
	for(var/mob/dead/observer/G in candidates)
		if(!G.key || !G.client)
			candidates.Remove(G)

	listclearnulls(candidates)

	return candidates

/proc/pollCandidatesForMob(Question, jobbanType, datum/game_mode/gametypeCheck, be_special_flag = 0, poll_time = 300, mob/M, ignore_category = null)
	var/list/L = pollCandidates(Question, jobbanType, gametypeCheck, be_special_flag, poll_time, ignore_category)
	if(!M || QDELETED(M) || !M.loc)
		return list()
	return L

/proc/pollCandidatesForMobs(Question, jobbanType, datum/game_mode/gametypeCheck, be_special_flag = 0, poll_time = 300, list/mobs, ignore_category = null)
	var/list/L = pollCandidates(Question, jobbanType, gametypeCheck, be_special_flag, poll_time, ignore_category)
	var/i=1
	for(var/v in mobs)
		var/atom/A = v
		if(!A || QDELETED(A) || !A.loc)
			mobs.Cut(i,i+1)
		else
			++i
	return L

/proc/makeBody(mob/dead/observer/G_found) // Uses stripped down and bastardized code from respawn character
	if(!G_found || !G_found.key)
		return

	//First we spawn a dude.
	var/mob/living/carbon/human/new_character = new(pick(latejoin))//The mob being spawned.

	G_found.client.prefs.copy_to(new_character)
	new_character.dna.update_dna_identity()
	new_character.key = G_found.key

	return new_character

/proc/send_to_playing_players(thing) //sends a whatever to all playing players; use instead of world << where needed
	for(var/M in player_list)
		if(M && !isnewplayer(M))
			M << thing

/proc/window_flash(client/C, ignorepref = FALSE)
	if(ismob(C))
		var/mob/M = C
		if(M.client)
			C = M.client
	if(!C || (!C.prefs.windowflashing && !ignorepref))
		return
<<<<<<< HEAD
	winset(client_or_usr, "mainwindow", "flash=5")


/proc/GetRedPart(const/hexa)
	return hex2num(copytext(hexa, 2, 4))

/proc/GetGreenPart(const/hexa)
	return hex2num(copytext(hexa, 4, 6))

/proc/GetBluePart(const/hexa)
	return hex2num(copytext(hexa, 6, 8))

=======
	winset(C, "mainwindow", "flash=5")

>>>>>>> 740d1840
<|MERGE_RESOLUTION|>--- conflicted
+++ resolved
@@ -1,529 +1,523 @@
-//supposedly the fastest way to do this according to https://gist.github.com/Giacom/be635398926bb463b42a
-#define RANGE_TURFS(RADIUS, CENTER) \
-  block( \
-    locate(max(CENTER.x-(RADIUS),1),          max(CENTER.y-(RADIUS),1),          CENTER.z), \
-    locate(min(CENTER.x+(RADIUS),world.maxx), min(CENTER.y+(RADIUS),world.maxy), CENTER.z) \
-  )
-
-#define Z_TURFS(ZLEVEL) block(locate(1,1,ZLEVEL), locate(world.maxx, world.maxy, ZLEVEL))
-
-/proc/get_area(atom/A)
-	if (!istype(A))
-		return
-	for(A, A && !isarea(A), A=A.loc); //semicolon is for the empty statement
-	return A
-
-/proc/get_area_name(atom/X)
-	var/area/Y = get_area(X)
-	return Y.name
-
-/proc/get_area_by_name(N) //get area by its name
-	for(var/area/A in world)
-		if(A.name == N)
-			return A
-	return 0
-
-/proc/get_areas_in_range(dist=0, atom/center=usr)
-	if(!dist)
-		var/turf/T = get_turf(center)
-		return T ? list(T.loc) : list()
-	if(!center)
-		return list()
-
-	var/list/turfs = RANGE_TURFS(dist, center)
-	var/list/areas = list()
-	for(var/V in turfs)
-		var/turf/T = V
-		areas |= T.loc
-	return areas
-
-/proc/get_adjacent_areas(atom/center)
-	. = list(get_area(get_ranged_target_turf(center, NORTH, 1)),
-			get_area(get_ranged_target_turf(center, SOUTH, 1)),
-			get_area(get_ranged_target_turf(center, EAST, 1)),
-			get_area(get_ranged_target_turf(center, WEST, 1)))
-	listclearnulls(.)
-
-/proc/get_open_turf_in_dir(atom/center, dir)
-	var/turf/open/T = get_ranged_target_turf(center, dir, 1)
-	if(istype(T))
-		return T
-
-/proc/get_adjacent_open_turfs(atom/center)
-	. = list(get_open_turf_in_dir(center, NORTH),
-			get_open_turf_in_dir(center, SOUTH),
-			get_open_turf_in_dir(center, EAST),
-			get_open_turf_in_dir(center, WEST))
-	listclearnulls(.)
-
-/proc/get_adjacent_open_areas(atom/center)
-	. = list()
-	var/list/adjacent_turfs = get_adjacent_open_turfs(center)
-	for(var/I in adjacent_turfs)
-		. |= get_area(I)
-
-// Like view but bypasses luminosity check
-
-/proc/get_hear(range, atom/source)
-
-	var/lum = source.luminosity
-	source.luminosity = 6
-
-	var/list/heard = view(range, source)
-	source.luminosity = lum
-
-	return heard
-
-/proc/alone_in_area(area/the_area, mob/must_be_alone, check_type = /mob/living/carbon)
-	var/area/our_area = get_area(the_area)
-	for(var/C in living_mob_list)
-		if(!istype(C, check_type))
-			continue
-		if(C == must_be_alone)
-			continue
-		if(our_area == get_area(C))
-			return 0
-	return 1
-
-//We used to use linear regression to approximate the answer, but Mloc realized this was actually faster.
-//And lo and behold, it is, and it's more accurate to boot.
-/proc/cheap_hypotenuse(Ax,Ay,Bx,By)
-	return sqrt(abs(Ax - Bx)**2 + abs(Ay - By)**2) //A squared + B squared = C squared
-
-/proc/circlerange(center=usr,radius=3)
-
-	var/turf/centerturf = get_turf(center)
-	var/list/turfs = new/list()
-	var/rsq = radius * (radius+0.5)
-
-	for(var/atom/T in range(radius, centerturf))
-		var/dx = T.x - centerturf.x
-		var/dy = T.y - centerturf.y
-		if(dx*dx + dy*dy <= rsq)
-			turfs += T
-
-	//turfs += centerturf
-	return turfs
-
-/proc/circleview(center=usr,radius=3)
-
-	var/turf/centerturf = get_turf(center)
-	var/list/atoms = new/list()
-	var/rsq = radius * (radius+0.5)
-
-	for(var/atom/A in view(radius, centerturf))
-		var/dx = A.x - centerturf.x
-		var/dy = A.y - centerturf.y
-		if(dx*dx + dy*dy <= rsq)
-			atoms += A
-
-	//turfs += centerturf
-	return atoms
-
-/proc/get_dist_euclidian(atom/Loc1 as turf|mob|obj,atom/Loc2 as turf|mob|obj)
-	var/dx = Loc1.x - Loc2.x
-	var/dy = Loc1.y - Loc2.y
-
-	var/dist = sqrt(dx**2 + dy**2)
-
-	return dist
-
-/proc/circlerangeturfs(center=usr,radius=3)
-
-	var/turf/centerturf = get_turf(center)
-	var/list/turfs = new/list()
-	var/rsq = radius * (radius+0.5)
-
-	for(var/turf/T in range(radius, centerturf))
-		var/dx = T.x - centerturf.x
-		var/dy = T.y - centerturf.y
-		if(dx*dx + dy*dy <= rsq)
-			turfs += T
-	return turfs
-
-/proc/circleviewturfs(center=usr,radius=3)		//Is there even a diffrence between this proc and circlerangeturfs()?
-
-	var/turf/centerturf = get_turf(center)
-	var/list/turfs = new/list()
-	var/rsq = radius * (radius+0.5)
-
-	for(var/turf/T in view(radius, centerturf))
-		var/dx = T.x - centerturf.x
-		var/dy = T.y - centerturf.y
-		if(dx*dx + dy*dy <= rsq)
-			turfs += T
-	return turfs
-
-
-//This is the new version of recursive_mob_check, used for say().
-//The other proc was left intact because morgue trays use it.
-//Sped this up again for real this time
-/proc/recursive_hear_check(O)
-	var/list/processing_list = list(O)
-	. = list()
-	while(processing_list.len)
-		var/atom/A = processing_list[1]
-		if(A.flags & HEAR)
-			. += A
-		processing_list.Cut(1, 2)
-		processing_list += A.contents
-
-// Better recursive loop, technically sort of not actually recursive cause that shit is retarded, enjoy.
-//No need for a recursive limit either
-/proc/recursive_mob_check(atom/O,client_check=1,sight_check=1,include_radio=1)
-
-	var/list/processing_list = list(O)
-	var/list/processed_list = list()
-	var/list/found_mobs = list()
-
-	while(processing_list.len)
-
-		var/atom/A = processing_list[1]
-		var/passed = 0
-
-		if(ismob(A))
-			var/mob/A_tmp = A
-			passed=1
-
-			if(client_check && !A_tmp.client)
-				passed=0
-
-			if(sight_check && !isInSight(A_tmp, O))
-				passed=0
-
-		else if(include_radio && istype(A, /obj/item/device/radio))
-			passed=1
-
-			if(sight_check && !isInSight(A, O))
-				passed=0
-
-		if(passed)
-			found_mobs |= A
-
-		for(var/atom/B in A)
-			if(!processed_list[B])
-				processing_list |= B
-
-		processing_list.Cut(1, 2)
-		processed_list[A] = A
-
-	return found_mobs
-
-
-/proc/get_hearers_in_view(R, atom/source)
-	// Returns a list of hearers in view(R) from source (ignoring luminosity). Used in saycode.
-	var/turf/T = get_turf(source)
-	var/list/hear = list()
-
-	if(!T)
-		return hear
-
-	var/list/range = get_hear(R, T)
-	for(var/atom/movable/A in range)
-		hear |= recursive_hear_check(A)
-
-	return hear
-
-
-/proc/get_mobs_in_radio_ranges(list/obj/item/device/radio/radios)
-
-	set background = BACKGROUND_ENABLED
-
-	. = list()
-	// Returns a list of mobs who can hear any of the radios given in @radios
-	for(var/obj/item/device/radio/R in radios)
-		if(R)
-			. |= get_hearers_in_view(R.canhear_range, R)
-
-
-#define SIGN(X) ((X<0)?-1:1)
-
-/proc/inLineOfSight(X1,Y1,X2,Y2,Z=1,PX1=16.5,PY1=16.5,PX2=16.5,PY2=16.5)
-	var/turf/T
-	if(X1==X2)
-		if(Y1==Y2)
-			return 1 //Light cannot be blocked on same tile
-		else
-			var/s = SIGN(Y2-Y1)
-			Y1+=s
-			while(Y1!=Y2)
-				T=locate(X1,Y1,Z)
-				if(T.opacity)
-					return 0
-				Y1+=s
-	else
-		var/m=(32*(Y2-Y1)+(PY2-PY1))/(32*(X2-X1)+(PX2-PX1))
-		var/b=(Y1+PY1/32-0.015625)-m*(X1+PX1/32-0.015625) //In tiles
-		var/signX = SIGN(X2-X1)
-		var/signY = SIGN(Y2-Y1)
-		if(X1<X2)
-			b+=m
-		while(X1!=X2 || Y1!=Y2)
-			if(round(m*X1+b-Y1))
-				Y1+=signY //Line exits tile vertically
-			else
-				X1+=signX //Line exits tile horizontally
-			T=locate(X1,Y1,Z)
-			if(T.opacity)
-				return 0
-	return 1
-#undef SIGN
-
-
-/proc/isInSight(atom/A, atom/B)
-	var/turf/Aturf = get_turf(A)
-	var/turf/Bturf = get_turf(B)
-
-	if(!Aturf || !Bturf)
-		return 0
-
-	if(inLineOfSight(Aturf.x,Aturf.y, Bturf.x,Bturf.y,Aturf.z))
-		return 1
-
-	else
-		return 0
-
-
-/proc/get_cardinal_step_away(atom/start, atom/finish) //returns the position of a step from start away from finish, in one of the cardinal directions
-	//returns only NORTH, SOUTH, EAST, or WEST
-	var/dx = finish.x - start.x
-	var/dy = finish.y - start.y
-	if(abs(dy) > abs (dx)) //slope is above 1:1 (move horizontally in a tie)
-		if(dy > 0)
-			return get_step(start, SOUTH)
-		else
-			return get_step(start, NORTH)
-	else
-		if(dx > 0)
-			return get_step(start, WEST)
-		else
-			return get_step(start, EAST)
-
-/proc/try_move_adjacent(atom/movable/AM)
-	var/turf/T = get_turf(AM)
-	for(var/direction in cardinal)
-		if(AM.Move(get_step(T, direction)))
-			break
-
-/proc/get_mob_by_key(key)
-	for(var/mob/M in mob_list)
-		if(M.ckey == lowertext(key))
-			return M
-	return null
-
-// Will return a list of active candidates. It increases the buffer 5 times until it finds a candidate which is active within the buffer.
-
-/proc/get_candidates(be_special_type, afk_bracket=3000, var/jobbanType)
-	var/list/candidates = list()
-	// Keep looping until we find a non-afk candidate within the time bracket (we limit the bracket to 10 minutes (6000))
-	while(!candidates.len && afk_bracket < 6000)
-		for(var/mob/dead/observer/G in player_list)
-			if(G.client != null)
-				if(!(G.mind && G.mind.current && G.mind.current.stat != DEAD))
-					if(!G.client.is_afk(afk_bracket) && (be_special_type in G.client.prefs.be_special))
-						if (jobbanType)
-							if(!(jobban_isbanned(G, jobbanType) || jobban_isbanned(G, "Syndicate")))
-								candidates += G.client
-						else
-							candidates += G.client
-		afk_bracket += 600 // Add a minute to the bracket, for every attempt
-	return candidates
-
-/proc/ScreenText(obj/O, maptext="", screen_loc="CENTER-7,CENTER-7", maptext_height=480, maptext_width=480)
-	if(!isobj(O))
-		O = new /obj/screen/text()
-	O.maptext = maptext
-	O.maptext_height = maptext_height
-	O.maptext_width = maptext_width
-	O.screen_loc = screen_loc
-	return O
-
-/proc/remove_images_from_clients(image/I, list/show_to)
-	for(var/client/C in show_to)
-		C.images -= I
-
-/proc/flick_overlay(image/I, list/show_to, duration)
-	for(var/client/C in show_to)
-		C.images += I
-	addtimer(CALLBACK(GLOBAL_PROC, /.proc/remove_images_from_clients, I, show_to), duration)
-
-/proc/flick_overlay_view(image/I, atom/target, duration) //wrapper for the above, flicks to everyone who can see the target atom
-	var/list/viewing = list()
-	for(var/m in viewers(target))
-		var/mob/M = m
-		if(M.client)
-			viewing += M.client
-	flick_overlay(I, viewing, duration)
-
-/proc/get_active_player_count(var/alive_check = 0, var/afk_check = 0, var/human_check = 0)
-	// Get active players who are playing in the round
-	var/active_players = 0
-	for(var/i = 1; i <= player_list.len; i++)
-		var/mob/M = player_list[i]
-		if(M && M.client)
-			if(alive_check && M.stat)
-				continue
-			else if(afk_check && M.client.is_afk())
-				continue
-			else if(human_check && !ishuman(M))
-				continue
-			else if(isnewplayer(M)) // exclude people in the lobby
-				continue
-			else if(isobserver(M)) // Ghosts are fine if they were playing once (didn't start as observers)
-				var/mob/dead/observer/O = M
-				if(O.started_as_observer) // Exclude people who started as observers
-					continue
-			active_players++
-	return active_players
-
-/datum/projectile_data
-	var/src_x
-	var/src_y
-	var/time
-	var/distance
-	var/power_x
-	var/power_y
-	var/dest_x
-	var/dest_y
-
-/datum/projectile_data/New(var/src_x, var/src_y, var/time, var/distance, \
-						   var/power_x, var/power_y, var/dest_x, var/dest_y)
-	src.src_x = src_x
-	src.src_y = src_y
-	src.time = time
-	src.distance = distance
-	src.power_x = power_x
-	src.power_y = power_y
-	src.dest_x = dest_x
-	src.dest_y = dest_y
-
-/proc/projectile_trajectory(src_x, src_y, rotation, angle, power)
-
-	// returns the destination (Vx,y) that a projectile shot at [src_x], [src_y], with an angle of [angle],
-	// rotated at [rotation] and with the power of [power]
-	// Thanks to VistaPOWA for this function
-
-	var/power_x = power * cos(angle)
-	var/power_y = power * sin(angle)
-	var/time = 2* power_y / 10 //10 = g
-
-	var/distance = time * power_x
-
-	var/dest_x = src_x + distance*sin(rotation);
-	var/dest_y = src_y + distance*cos(rotation);
-
-	return new /datum/projectile_data(src_x, src_y, time, distance, power_x, power_y, dest_x, dest_y)
-
-/proc/showCandidatePollWindow(mob/dead/observer/G, poll_time, Question, list/candidates, ignore_category, time_passed, flashwindow = TRUE)
-	set waitfor = 0
-
-	G << 'sound/misc/notice2.ogg' //Alerting them to their consideration
-	if(flashwindow)
-		window_flash(G.client)
-	switch(ignore_category ? askuser(G,Question,"Please answer in [poll_time/10] seconds!","Yes","No","Never for this round", StealFocus=0, Timeout=poll_time) : askuser(G,Question,"Please answer in [poll_time/10] seconds!","Yes","No", StealFocus=0, Timeout=poll_time))
-		if(1)
-			G << "<span class='notice'>Choice registered: Yes.</span>"
-			if((world.time-time_passed)>poll_time)
-				G << "<span class='danger'>Sorry, you were too late for the consideration!</span>"
-				G << 'sound/machines/buzz-sigh.ogg'
-			else
-				candidates += G
-		if(2)
-			G << "<span class='danger'>Choice registered: No.</span>"
-		if(3)
-			var/list/L = poll_ignore[ignore_category]
-			if(!L)
-				poll_ignore[ignore_category] = list()
-			poll_ignore[ignore_category] += G.ckey
-			G << "<span class='danger'>Choice registered: Never for this round.</span>"
-
-/proc/pollCandidates(var/Question, var/jobbanType, var/datum/game_mode/gametypeCheck, var/be_special_flag = 0, var/poll_time = 300, var/ignore_category = null, flashwindow = TRUE)
-	var/list/mob/dead/observer/candidates = list()
-	var/time_passed = world.time
-	if (!Question)
-		Question = "Would you like to be a special role?"
-
-	for(var/mob/dead/observer/G in player_list)
-		if(!G.key || !G.client || (ignore_category && poll_ignore[ignore_category] && G.ckey in poll_ignore[ignore_category]))
-			continue
-		if(be_special_flag)
-			if(!(G.client.prefs) || !(be_special_flag in G.client.prefs.be_special))
-				continue
-		if (gametypeCheck)
-			if(!gametypeCheck.age_check(G.client))
-				continue
-		if (jobbanType)
-			if(jobban_isbanned(G, jobbanType) || jobban_isbanned(G, "Syndicate"))
-				continue
-
-		showCandidatePollWindow(G, poll_time, Question, candidates, ignore_category, time_passed, flashwindow)
-	sleep(poll_time)
-
-	//Check all our candidates, to make sure they didn't log off during the wait period.
-	for(var/mob/dead/observer/G in candidates)
-		if(!G.key || !G.client)
-			candidates.Remove(G)
-
-	listclearnulls(candidates)
-
-	return candidates
-
-/proc/pollCandidatesForMob(Question, jobbanType, datum/game_mode/gametypeCheck, be_special_flag = 0, poll_time = 300, mob/M, ignore_category = null)
-	var/list/L = pollCandidates(Question, jobbanType, gametypeCheck, be_special_flag, poll_time, ignore_category)
-	if(!M || QDELETED(M) || !M.loc)
-		return list()
-	return L
-
-/proc/pollCandidatesForMobs(Question, jobbanType, datum/game_mode/gametypeCheck, be_special_flag = 0, poll_time = 300, list/mobs, ignore_category = null)
-	var/list/L = pollCandidates(Question, jobbanType, gametypeCheck, be_special_flag, poll_time, ignore_category)
-	var/i=1
-	for(var/v in mobs)
-		var/atom/A = v
-		if(!A || QDELETED(A) || !A.loc)
-			mobs.Cut(i,i+1)
-		else
-			++i
-	return L
-
-/proc/makeBody(mob/dead/observer/G_found) // Uses stripped down and bastardized code from respawn character
-	if(!G_found || !G_found.key)
-		return
-
-	//First we spawn a dude.
-	var/mob/living/carbon/human/new_character = new(pick(latejoin))//The mob being spawned.
-
-	G_found.client.prefs.copy_to(new_character)
-	new_character.dna.update_dna_identity()
-	new_character.key = G_found.key
-
-	return new_character
-
-/proc/send_to_playing_players(thing) //sends a whatever to all playing players; use instead of world << where needed
-	for(var/M in player_list)
-		if(M && !isnewplayer(M))
-			M << thing
-
-/proc/window_flash(client/C, ignorepref = FALSE)
-	if(ismob(C))
-		var/mob/M = C
-		if(M.client)
-			C = M.client
-	if(!C || (!C.prefs.windowflashing && !ignorepref))
-		return
-<<<<<<< HEAD
-	winset(client_or_usr, "mainwindow", "flash=5")
-
-
-/proc/GetRedPart(const/hexa)
-	return hex2num(copytext(hexa, 2, 4))
-
-/proc/GetGreenPart(const/hexa)
-	return hex2num(copytext(hexa, 4, 6))
-
-/proc/GetBluePart(const/hexa)
-	return hex2num(copytext(hexa, 6, 8))
-
-=======
-	winset(C, "mainwindow", "flash=5")
-
->>>>>>> 740d1840
+//supposedly the fastest way to do this according to https://gist.github.com/Giacom/be635398926bb463b42a
+#define RANGE_TURFS(RADIUS, CENTER) \
+  block( \
+    locate(max(CENTER.x-(RADIUS),1),          max(CENTER.y-(RADIUS),1),          CENTER.z), \
+    locate(min(CENTER.x+(RADIUS),world.maxx), min(CENTER.y+(RADIUS),world.maxy), CENTER.z) \
+  )
+
+#define Z_TURFS(ZLEVEL) block(locate(1,1,ZLEVEL), locate(world.maxx, world.maxy, ZLEVEL))
+
+/proc/get_area(atom/A)
+	if (!istype(A))
+		return
+	for(A, A && !isarea(A), A=A.loc); //semicolon is for the empty statement
+	return A
+
+/proc/get_area_name(atom/X)
+	var/area/Y = get_area(X)
+	return Y.name
+
+/proc/get_area_by_name(N) //get area by its name
+	for(var/area/A in world)
+		if(A.name == N)
+			return A
+	return 0
+
+/proc/get_areas_in_range(dist=0, atom/center=usr)
+	if(!dist)
+		var/turf/T = get_turf(center)
+		return T ? list(T.loc) : list()
+	if(!center)
+		return list()
+
+	var/list/turfs = RANGE_TURFS(dist, center)
+	var/list/areas = list()
+	for(var/V in turfs)
+		var/turf/T = V
+		areas |= T.loc
+	return areas
+
+/proc/get_adjacent_areas(atom/center)
+	. = list(get_area(get_ranged_target_turf(center, NORTH, 1)),
+			get_area(get_ranged_target_turf(center, SOUTH, 1)),
+			get_area(get_ranged_target_turf(center, EAST, 1)),
+			get_area(get_ranged_target_turf(center, WEST, 1)))
+	listclearnulls(.)
+
+/proc/get_open_turf_in_dir(atom/center, dir)
+	var/turf/open/T = get_ranged_target_turf(center, dir, 1)
+	if(istype(T))
+		return T
+
+/proc/get_adjacent_open_turfs(atom/center)
+	. = list(get_open_turf_in_dir(center, NORTH),
+			get_open_turf_in_dir(center, SOUTH),
+			get_open_turf_in_dir(center, EAST),
+			get_open_turf_in_dir(center, WEST))
+	listclearnulls(.)
+
+/proc/get_adjacent_open_areas(atom/center)
+	. = list()
+	var/list/adjacent_turfs = get_adjacent_open_turfs(center)
+	for(var/I in adjacent_turfs)
+		. |= get_area(I)
+
+// Like view but bypasses luminosity check
+
+/proc/get_hear(range, atom/source)
+
+	var/lum = source.luminosity
+	source.luminosity = 6
+
+	var/list/heard = view(range, source)
+	source.luminosity = lum
+
+	return heard
+
+/proc/alone_in_area(area/the_area, mob/must_be_alone, check_type = /mob/living/carbon)
+	var/area/our_area = get_area(the_area)
+	for(var/C in living_mob_list)
+		if(!istype(C, check_type))
+			continue
+		if(C == must_be_alone)
+			continue
+		if(our_area == get_area(C))
+			return 0
+	return 1
+
+//We used to use linear regression to approximate the answer, but Mloc realized this was actually faster.
+//And lo and behold, it is, and it's more accurate to boot.
+/proc/cheap_hypotenuse(Ax,Ay,Bx,By)
+	return sqrt(abs(Ax - Bx)**2 + abs(Ay - By)**2) //A squared + B squared = C squared
+
+/proc/circlerange(center=usr,radius=3)
+
+	var/turf/centerturf = get_turf(center)
+	var/list/turfs = new/list()
+	var/rsq = radius * (radius+0.5)
+
+	for(var/atom/T in range(radius, centerturf))
+		var/dx = T.x - centerturf.x
+		var/dy = T.y - centerturf.y
+		if(dx*dx + dy*dy <= rsq)
+			turfs += T
+
+	//turfs += centerturf
+	return turfs
+
+/proc/circleview(center=usr,radius=3)
+
+	var/turf/centerturf = get_turf(center)
+	var/list/atoms = new/list()
+	var/rsq = radius * (radius+0.5)
+
+	for(var/atom/A in view(radius, centerturf))
+		var/dx = A.x - centerturf.x
+		var/dy = A.y - centerturf.y
+		if(dx*dx + dy*dy <= rsq)
+			atoms += A
+
+	//turfs += centerturf
+	return atoms
+
+/proc/get_dist_euclidian(atom/Loc1 as turf|mob|obj,atom/Loc2 as turf|mob|obj)
+	var/dx = Loc1.x - Loc2.x
+	var/dy = Loc1.y - Loc2.y
+
+	var/dist = sqrt(dx**2 + dy**2)
+
+	return dist
+
+/proc/circlerangeturfs(center=usr,radius=3)
+
+	var/turf/centerturf = get_turf(center)
+	var/list/turfs = new/list()
+	var/rsq = radius * (radius+0.5)
+
+	for(var/turf/T in range(radius, centerturf))
+		var/dx = T.x - centerturf.x
+		var/dy = T.y - centerturf.y
+		if(dx*dx + dy*dy <= rsq)
+			turfs += T
+	return turfs
+
+/proc/circleviewturfs(center=usr,radius=3)		//Is there even a diffrence between this proc and circlerangeturfs()?
+
+	var/turf/centerturf = get_turf(center)
+	var/list/turfs = new/list()
+	var/rsq = radius * (radius+0.5)
+
+	for(var/turf/T in view(radius, centerturf))
+		var/dx = T.x - centerturf.x
+		var/dy = T.y - centerturf.y
+		if(dx*dx + dy*dy <= rsq)
+			turfs += T
+	return turfs
+
+
+//This is the new version of recursive_mob_check, used for say().
+//The other proc was left intact because morgue trays use it.
+//Sped this up again for real this time
+/proc/recursive_hear_check(O)
+	var/list/processing_list = list(O)
+	. = list()
+	while(processing_list.len)
+		var/atom/A = processing_list[1]
+		if(A.flags & HEAR)
+			. += A
+		processing_list.Cut(1, 2)
+		processing_list += A.contents
+
+// Better recursive loop, technically sort of not actually recursive cause that shit is retarded, enjoy.
+//No need for a recursive limit either
+/proc/recursive_mob_check(atom/O,client_check=1,sight_check=1,include_radio=1)
+
+	var/list/processing_list = list(O)
+	var/list/processed_list = list()
+	var/list/found_mobs = list()
+
+	while(processing_list.len)
+
+		var/atom/A = processing_list[1]
+		var/passed = 0
+
+		if(ismob(A))
+			var/mob/A_tmp = A
+			passed=1
+
+			if(client_check && !A_tmp.client)
+				passed=0
+
+			if(sight_check && !isInSight(A_tmp, O))
+				passed=0
+
+		else if(include_radio && istype(A, /obj/item/device/radio))
+			passed=1
+
+			if(sight_check && !isInSight(A, O))
+				passed=0
+
+		if(passed)
+			found_mobs |= A
+
+		for(var/atom/B in A)
+			if(!processed_list[B])
+				processing_list |= B
+
+		processing_list.Cut(1, 2)
+		processed_list[A] = A
+
+	return found_mobs
+
+
+/proc/get_hearers_in_view(R, atom/source)
+	// Returns a list of hearers in view(R) from source (ignoring luminosity). Used in saycode.
+	var/turf/T = get_turf(source)
+	var/list/hear = list()
+
+	if(!T)
+		return hear
+
+	var/list/range = get_hear(R, T)
+	for(var/atom/movable/A in range)
+		hear |= recursive_hear_check(A)
+
+	return hear
+
+
+/proc/get_mobs_in_radio_ranges(list/obj/item/device/radio/radios)
+
+	set background = BACKGROUND_ENABLED
+
+	. = list()
+	// Returns a list of mobs who can hear any of the radios given in @radios
+	for(var/obj/item/device/radio/R in radios)
+		if(R)
+			. |= get_hearers_in_view(R.canhear_range, R)
+
+
+#define SIGN(X) ((X<0)?-1:1)
+
+/proc/inLineOfSight(X1,Y1,X2,Y2,Z=1,PX1=16.5,PY1=16.5,PX2=16.5,PY2=16.5)
+	var/turf/T
+	if(X1==X2)
+		if(Y1==Y2)
+			return 1 //Light cannot be blocked on same tile
+		else
+			var/s = SIGN(Y2-Y1)
+			Y1+=s
+			while(Y1!=Y2)
+				T=locate(X1,Y1,Z)
+				if(T.opacity)
+					return 0
+				Y1+=s
+	else
+		var/m=(32*(Y2-Y1)+(PY2-PY1))/(32*(X2-X1)+(PX2-PX1))
+		var/b=(Y1+PY1/32-0.015625)-m*(X1+PX1/32-0.015625) //In tiles
+		var/signX = SIGN(X2-X1)
+		var/signY = SIGN(Y2-Y1)
+		if(X1<X2)
+			b+=m
+		while(X1!=X2 || Y1!=Y2)
+			if(round(m*X1+b-Y1))
+				Y1+=signY //Line exits tile vertically
+			else
+				X1+=signX //Line exits tile horizontally
+			T=locate(X1,Y1,Z)
+			if(T.opacity)
+				return 0
+	return 1
+#undef SIGN
+
+
+/proc/isInSight(atom/A, atom/B)
+	var/turf/Aturf = get_turf(A)
+	var/turf/Bturf = get_turf(B)
+
+	if(!Aturf || !Bturf)
+		return 0
+
+	if(inLineOfSight(Aturf.x,Aturf.y, Bturf.x,Bturf.y,Aturf.z))
+		return 1
+
+	else
+		return 0
+
+
+/proc/get_cardinal_step_away(atom/start, atom/finish) //returns the position of a step from start away from finish, in one of the cardinal directions
+	//returns only NORTH, SOUTH, EAST, or WEST
+	var/dx = finish.x - start.x
+	var/dy = finish.y - start.y
+	if(abs(dy) > abs (dx)) //slope is above 1:1 (move horizontally in a tie)
+		if(dy > 0)
+			return get_step(start, SOUTH)
+		else
+			return get_step(start, NORTH)
+	else
+		if(dx > 0)
+			return get_step(start, WEST)
+		else
+			return get_step(start, EAST)
+
+/proc/try_move_adjacent(atom/movable/AM)
+	var/turf/T = get_turf(AM)
+	for(var/direction in cardinal)
+		if(AM.Move(get_step(T, direction)))
+			break
+
+/proc/get_mob_by_key(key)
+	for(var/mob/M in mob_list)
+		if(M.ckey == lowertext(key))
+			return M
+	return null
+
+// Will return a list of active candidates. It increases the buffer 5 times until it finds a candidate which is active within the buffer.
+
+/proc/get_candidates(be_special_type, afk_bracket=3000, var/jobbanType)
+	var/list/candidates = list()
+	// Keep looping until we find a non-afk candidate within the time bracket (we limit the bracket to 10 minutes (6000))
+	while(!candidates.len && afk_bracket < 6000)
+		for(var/mob/dead/observer/G in player_list)
+			if(G.client != null)
+				if(!(G.mind && G.mind.current && G.mind.current.stat != DEAD))
+					if(!G.client.is_afk(afk_bracket) && (be_special_type in G.client.prefs.be_special))
+						if (jobbanType)
+							if(!(jobban_isbanned(G, jobbanType) || jobban_isbanned(G, "Syndicate")))
+								candidates += G.client
+						else
+							candidates += G.client
+		afk_bracket += 600 // Add a minute to the bracket, for every attempt
+	return candidates
+
+/proc/ScreenText(obj/O, maptext="", screen_loc="CENTER-7,CENTER-7", maptext_height=480, maptext_width=480)
+	if(!isobj(O))
+		O = new /obj/screen/text()
+	O.maptext = maptext
+	O.maptext_height = maptext_height
+	O.maptext_width = maptext_width
+	O.screen_loc = screen_loc
+	return O
+
+/proc/remove_images_from_clients(image/I, list/show_to)
+	for(var/client/C in show_to)
+		C.images -= I
+
+/proc/flick_overlay(image/I, list/show_to, duration)
+	for(var/client/C in show_to)
+		C.images += I
+	addtimer(CALLBACK(GLOBAL_PROC, /.proc/remove_images_from_clients, I, show_to), duration)
+
+/proc/flick_overlay_view(image/I, atom/target, duration) //wrapper for the above, flicks to everyone who can see the target atom
+	var/list/viewing = list()
+	for(var/m in viewers(target))
+		var/mob/M = m
+		if(M.client)
+			viewing += M.client
+	flick_overlay(I, viewing, duration)
+
+/proc/get_active_player_count(var/alive_check = 0, var/afk_check = 0, var/human_check = 0)
+	// Get active players who are playing in the round
+	var/active_players = 0
+	for(var/i = 1; i <= player_list.len; i++)
+		var/mob/M = player_list[i]
+		if(M && M.client)
+			if(alive_check && M.stat)
+				continue
+			else if(afk_check && M.client.is_afk())
+				continue
+			else if(human_check && !ishuman(M))
+				continue
+			else if(isnewplayer(M)) // exclude people in the lobby
+				continue
+			else if(isobserver(M)) // Ghosts are fine if they were playing once (didn't start as observers)
+				var/mob/dead/observer/O = M
+				if(O.started_as_observer) // Exclude people who started as observers
+					continue
+			active_players++
+	return active_players
+
+/datum/projectile_data
+	var/src_x
+	var/src_y
+	var/time
+	var/distance
+	var/power_x
+	var/power_y
+	var/dest_x
+	var/dest_y
+
+/datum/projectile_data/New(var/src_x, var/src_y, var/time, var/distance, \
+						   var/power_x, var/power_y, var/dest_x, var/dest_y)
+	src.src_x = src_x
+	src.src_y = src_y
+	src.time = time
+	src.distance = distance
+	src.power_x = power_x
+	src.power_y = power_y
+	src.dest_x = dest_x
+	src.dest_y = dest_y
+
+/proc/projectile_trajectory(src_x, src_y, rotation, angle, power)
+
+	// returns the destination (Vx,y) that a projectile shot at [src_x], [src_y], with an angle of [angle],
+	// rotated at [rotation] and with the power of [power]
+	// Thanks to VistaPOWA for this function
+
+	var/power_x = power * cos(angle)
+	var/power_y = power * sin(angle)
+	var/time = 2* power_y / 10 //10 = g
+
+	var/distance = time * power_x
+
+	var/dest_x = src_x + distance*sin(rotation);
+	var/dest_y = src_y + distance*cos(rotation);
+
+	return new /datum/projectile_data(src_x, src_y, time, distance, power_x, power_y, dest_x, dest_y)
+
+/proc/showCandidatePollWindow(mob/dead/observer/G, poll_time, Question, list/candidates, ignore_category, time_passed, flashwindow = TRUE)
+	set waitfor = 0
+
+	G << 'sound/misc/notice2.ogg' //Alerting them to their consideration
+	if(flashwindow)
+		window_flash(G.client)
+	switch(ignore_category ? askuser(G,Question,"Please answer in [poll_time/10] seconds!","Yes","No","Never for this round", StealFocus=0, Timeout=poll_time) : askuser(G,Question,"Please answer in [poll_time/10] seconds!","Yes","No", StealFocus=0, Timeout=poll_time))
+		if(1)
+			G << "<span class='notice'>Choice registered: Yes.</span>"
+			if((world.time-time_passed)>poll_time)
+				G << "<span class='danger'>Sorry, you were too late for the consideration!</span>"
+				G << 'sound/machines/buzz-sigh.ogg'
+			else
+				candidates += G
+		if(2)
+			G << "<span class='danger'>Choice registered: No.</span>"
+		if(3)
+			var/list/L = poll_ignore[ignore_category]
+			if(!L)
+				poll_ignore[ignore_category] = list()
+			poll_ignore[ignore_category] += G.ckey
+			G << "<span class='danger'>Choice registered: Never for this round.</span>"
+
+/proc/pollCandidates(var/Question, var/jobbanType, var/datum/game_mode/gametypeCheck, var/be_special_flag = 0, var/poll_time = 300, var/ignore_category = null, flashwindow = TRUE)
+	var/list/mob/dead/observer/candidates = list()
+	var/time_passed = world.time
+	if (!Question)
+		Question = "Would you like to be a special role?"
+
+	for(var/mob/dead/observer/G in player_list)
+		if(!G.key || !G.client || (ignore_category && poll_ignore[ignore_category] && G.ckey in poll_ignore[ignore_category]))
+			continue
+		if(be_special_flag)
+			if(!(G.client.prefs) || !(be_special_flag in G.client.prefs.be_special))
+				continue
+		if (gametypeCheck)
+			if(!gametypeCheck.age_check(G.client))
+				continue
+		if (jobbanType)
+			if(jobban_isbanned(G, jobbanType) || jobban_isbanned(G, "Syndicate"))
+				continue
+
+		showCandidatePollWindow(G, poll_time, Question, candidates, ignore_category, time_passed, flashwindow)
+	sleep(poll_time)
+
+	//Check all our candidates, to make sure they didn't log off during the wait period.
+	for(var/mob/dead/observer/G in candidates)
+		if(!G.key || !G.client)
+			candidates.Remove(G)
+
+	listclearnulls(candidates)
+
+	return candidates
+
+/proc/pollCandidatesForMob(Question, jobbanType, datum/game_mode/gametypeCheck, be_special_flag = 0, poll_time = 300, mob/M, ignore_category = null)
+	var/list/L = pollCandidates(Question, jobbanType, gametypeCheck, be_special_flag, poll_time, ignore_category)
+	if(!M || QDELETED(M) || !M.loc)
+		return list()
+	return L
+
+/proc/pollCandidatesForMobs(Question, jobbanType, datum/game_mode/gametypeCheck, be_special_flag = 0, poll_time = 300, list/mobs, ignore_category = null)
+	var/list/L = pollCandidates(Question, jobbanType, gametypeCheck, be_special_flag, poll_time, ignore_category)
+	var/i=1
+	for(var/v in mobs)
+		var/atom/A = v
+		if(!A || QDELETED(A) || !A.loc)
+			mobs.Cut(i,i+1)
+		else
+			++i
+	return L
+
+/proc/makeBody(mob/dead/observer/G_found) // Uses stripped down and bastardized code from respawn character
+	if(!G_found || !G_found.key)
+		return
+
+	//First we spawn a dude.
+	var/mob/living/carbon/human/new_character = new(pick(latejoin))//The mob being spawned.
+
+	G_found.client.prefs.copy_to(new_character)
+	new_character.dna.update_dna_identity()
+	new_character.key = G_found.key
+
+	return new_character
+
+/proc/send_to_playing_players(thing) //sends a whatever to all playing players; use instead of world << where needed
+	for(var/M in player_list)
+		if(M && !isnewplayer(M))
+			M << thing
+
+/proc/window_flash(client/C, ignorepref = FALSE)
+	if(ismob(C))
+		var/mob/M = C
+		if(M.client)
+			C = M.client
+	if(!C || (!C.prefs.windowflashing && !ignorepref))
+		return
+	winset(C, "mainwindow", "flash=5")
+
+
+/proc/GetRedPart(const/hexa)
+	return hex2num(copytext(hexa, 2, 4))
+
+/proc/GetGreenPart(const/hexa)
+	return hex2num(copytext(hexa, 4, 6))
+
+/proc/GetBluePart(const/hexa)
+	return hex2num(copytext(hexa, 6, 8))