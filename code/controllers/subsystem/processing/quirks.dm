#define EXP_ASSIGN_WAYFINDER 1200
#define RANDOM_QUIRK_BONUS 3
#define MINIMUM_RANDOM_QUIRKS 3
//Used to process and handle roundstart quirks
// - Quirk strings are used for faster checking in code
// - Quirk datums are stored and hold different effects, as well as being a vector for applying trait string
PROCESSING_SUBSYSTEM_DEF(quirks)
	name = "Quirks"
	init_order = INIT_ORDER_QUIRKS
	flags = SS_BACKGROUND
	runlevels = RUNLEVEL_GAME
	wait = 1 SECONDS

	var/list/quirks = list() //Assoc. list of all roundstart quirk datum types; "name" = /path/
	var/list/quirk_points = list() //Assoc. list of quirk names and their "point cost"; positive numbers are good traits, and negative ones are bad
	///An assoc list of quirks that can be obtained as a hardcore character, and their hardcore value.
	var/list/hardcore_quirks = list()

	/// A list of quirks that can not be used with each other. Format: list(quirk1,quirk2),list(quirk3,quirk4)
	var/static/list/quirk_blacklist = list(
		list("Tongue Tied", "Artificial Voice Box"), //ORBSTATION
		list("Farsighted", "Illiterate"), //ORBSTATION
		list("Blind", "Nearsighted", "Farsighted"), //ORBSTATION: added "Farsighted" to this list
		list("Jolly", "Depression", "Apathetic", "Hypersensitive"),
		list("Ageusia", "Vegetarian", "Deviant Tastes", "Gamer"),
		list("Ananas Affinity", "Ananas Aversion", "Gamer"),
		list("Alcohol Tolerance", "Light Drinker"),
		list("Clown Enjoyer", "Mime Fan"),
		list("Bad Touch", "Friendly"),
		list("Extrovert", "Introvert"),
<<<<<<< HEAD
		list("Prosthetic Limb", "Quadruple Amputee", "Alien Prosthesis"), //ORBSTATION EDIT
		list("Quadruple Amputee", "Paraplegic","Frail"),
		list("Prosthetic Limb", "Body Purist"),
=======
		list("Prosthetic Limb", "Quadruple Amputee", "Body Purist"),
		list("Quadruple Amputee", "Paraplegic", "Frail"),
>>>>>>> d5e7a72b
	)

/datum/controller/subsystem/processing/quirks/Initialize()
	get_quirks()
	return SS_INIT_SUCCESS

/// Returns the list of possible quirks
/datum/controller/subsystem/processing/quirks/proc/get_quirks()
	RETURN_TYPE(/list)
	if (!quirks.len)
		SetupQuirks()

	return quirks

/datum/controller/subsystem/processing/quirks/proc/SetupQuirks()
	// Sort by Positive, Negative, Neutral; and then by name
	var/list/quirk_list = sort_list(subtypesof(/datum/quirk), GLOBAL_PROC_REF(cmp_quirk_asc))

	for(var/type in quirk_list)
		var/datum/quirk/quirk_type = type

		if(initial(quirk_type.abstract_parent_type) == type)
			continue

		quirks[initial(quirk_type.name)] = quirk_type
		quirk_points[initial(quirk_type.name)] = initial(quirk_type.value)

		var/hardcore_value = initial(quirk_type.hardcore_value)

		if(!hardcore_value)
			continue
		hardcore_quirks[quirk_type] += hardcore_value

/datum/controller/subsystem/processing/quirks/proc/AssignQuirks(mob/living/user, client/cli)
	var/badquirk = FALSE
	for(var/quirk_name in cli.prefs.all_quirks)
		var/datum/quirk/Q = quirks[quirk_name]
		if(Q)
			if(user.add_quirk(Q))
				SSblackbox.record_feedback("nested tally", "quirks_taken", 1, list("[quirk_name]"))
		else
			stack_trace("Invalid quirk \"[quirk_name]\" in client [cli.ckey] preferences")
			cli.prefs.all_quirks -= quirk_name
			badquirk = TRUE
	if(badquirk)
		cli.prefs.save_character()

/*
 *Randomises the quirks for a specified mob
 */
/datum/controller/subsystem/processing/quirks/proc/randomise_quirks(mob/living/user)
	var/bonus_quirks = max((length(user.quirks) + rand(-RANDOM_QUIRK_BONUS, RANDOM_QUIRK_BONUS)), MINIMUM_RANDOM_QUIRKS)
	var/added_quirk_count = 0 //How many we've added
	var/list/quirks_to_add = list() //Quirks we're adding
	var/good_count = 0 //Maximum of 6 good perks
	var/score //What point score we're at
	///Cached list of possible quirks
	var/list/possible_quirks = quirks.Copy()
	//Create a random list of stuff to start with
	while(bonus_quirks > added_quirk_count)
		var/quirk = pick(possible_quirks) //quirk is a string
		if(quirk in quirk_blacklist) //prevent blacklisted
			possible_quirks -= quirk
			continue
		if(quirk_points[quirk] > 0)
			good_count++
		score += quirk_points[quirk]
		quirks_to_add += quirk
		possible_quirks -= quirk
		added_quirk_count++

	//But lets make sure we're balanced
	while(score > 0)
		if(!length(possible_quirks))//Lets not get stuck
			break
		var/quirk = pick(quirks)
		if(quirk in quirk_blacklist) //prevent blacklisted
			possible_quirks -= quirk
			continue
		if(!quirk_points[quirk] < 0)//negative only
			possible_quirks -= quirk
			continue
		good_count++
		score += quirk_points[quirk]
		quirks_to_add += quirk

	//And have benefits too
	while(score < 0 && good_count <= MAX_QUIRKS)
		if(!length(possible_quirks))//Lets not get stuck
			break
		var/quirk = pick(quirks)
		if(quirk in quirk_blacklist) //prevent blacklisted
			possible_quirks -= quirk
			continue
		if(!quirk_points[quirk] > 0) //positive only
			possible_quirks -= quirk
			continue
		good_count++
		score += quirk_points[quirk]
		quirks_to_add += quirk

	for(var/datum/quirk/quirk as anything in user.quirks)
		if(quirk.name in quirks_to_add) //Don't delete ones we keep
			quirks_to_add -= quirk.name //Already there, no need to add.
			continue
		user.remove_quirk(quirk.type) //these quirks are objects

	for(var/datum/quirk/quirk as anything in quirks_to_add)
		user.add_quirk(quirks[quirk]) //these are typepaths converted from string

/// Takes a list of quirk names and returns a new list of quirks that would
/// be valid.
/// If no changes need to be made, will return the same list.
/// Expects all quirk names to be unique, but makes no other expectations.
/datum/controller/subsystem/processing/quirks/proc/filter_invalid_quirks(list/quirks)
	var/list/new_quirks = list()
	var/list/positive_quirks = list()
	var/balance = 0

	var/list/all_quirks = get_quirks()

	for (var/quirk_name in quirks)
		var/datum/quirk/quirk = all_quirks[quirk_name]
		if (isnull(quirk))
			continue

		if (initial(quirk.mood_quirk) && CONFIG_GET(flag/disable_human_mood))
			continue

		var/blacklisted = FALSE

		for (var/list/blacklist as anything in quirk_blacklist)
			if (!(quirk in blacklist))
				continue

			for (var/other_quirk in blacklist)
				if (other_quirk in new_quirks)
					blacklisted = TRUE
					break

			if (blacklisted)
				break

		if (blacklisted)
			continue

		var/value = initial(quirk.value)
		if (value > 0)
			if (positive_quirks.len == MAX_QUIRKS)
				continue

			positive_quirks[quirk_name] = value

		balance += value
		new_quirks += quirk_name

	//ORBSTATION: Do not check balance, it isn't real.
	/*if (balance > 0)
		var/balance_left_to_remove = balance

		for (var/positive_quirk in positive_quirks)
			var/value = positive_quirks[positive_quirk]
			balance_left_to_remove -= value
			new_quirks -= positive_quirk

			if (balance_left_to_remove <= 0)
				break*/

	// It is guaranteed that if no quirks are invalid, you can simply check through `==`
	if (new_quirks.len == quirks.len)
		return quirks

	return new_quirks

#undef RANDOM_QUIRK_BONUS
#undef MINIMUM_RANDOM_QUIRKS<|MERGE_RESOLUTION|>--- conflicted
+++ resolved
@@ -20,6 +20,7 @@
 	var/static/list/quirk_blacklist = list(
 		list("Tongue Tied", "Artificial Voice Box"), //ORBSTATION
 		list("Farsighted", "Illiterate"), //ORBSTATION
+		list("Prosthetic Limb", "Quadruple Amputee", "Alien Prosthesis"), //ORBSTATION
 		list("Blind", "Nearsighted", "Farsighted"), //ORBSTATION: added "Farsighted" to this list
 		list("Jolly", "Depression", "Apathetic", "Hypersensitive"),
 		list("Ageusia", "Vegetarian", "Deviant Tastes", "Gamer"),
@@ -28,14 +29,8 @@
 		list("Clown Enjoyer", "Mime Fan"),
 		list("Bad Touch", "Friendly"),
 		list("Extrovert", "Introvert"),
-<<<<<<< HEAD
-		list("Prosthetic Limb", "Quadruple Amputee", "Alien Prosthesis"), //ORBSTATION EDIT
-		list("Quadruple Amputee", "Paraplegic","Frail"),
-		list("Prosthetic Limb", "Body Purist"),
-=======
 		list("Prosthetic Limb", "Quadruple Amputee", "Body Purist"),
 		list("Quadruple Amputee", "Paraplegic", "Frail"),
->>>>>>> d5e7a72b
 	)
 
 /datum/controller/subsystem/processing/quirks/Initialize()
