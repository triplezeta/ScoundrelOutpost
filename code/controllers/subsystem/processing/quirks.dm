--- conflicted
+++ resolved
@@ -18,6 +18,8 @@
 
 	/// A list of quirks that can not be used with each other. Format: list(quirk1,quirk2),list(quirk3,quirk4)
 	var/static/list/quirk_blacklist = list(
+		list("Tongue Tied", "Artificial Voice Box"), //ORBSTATION
+		list("Farsighted", "Illiterate"), //ORBSTATION
 		list("Blind", "Nearsighted", "Farsighted"), //ORBSTATION: added "Farsighted" to this list
 		list("Jolly", "Depression", "Apathetic", "Hypersensitive"),
 		list("Ageusia", "Vegetarian", "Deviant Tastes", "Gamer"),
@@ -26,16 +28,9 @@
 		list("Clown Enjoyer", "Mime Fan"),
 		list("Bad Touch", "Friendly"),
 		list("Extrovert", "Introvert"),
-<<<<<<< HEAD
 		list("Prosthetic Limb", "Quadruple Amputee", "Alien Prosthesis"), //ORBSTATION EDIT
 		list("Quadruple Amputee", "Paraplegic","Frail"),
-		list("Tongue Tied", "Artificial Voice Box"), //ORBSTATION
-		list("Farsighted", "Illiterate"), //ORBSTATION
-=======
-		list("Prosthetic Limb", "Quadruple Amputee"),
-		list("Quadruple Amputee", "Paraplegic", "Frail"),
 		list("Prosthetic Limb", "Body Purist"),
->>>>>>> cd474ff6
 	)
 
 /datum/controller/subsystem/processing/quirks/Initialize()
