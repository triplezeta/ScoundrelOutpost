//gang_datum.dm
//Datum-based gangs

/datum/gang
	var/name = "ERROR"
	var/color = "white"
	var/color_hex = "#FFFFFF"
	var/list/datum/mind/gangsters = list() //gang B Members
	var/list/datum/mind/bosses = list() //gang A Bosses
	var/list/obj/item/device/gangtool/gangtools = list()
	var/list/tags_by_mind = list()				//Assoc list in format of tags_by_mind[mind_of_gangster] = list(tag1, tag2, tag3) where tags are the actual object decals.
	var/style
	var/fighting_style = "normal"
	var/list/territory = list()
	var/list/territory_new = list()
	var/list/territory_lost = list()
	var/recalls = 1
	var/dom_attempts = 2
	var/inner_outfit
	var/outer_outfit
	var/datum/atom_hud/antag/gang/ganghud
	var/is_deconvertible = TRUE //Can you deconvert normal gangsters from the gang

	var/domination_timer
	var/is_dominating

	var/boss_item_list
	var/boss_category_list
	var/static/list/boss_items = list(
		/datum/gang_item/function/gang_ping,
		/datum/gang_item/function/recall,

		/datum/gang_item/clothing/under,
		/datum/gang_item/clothing/suit,
		/datum/gang_item/clothing/hat,
		/datum/gang_item/clothing/neck,
		/datum/gang_item/clothing/shoes,
		/datum/gang_item/clothing/mask,
		/datum/gang_item/clothing/hands,
		/datum/gang_item/clothing/belt,

		/datum/gang_item/weapon/shuriken,
		/datum/gang_item/weapon/switchblade,
		/datum/gang_item/weapon/improvised,
		/datum/gang_item/weapon/ammo/improvised_ammo,
		/datum/gang_item/weapon/surplus,
		/datum/gang_item/weapon/ammo/surplus_ammo,
		/datum/gang_item/weapon/pistol,
		/datum/gang_item/weapon/ammo/pistol_ammo,
		/datum/gang_item/weapon/sniper,
		/datum/gang_item/weapon/ammo/sniper_ammo,
		/datum/gang_item/weapon/machinegun,
		/datum/gang_item/weapon/uzi,
		/datum/gang_item/weapon/ammo/uzi_ammo,
		/datum/gang_item/equipment/sharpener,
		/datum/gang_item/equipment/spraycan,
		/datum/gang_item/equipment/emp,
		/datum/gang_item/equipment/c4,
		/datum/gang_item/equipment/frag,
		/datum/gang_item/equipment/stimpack,
		/datum/gang_item/equipment/implant_breaker,
		/datum/gang_item/equipment/wetwork_boots,
		/datum/gang_item/equipment/pen,
		/datum/gang_item/equipment/dominator
	)

	var/reg_item_list
	var/reg_category_list
	var/static/list/soldier_items = list(
		/datum/gang_item/clothing/under,
		/datum/gang_item/clothing/suit,
		/datum/gang_item/clothing/hat,
		/datum/gang_item/clothing/neck,
		/datum/gang_item/clothing/shoes,
		/datum/gang_item/clothing/mask,
		/datum/gang_item/clothing/hands,
		/datum/gang_item/clothing/belt,

		/datum/gang_item/weapon/shuriken,
		/datum/gang_item/weapon/switchblade,
		/datum/gang_item/weapon/improvised,
		/datum/gang_item/weapon/ammo/improvised_ammo,
		/datum/gang_item/weapon/surplus,
		/datum/gang_item/weapon/ammo/surplus_ammo,
		/datum/gang_item/weapon/pistol,
		/datum/gang_item/weapon/ammo/pistol_ammo,
		/datum/gang_item/weapon/sniper,
		/datum/gang_item/weapon/ammo/sniper_ammo,
		/datum/gang_item/weapon/machinegun,
		/datum/gang_item/weapon/uzi,
		/datum/gang_item/weapon/ammo/uzi_ammo,
		/datum/gang_item/equipment/sharpener,
		/datum/gang_item/equipment/spraycan,
		/datum/gang_item/equipment/emp,
		/datum/gang_item/equipment/c4,
		/datum/gang_item/equipment/frag,
		/datum/gang_item/equipment/stimpack,
		/datum/gang_item/equipment/implant_breaker,
		/datum/gang_item/equipment/wetwork_boots,
	)

/datum/gang/New(loc,gangname)
	if(!GLOB.gang_colors_pool.len)
		message_admins("WARNING: Maximum number of gangs have been exceeded!")
		throw EXCEPTION("Maximum number of gangs has been exceeded")
		return
	else
		color = pick(GLOB.gang_colors_pool)
		GLOB.gang_colors_pool -= color
		switch(color)
			if("red")
				color_hex = "#DA0000"
				inner_outfit = pick(/obj/item/clothing/under/color/red, /obj/item/clothing/under/lawyer/red)
			if("orange")
				color_hex = "#FF9300"
				inner_outfit = pick(/obj/item/clothing/under/color/orange, /obj/item/clothing/under/geisha)
			if("yellow")
				color_hex = "#FFF200"
				inner_outfit = pick(/obj/item/clothing/under/color/yellow, /obj/item/clothing/under/burial, /obj/item/clothing/under/suit_jacket/tan)
			if("green")
				color_hex = "#A8E61D"
				inner_outfit = pick(/obj/item/clothing/under/color/green, /obj/item/clothing/under/syndicate/camo, /obj/item/clothing/under/suit_jacket/green)
			if("blue")
				color_hex = "#00B7EF"
				inner_outfit = pick(/obj/item/clothing/under/color/blue, /obj/item/clothing/under/suit_jacket/navy)
			if("purple")
				color_hex = "#DA00FF"
				inner_outfit = pick(/obj/item/clothing/under/color/lightpurple, /obj/item/clothing/under/lawyer/purpsuit)
			if("white")
				color_hex = "#FFFFFF"
				inner_outfit = pick(/obj/item/clothing/under/color/white, /obj/item/clothing/under/suit_jacket/white)

	name = (gangname ? gangname : pick(GLOB.gang_name_pool))
	GLOB.gang_name_pool -= name
	outer_outfit = pick(GLOB.gang_outfit_pool)
	ganghud = new()
	ganghud.color = color_hex
	log_game("The [name] Gang has been created. Their gang color is [color].")
	build_item_list()

/datum/gang/proc/build_item_list()
	boss_item_list = list()
	boss_category_list = list()
	for(var/B in boss_items)
		var/datum/gang_item/G = new B()
		boss_item_list[G.id] = G
		var/list/Cat = boss_category_list[G.category]
		if(Cat)
			Cat += G
		else
			boss_category_list[G.category] = list(G)

	reg_item_list = list()
	reg_category_list = list()
	for(var/S in soldier_items)
		var/datum/gang_item/G = new S()
		reg_item_list[G.id] = G
		var/list/Cat = reg_category_list[G.category]
		if(Cat)
			Cat += G
		else
			reg_category_list[G.category] = list(G)

/datum/gang/proc/add_gang_hud(datum/mind/recruit_mind)
	ganghud.join_hud(recruit_mind.current)
	SSticker.mode.set_antag_hud(recruit_mind.current, ((recruit_mind in bosses) ? "gang_boss" : "gangster"))

/datum/gang/proc/remove_gang_hud(datum/mind/defector_mind)
	ganghud.leave_hud(defector_mind.current)
	SSticker.mode.set_antag_hud(defector_mind.current, null)

/datum/gang/proc/domination(modifier=1)
	set_domination_time(determine_domination_time(src) * modifier)
	is_dominating = TRUE
	set_security_level("delta")

/datum/gang/proc/set_domination_time(d)
	domination_timer = world.time + (10 * d)

/datum/gang/proc/domination_time_remaining()
	var/diff = domination_timer - world.time
	return diff / 10

//////////////////////////////////////////// MESSAGING


/datum/gang/proc/message_gangtools(message,beep=1,warning)
	if(!gangtools.len || !message)
		return
	for(var/obj/item/device/gangtool/tool in gangtools)
		var/mob/living/mob = get(tool.loc,/mob/living)
		if(mob && mob.mind && mob.stat == CONSCIOUS)
			if(mob.mind.gang_datum == src)
				to_chat(mob, "<span class='[warning ? "warning" : "notice"]'>[bicon(tool)] [message]</span>")
			return


//////////////////////////////////////////// INCOME


/datum/gang/proc/income()
	if(!bosses.len)
		return
	var/added_names = ""
	var/lost_names = ""

	SSticker.mode.shuttle_check() // See if its time to start wrapping things up

	//Re-add territories that were reclaimed, so if they got tagged over, they can still earn income if they tag it back before the next status report
	var/list/reclaimed_territories = territory_new & territory_lost
	territory |= reclaimed_territories
	territory_new -= reclaimed_territories
	territory_lost -= reclaimed_territories

	//Process lost territories
	for(var/area in territory_lost)
		if(lost_names != "")
			lost_names += ", "
		lost_names += "[territory_lost[area]]"
		territory -= area

	//Calculate and report influence growth

	//Process new territories
	for(var/area in territory_new)
		if(added_names != "")
			added_names += ", "
		added_names += "[territory_new[area]]"
		territory += area

	//Report territory changes
	var/message = "<b>[src] Gang Status Report:</b>.<BR>*---------*<BR>"
	message += "<b>[territory_new.len] new territories:</b><br><i>[added_names]</i><br>"
	message += "<b>[territory_lost.len] territories lost:</b><br><i>[lost_names]</i><br>"
	//Clear the lists
	territory_new = list()
	territory_lost = list()
	var/control = round((territory.len/GLOB.start_state.num_territories)*100, 1)
	var/sbonus = sqrt(LAZYLEN(territory))  // Bonus given to soldier's for the gang's total territory
	message += "Your gang now has <b>[control]% control</b> of the station.<BR>*---------*<BR>"
	if(is_dominating)
		var/seconds_remaining = domination_time_remaining()
		var/new_time = max(180, seconds_remaining - (territory.len * 2))
		if(new_time < seconds_remaining)
			message += "Takeover shortened by [seconds_remaining - new_time] seconds for defending [territory.len] territories.<BR>"
			set_domination_time(new_time)
		message += "<b>[seconds_remaining] seconds remain</b> in hostile takeover.<BR>"
	else
<<<<<<< HEAD
		for(var/obj/item/device/gangtool/G in gangtools)
			var/pmessage = message
			var/points_new = 0
			if(istype(G, /obj/item/device/gangtool/soldier))
				points_new = max(0,round(3 - G.points/10)) + (sbonus) + (LAZYLEN(G.tags)/2) // Soldier points
				pmessage += "Your influence has increased by [round(sbonus)] from your gang holding [LAZYLEN(territory)] territories, and a bonus of [round(LAZYLEN(G.tags)/2)] for territories you have personally marked and kept intact.<BR>"
			else
				points_new = max(0,round(5 - G.points/10)) + LAZYLEN(territory) // Boss points, more focused on big picture
				pmessage += "Your influence has increased by [round(points_new)] from your gang holding [territory.len] territories<BR>"
			G.points += points_new
			var/mob/living/carbon/human/ganger = get(G.loc, /mob/living)
			var/points_newer = 0
			var/static/inner = inner_outfit
			var/static/outer = outer_outfit
			if(ishuman(ganger) && ganger.mind in (gangsters|bosses))
				for(var/obj/C in ganger.contents)
					if(C.type == inner_outfit)
						points_newer += 2
						continue
					if(C.type == outer_outfit)
						points_newer += 2
						continue
					switch(C.type)
						if(/obj/item/clothing/neck/necklace/dope)
							points_newer += 2
						if(/obj/item/clothing/head/collectable/petehat/gang)
							points_newer += 4
						if(/obj/item/clothing/shoes/gang)
							points_newer += 6
						if(/obj/item/clothing/mask/gskull)
							points_newer += 5
						if(/obj/item/clothing/gloves/gang)
							points_newer += 3
						if(/obj/item/weapon/storage/belt/military/gang)
							points_newer += 4
			if(points_newer)
				G.points += points_newer
				pmessage += "Your influential choice of clothing has further increased your influence by [points_newer] points.<BR>"
			pmessage += "You now have <b>[G.points] influence</b>.<BR>"
			to_chat(ganger, "<span class='notice'>[bicon(G)] [pmessage]</span>")

=======
		pay_territory_income_to_bosses()
		pay_territory_income_to_soldiers(sbonus)
		pay_all_clothing_bonuses()
		announce_all_influence()

/datum/gang/proc/pay_all_clothing_bonuses()
	for(var/datum/mind/mind in gangsters|bosses)
		pay_clothing_bonus(mind)

/datum/gang/proc/pay_clothing_bonus(var/datum/mind/gangsta)
	var/mob/living/carbon/human/gangbanger = gangsta.current
	. = 0
	if(!istype(gangbanger) || gangbanger.stat == DEAD)	//Dead gangsters aren't influential at all!
		return 0
	var/static/inner = inner_outfit
	var/static/outer = outer_outfit
	for(var/obj/item/C in gangbanger.contents)
		if(C.type == inner_outfit)
			. += 2
			continue
		else if(C.type == outer_outfit)
			. += 2
			continue
		. += C.gang_contraband_value()
	adjust_influence(gangsta, .)
	if(.)
		announce_to_mind(gangsta, "<span class='notice'>Your influential choice of clothing has increased your influence by [.] points!</span>")
	else
		announce_to_mind(gangsta, "<span class='warning'>Unfortunately, you have not gained any additional influence from your drab, old, boring clothing. Learn to dress like a gangsta, bro!</span>")	//Kek

/datum/gang/proc/pay_soldier_territory_income(datum/mind/soldier, sbonus = 0)
	. = 0
	. = max(0,round(3 - gangsters[soldier]/10)) + (sbonus) + (get_soldier_territories(soldier)/2)
	adjust_influence(soldier, .)

/datum/gang/proc/get_soldier_territories(datum/mind/soldier)
	if(!islist(tags_by_mind[soldier]))	//They have no tagged territories!
		return 0
	var/list/tags = tags_by_mind[soldier]
	return tags.len

/datum/gang/proc/pay_territory_income_to_soldiers(sbonus = 0)
	for(var/datum/mind/soldier in gangsters)
		var/returned = pay_soldier_territory_income(soldier)
		if(!returned)
			announce_to_mind(soldier, "<span class='warning'>You have not gained any influence from territories you personally tagged. Get to work, soldier!</span>")
		else
			announce_to_mind(soldier, "<span class='notice'>You have gained [returned] influence from [get_soldier_territories(soldier)] territories you have personally tagged.</span>")

/datum/gang/proc/announce_all_influence()
	for(var/datum/mind/MG in bosses|gangsters)
		announce_total_influence(MG)

/datum/gang/proc/pay_territory_income_to_bosses()
	. = 0
	for(var/datum/mind/boss_mind in bosses)
		var/inc = max(0,round(5 - bosses[boss_mind]/10)) + LAZYLEN(territory)
		. += inc
		adjust_influence(boss_mind, inc)
		announce_to_mind(boss_mind, "<span class='boldnotice'>Your influence has increased by [inc] from your gang holding [LAZYLEN(territory)] territories!</span>")

/datum/gang/proc/get_influence(datum/mind/gangster_mind)
	if(gangster_mind in gangsters)
		return gangsters[gangster_mind]
	if(gangster_mind in bosses)
		return bosses[gangster_mind]

/datum/gang/proc/adjust_influence(datum/mind/gangster_mind, amount)
	if(gangster_mind in gangsters)
		gangsters[gangster_mind] += amount
	if(gangster_mind in bosses)
		bosses[gangster_mind] += amount

/datum/gang/proc/announce_to_mind(datum/mind/gangster_mind, message)
	if(gangster_mind.current && gangster_mind.current.stat != DEAD)
		to_chat(gangster_mind.current, message)

/datum/gang/proc/announce_total_influence(datum/mind/gangster_mind)
	announce_to_mind(gangster_mind, "<span class='boldnotice'>[name] Gang: You now have a total of [get_influence(gangster_mind)] influence!</span>")

/datum/gang/proc/reclaim_points(amount)
	for(var/datum/mind/bawss in bosses)
		adjust_influence(bawss, amount/bosses.len)
		announce_to_mind(bawss, "<span class='notice'>[name] Gang: [amount/bosses.len] influence given from internal automatic restructuring.</span>")
>>>>>>> 987d8f6c

//Multiverse

/datum/gang/multiverse
	dom_attempts = 0
	fighting_style = "multiverse"
	is_deconvertible = FALSE

/datum/gang/multiverse/New(loc, multiverse_override)
	name = multiverse_override
	ganghud = new()

/datum/gang/multiverse/income()
	return<|MERGE_RESOLUTION|>--- conflicted
+++ resolved
@@ -246,49 +246,6 @@
 			set_domination_time(new_time)
 		message += "<b>[seconds_remaining] seconds remain</b> in hostile takeover.<BR>"
 	else
-<<<<<<< HEAD
-		for(var/obj/item/device/gangtool/G in gangtools)
-			var/pmessage = message
-			var/points_new = 0
-			if(istype(G, /obj/item/device/gangtool/soldier))
-				points_new = max(0,round(3 - G.points/10)) + (sbonus) + (LAZYLEN(G.tags)/2) // Soldier points
-				pmessage += "Your influence has increased by [round(sbonus)] from your gang holding [LAZYLEN(territory)] territories, and a bonus of [round(LAZYLEN(G.tags)/2)] for territories you have personally marked and kept intact.<BR>"
-			else
-				points_new = max(0,round(5 - G.points/10)) + LAZYLEN(territory) // Boss points, more focused on big picture
-				pmessage += "Your influence has increased by [round(points_new)] from your gang holding [territory.len] territories<BR>"
-			G.points += points_new
-			var/mob/living/carbon/human/ganger = get(G.loc, /mob/living)
-			var/points_newer = 0
-			var/static/inner = inner_outfit
-			var/static/outer = outer_outfit
-			if(ishuman(ganger) && ganger.mind in (gangsters|bosses))
-				for(var/obj/C in ganger.contents)
-					if(C.type == inner_outfit)
-						points_newer += 2
-						continue
-					if(C.type == outer_outfit)
-						points_newer += 2
-						continue
-					switch(C.type)
-						if(/obj/item/clothing/neck/necklace/dope)
-							points_newer += 2
-						if(/obj/item/clothing/head/collectable/petehat/gang)
-							points_newer += 4
-						if(/obj/item/clothing/shoes/gang)
-							points_newer += 6
-						if(/obj/item/clothing/mask/gskull)
-							points_newer += 5
-						if(/obj/item/clothing/gloves/gang)
-							points_newer += 3
-						if(/obj/item/weapon/storage/belt/military/gang)
-							points_newer += 4
-			if(points_newer)
-				G.points += points_newer
-				pmessage += "Your influential choice of clothing has further increased your influence by [points_newer] points.<BR>"
-			pmessage += "You now have <b>[G.points] influence</b>.<BR>"
-			to_chat(ganger, "<span class='notice'>[bicon(G)] [pmessage]</span>")
-
-=======
 		pay_territory_income_to_bosses()
 		pay_territory_income_to_soldiers(sbonus)
 		pay_all_clothing_bonuses()
@@ -373,7 +330,6 @@
 	for(var/datum/mind/bawss in bosses)
 		adjust_influence(bawss, amount/bosses.len)
 		announce_to_mind(bawss, "<span class='notice'>[name] Gang: [amount/bosses.len] influence given from internal automatic restructuring.</span>")
->>>>>>> 987d8f6c
 
 //Multiverse
 
