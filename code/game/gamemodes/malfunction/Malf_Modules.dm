--- conflicted
+++ resolved
@@ -1,4 +1,3 @@
-<<<<<<< HEAD
 /datum/AI_Module
 	var/uses = 0
 	var/module_name
@@ -361,7 +360,7 @@
 				audible_message("<span class='italics'>You hear a loud electrical buzzing sound!</span>")
 				src << "<span class='warning'>Reprogramming machine behaviour...</span>"
 				spawn(50)
-					if(M && !M.gc_destroyed)
+					if(M && !qdeleted(M))
 						new /mob/living/simple_animal/hostile/mimic/copy/machine(get_turf(M), M, src, 1)
 			else src << "<span class='notice'>Out of uses.</span>"
 	else src << "<span class='notice'>That's not a machine.</span>"
@@ -641,649 +640,4 @@
 	if(eyeobj)
 		eyeobj.relay_speech = TRUE
 	src << "<span class='notice'>OTA firmware distribution complete! Cameras upgraded: Enhanced surveillance package online.</span>"
-	verbs -= /mob/living/silicon/ai/proc/surveillance
-=======
-/datum/AI_Module
-	var/uses = 0
-	var/module_name
-	var/mod_pick_name
-	var/description = ""
-	var/engaged = 0
-	var/cost = 5
-	var/one_time = 0
-
-	var/power_type
-
-
-/datum/AI_Module/large/
-	uses = 1
-
-/datum/AI_Module/small/
-	uses = 5
-
-//////DOOMSDAY DEVICE
-
-/datum/AI_Module/large/nuke_station
-	module_name = "Doomsday Device"
-	mod_pick_name = "nukestation"
-	description = "Activate a weapon that will disintegrate all organic life on the station after a 450 second delay."
-	cost = 130
-	one_time = 1
-
-	power_type = /mob/living/silicon/ai/proc/nuke_station
-
-/mob/living/silicon/ai/proc/nuke_station()
-	set category = "Malfunction"
-	set name = "Doomsday Device"
-
-	for(var/N in nuke_tiles)
-		var/turf/T = N
-		T.icon_state = "rcircuitanim" //This causes all blue "circuit" tiles on the map to change to animated red icon state.
-
-	src << "<span class='notice'>Nuclear device armed.</span>"
-	priority_announce("Hostile runtimes detected in all station systems, please deactivate your AI to prevent possible damage to its morality core.", "Anomaly Alert", 'sound/AI/aimalf.ogg')
-	set_security_level("delta")
-	SSshuttle.emergencyNoEscape = 1
-	nuking = 1
-	var/obj/machinery/doomsday_device/DOOM = new /obj/machinery/doomsday_device(src)
-	doomsday_device = DOOM
-	verbs -= /mob/living/silicon/ai/proc/nuke_station
-	for(var/obj/item/weapon/pinpointer/point in pinpointer_list)
-		for(var/mob/living/silicon/ai/A in ai_list)
-			if((A.stat != DEAD) && A.nuking)
-				point.the_disk = A //The pinpointer now tracks the AI core
-
-/obj/machinery/doomsday_device
-	icon = 'icons/obj/machines/nuke_terminal.dmi'
-	name = "doomsday device"
-	icon_state = "nuclearbomb_base"
-	desc = "A weapon which disintegrates all organic life in a large area."
-	anchored = 1
-	density = 1
-	verb_exclaim = "blares"
-	var/timing = 1
-	var/timer = 450
-
-/obj/machinery/doomsday_device/process()
-	var/turf/T = get_turf(src)
-	if(!T || T.z != ZLEVEL_STATION)
-		minor_announce("DOOMSDAY DEVICE OUT OF STATION RANGE, ABORTING", "ERROR ER0RR $R0RRO$!R41.%%!!(%$^^__+ @#F0E4", 1)
-		SSshuttle.emergencyNoEscape = 0
-		if(SSshuttle.emergency.mode == SHUTTLE_STRANDED)
-			SSshuttle.emergency.mode = SHUTTLE_DOCKED
-			SSshuttle.emergency.timer = world.time
-			priority_announce("Hostile environment resolved. You have 3 minutes to board the Emergency Shuttle.", null, 'sound/AI/shuttledock.ogg', "Priority")
-		qdel(src)
-	if(!timing)
-		return
-	if(timer <= 0)
-		timing = 0
-		detonate(T.z)
-		qdel(src)
-	else
-		timer--
-		if(!(timer%60))
-			var/message = "[timer] SECONDS UNTIL DOOMSDAY DEVICE ACTIVATION!"
-			minor_announce(message, "ERROR ER0RR $R0RRO$!R41.%%!!(%$^^__+ @#F0E4", 1)
-
-
-/obj/machinery/doomsday_device/proc/detonate(z_level = 1)
-	for(var/mob/M in player_list)
-		M << 'sound/machines/Alarm.ogg'
-	sleep(100)
-	for(var/mob/living/L in mob_list)
-		var/turf/T = get_turf(L)
-		if(T.z != z_level)
-			continue
-		if(issilicon(L))
-			continue
-		L << "<span class='danger'><B>The blast wave from the [src] tears you atom from atom!</B></span>"
-		L.dust()
-	world << "<B>The AI cleansed the station of life with the doomsday device!</B>"
-	ticker.force_ending = 1
-
-/datum/AI_Module/large/fireproof_core
-	module_name = "Core Upgrade"
-	mod_pick_name = "coreup"
-	description = "An upgrade to improve core resistance, making it immune to fire and heat. This effect is permanent."
-	cost = 50
-	one_time = 1
-
-	power_type = /mob/living/silicon/ai/proc/fireproof_core
-
-
-
-//////END DOOMSDAY DEVICE
-
-
-/mob/living/silicon/ai/proc/fireproof_core()
-	set category = "Malfunction"
-	set name = "Fireproof Core"
-	for(var/mob/living/silicon/ai/ai in player_list)
-		ai.fire_res_on_core = 1
-	src.verbs -= /mob/living/silicon/ai/proc/fireproof_core
-	src << "<span class='notice'>Core fireproofed.</span>"
-
-/datum/AI_Module/large/upgrade_turrets
-	module_name = "AI Turret Upgrade"
-	mod_pick_name = "turret"
-	description = "Improves the power and health of all AI turrets. This effect is permanent."
-	cost = 30
-	one_time = 1
-
-	power_type = /mob/living/silicon/ai/proc/upgrade_turrets
-
-/mob/living/silicon/ai/proc/upgrade_turrets()
-	set category = "Malfunction"
-	set name = "Upgrade Turrets"
-
-	if(!canUseTopic())
-		return
-
-	src.verbs -= /mob/living/silicon/ai/proc/upgrade_turrets
-	//Upgrade AI turrets around the world
-	for(var/obj/machinery/porta_turret/ai/turret in machines)
-		turret.health += 30
-		turret.eprojectile = /obj/item/projectile/beam/laser/heavylaser //Once you see it, you will know what it means to FEAR.
-		turret.eshot_sound = 'sound/weapons/lasercannonfire.ogg'
-	src << "<span class='notice'>Turrets upgraded.</span>"
-
-/datum/AI_Module/large/lockdown
-	module_name = "Hostile Station Lockdown"
-	mod_pick_name = "lockdown"
-	description = "Overload the airlock, blast door and fire control networks, locking them down. Caution! This command also electrifies all airlocks. The networks will automatically reset after 90 seconds."
-	cost = 30
-	one_time = 1
-
-	power_type = /mob/living/silicon/ai/proc/lockdown
-
-/mob/living/silicon/ai/proc/lockdown()
-	set category = "Malfunction"
-	set name = "Initiate Hostile Lockdown"
-
-	if(!canUseTopic())
-		return
-
-	var/obj/machinery/door/airlock/AL
-	for(var/obj/machinery/door/D in airlocks)
-		if(D.z != ZLEVEL_STATION && D.z != ZLEVEL_MINING)
-			continue
-		spawn()
-			if(istype(D, /obj/machinery/door/airlock))
-				AL = D
-				if(AL.canAIControl() && !AL.stat) //Must be powered and have working AI wire.
-					AL.locked = 0 //For airlocks that were bolted open.
-					AL.safe = 0 //DOOR CRUSH
-					AL.close()
-					AL.bolt() //Bolt it!
-					AL.secondsElectrified = -1  //Shock it!
-			else if(!D.stat) //So that only powered doors are closed.
-				D.close() //Close ALL the doors!
-
-	var/obj/machinery/computer/communications/C = locate() in machines
-	if(C)
-		C.post_status("alert", "lockdown")
-
-	verbs -= /mob/living/silicon/ai/proc/lockdown
-	minor_announce("Hostile runtime detected in door controllers. Isolation Lockdown protocols are now in effect. Please remain calm.","Network Alert:", 1)
-	src << "<span class = 'warning'>Lockdown Initiated. Network reset in 90 seconds.</span>"
-	spawn(900) //90 Seconds.
-		disablelockdown() //Reset the lockdown after 90 seconds.
-
-/mob/living/silicon/ai/proc/disablelockdown()
-	set category = "Malfunction"
-	set name = "Disable Lockdown"
-
-	var/obj/machinery/door/airlock/AL
-	for(var/obj/machinery/door/D in airlocks)
-		spawn()
-			if(istype(D, /obj/machinery/door/airlock))
-				AL = D
-				if(AL.canAIControl() && !AL.stat) //Must be powered and have working AI wire.
-					AL.unbolt()
-					AL.secondsElectrified = 0
-					AL.open()
-					AL.safe = 1
-			else if(!D.stat) //Opens only powered doors.
-				D.open() //Open everything!
-
-	minor_announce("Automatic system reboot complete. Have a secure day.","Network reset:")
-
-/datum/AI_Module/large/destroy_rcd
-	module_name = "Destroy RCDs"
-	mod_pick_name = "rcd"
-	description = "Send a specialised pulse to detonate all hand-held and exosuit Rapid Cconstruction Devices on the station."
-	cost = 25
-	one_time = 1
-
-	power_type = /mob/living/silicon/ai/proc/disable_rcd
-
-/mob/living/silicon/ai/proc/disable_rcd()
-	set category = "Malfunction"
-	set name = "Destroy RCDs"
-	set desc = "Detonate all RCDs on the station, while sparing onboard cyborg RCDs."
-
-	if(!canUseTopic() || malf_cooldown)
-		return
-
-	for(var/obj/item/RCD in rcd_list)
-		if(!istype(RCD, /obj/item/weapon/rcd/borg)) //Ensures that cyborg RCDs are spared.
-			RCD.audible_message("<span class='danger'><b>[RCD] begins to vibrate and buzz loudly!</b></span>","<span class='danger'><b>[RCD] begins vibrating violently!</b></span>")
-			spawn(50) //5 seconds to get rid of it!
-				if(RCD) //Make sure it still exists (In case of chain-reaction)
-					explosion(RCD, 0, 0, 3, 1, flame_range = 1)
-					qdel(RCD)
-
-	src << "<span class='warning'>RCD detonation pulse emitted.</span>"
-	malf_cooldown = 1
-	spawn(100)
-		malf_cooldown = 0
-
-/datum/AI_Module/large/mecha_domination
-	module_name = "Viral Mech Domination"
-	mod_pick_name = "mechjack"
-	description = "Hack into a mech's onboard computer, shunting all processes into it and ejecting any occupants. Once uploaded to the mech, it is impossible to leave.\
-	Do not allow the mech to leave the station's vicinity or allow it to be destroyed."
-	cost = 30
-	one_time = 1
-
-	power_type = /mob/living/silicon/ai/proc/mech_takeover
-
-/mob/living/silicon/ai/proc/mech_takeover()
-	set name = "Compile Mecha Virus"
-	set category = "Malfunction"
-	set desc = "Target a mech by clicking it. Click the appropriate command when ready."
-	if(stat)
-		return
-	can_dominate_mechs = 1 //Yep. This is all it does. Honk!
-	src << "Virus package compiled. Select a target mech at any time. <b>You must remain on the station at all times. Loss of signal will result in total system lockout.</b>"
-	verbs -= /mob/living/silicon/ai/proc/mech_takeover
-
-
-/datum/AI_Module/large/break_fire_alarms
-	module_name = "Thermal Sensor Override"
-	mod_pick_name = "burnpigs"
-	description = "Gives you the ability to override the thermal sensors on all fire alarms. This will remove their ability to scan for fire and thus their ability to alert. \
-	Anyone can check the fire alarm's interface and may be tipped off by its status."
-	one_time = 1
-	cost = 25
-
-	power_type = /mob/living/silicon/ai/proc/break_fire_alarms
-
-/mob/living/silicon/ai/proc/break_fire_alarms()
-	set name = "Override Thermal Sensors"
-	set category = "Malfunction"
-
-	if(!canUseTopic())
-		return
-
-	for(var/obj/machinery/firealarm/F in machines)
-		if(F.z != ZLEVEL_STATION)
-			continue
-		F.emagged = 1
-	src << "<span class='notice'>All thermal sensors on the station have been disabled. Fire alerts will no longer be recognized.</span>"
-	src.verbs -= /mob/living/silicon/ai/proc/break_fire_alarms
-
-/datum/AI_Module/large/break_air_alarms
-	module_name = "Air Alarm Safety Override"
-	mod_pick_name = "allow_flooding"
-	description = "Gives you the ability to disable safeties on all air alarms. This will allow you to use the environmental mode Flood, which disables scrubbers as well as pressure checks on vents. \
-	Anyone can check the air alarm's interface and may be tipped off by their nonfunctionality."
-	one_time = 1
-	cost = 50
-
-	power_type = /mob/living/silicon/ai/proc/break_air_alarms
-
-/mob/living/silicon/ai/proc/break_air_alarms()
-	set name = "Disable Air Alarm Safeties"
-	set category = "Malfunction"
-
-	if(!canUseTopic())
-		return
-
-	for(var/obj/machinery/airalarm/AA in machines)
-		if(AA.z != ZLEVEL_STATION)
-			continue
-		AA.emagged = 1
-	src << "<span class='notice'>All air alarm safeties on the station have been overriden. Air alarms may now use the Flood environmental mode."
-	src.verbs -= /mob/living/silicon/ai/proc/break_air_alarms
-
-
-
-/datum/AI_Module/small/overload_machine
-	module_name = "Machine Overload"
-	mod_pick_name = "overload"
-	description = "Overloads an electrical machine, causing a small explosion. 2 uses."
-	uses = 2
-	cost = 20
-
-	power_type = /mob/living/silicon/ai/proc/overload_machine
-
-/mob/living/silicon/ai/proc/overload_machine(obj/machinery/M in machines)
-	set name = "Overload Machine"
-	set category = "Malfunction"
-
-	if(!canUseTopic())
-		return
-
-	if (istype(M, /obj/machinery))
-		for(var/datum/AI_Module/small/overload_machine/overload in current_modules)
-			if(overload.uses > 0)
-				overload.uses --
-				audible_message("<span class='italics'>You hear a loud electrical buzzing sound!</span>")
-				src << "<span class='warning'>Overloading machine circuitry...</span>"
-				spawn(50)
-					if(M)
-						explosion(get_turf(M), 0,1,1,0)
-						qdel(M)
-			else src << "<span class='notice'>Out of uses.</span>"
-	else src << "<span class='notice'>That's not a machine.</span>"
-
-/datum/AI_Module/small/override_machine
-	module_name = "Machine Override"
-	mod_pick_name = "override"
-	description = "Overrides a machine's programming, causing it to rise up and attack everyone except other machines. 4 uses."
-	uses = 4
-	cost = 30
-
-	power_type = /mob/living/silicon/ai/proc/override_machine
-
-
-/mob/living/silicon/ai/proc/override_machine(obj/machinery/M in machines)
-	set name = "Override Machine"
-	set category = "Malfunction"
-
-	if(!canUseTopic())
-		return
-
-	if (istype(M, /obj/machinery))
-		if(!M.can_be_overridden())
-			src << "Can't override this device."
-		for(var/datum/AI_Module/small/override_machine/override in current_modules)
-			if(override.uses > 0)
-				override.uses --
-				audible_message("<span class='italics'>You hear a loud electrical buzzing sound!</span>")
-				src << "<span class='warning'>Reprogramming machine behaviour...</span>"
-				spawn(50)
-					if(M && !qdeleted(M))
-						new /mob/living/simple_animal/hostile/mimic/copy/machine(get_turf(M), M, src, 1)
-			else src << "<span class='notice'>Out of uses.</span>"
-	else src << "<span class='notice'>That's not a machine.</span>"
-
-/datum/AI_Module/large/place_cyborg_transformer
-	module_name = "Robotic Factory (Removes Shunting)"
-	mod_pick_name = "cyborgtransformer"
-	description = "Build a machine anywhere, using expensive nanomachines, that can convert a living human into a loyal cyborg slave when placed inside."
-	cost = 100
-	power_type = /mob/living/silicon/ai/proc/place_transformer
-	var/list/turfOverlays = list()
-
-/datum/AI_Module/large/place_cyborg_transformer/New()
-	for(var/i=0;i<3;i++)
-		var/image/I = image("icon"='icons/turf/overlays.dmi')
-		turfOverlays += I
-	..()
-
-/mob/living/silicon/ai/proc/place_transformer()
-	set name = "Place Robotic Factory"
-	set category = "Malfunction"
-	if(!canPlaceTransformer())
-		return
-	var/sure = alert(src, "Are you sure you want to place the machine here?", "Are you sure?", "Yes", "No")
-	if(sure == "Yes")
-		if(!canPlaceTransformer())
-			return
-		var/turf/T = get_turf(eyeobj)
-		new /obj/machinery/transformer/conveyor(T)
-		playsound(T, 'sound/effects/phasein.ogg', 100, 1)
-		var/datum/AI_Module/large/place_cyborg_transformer/PCT = locate() in current_modules
-		PCT.uses --
-		can_shunt = 0
-		src << "<span class='warning'>You cannot shunt anymore.</span>"
-
-/mob/living/silicon/ai/proc/canPlaceTransformer()
-	if(!eyeobj || !isturf(src.loc) || !canUseTopic())
-		return
-	var/datum/AI_Module/large/place_cyborg_transformer/PCT = locate() in current_modules
-	if(!PCT || PCT.uses < 1)
-		alert(src, "Out of uses.")
-		return
-	var/turf/middle = get_turf(eyeobj)
-	var/list/turfs = list(middle, locate(middle.x - 1, middle.y, middle.z), locate(middle.x + 1, middle.y, middle.z))
-	var/alert_msg = "There isn't enough room. Make sure you are placing the machine in a clear area and on a floor."
-	var/success = 1
-	if(turfs.len == 3)
-		for(var/n=1;n<4,n++)
-			var/fail
-			var/turf/T = turfs[n]
-			if(!istype(T, /turf/simulated/floor))
-				fail = 1
-			var/datum/camerachunk/C = cameranet.getCameraChunk(T.x, T.y, T.z)
-			if(!C.visibleTurfs[T])
-				alert_msg = "We cannot get camera vision of this location."
-				fail = 1
-			for(var/atom/movable/AM in T.contents)
-				if(AM.density)
-					fail = 1
-			var/image/I = PCT.turfOverlays[n]
-			I.loc = T
-			client.images += I
-			if(fail)
-				success = 0
-				I.icon_state = "redOverlay"
-			else
-				I.icon_state = "greenOverlay"
-			spawn(30)
-				if(client && (I.loc == T))
-					client.images -= I
-	if(success)
-		return 1
-	alert(src, alert_msg)
-	return
-
-/datum/AI_Module/small/blackout
-	module_name = "Blackout"
-	mod_pick_name = "blackout"
-	description = "Attempts to overload the lighting circuits on the station, destroying some bulbs. 3 uses."
-	uses = 3
-	cost = 15
-
-	power_type = /mob/living/silicon/ai/proc/blackout
-
-/mob/living/silicon/ai/proc/blackout()
-	set category = "Malfunction"
-	set name = "Blackout"
-
-	if(!canUseTopic())
-		return
-
-	for(var/datum/AI_Module/small/blackout/blackout in current_modules)
-		if(blackout.uses > 0)
-			blackout.uses --
-			for(var/obj/machinery/power/apc/apc in machines)
-				if(prob(30*apc.overload))
-					apc.overload_lighting()
-				else apc.overload++
-			src << "<span class='notice'>Overcurrent applied to the powernet.</span>"
-		else src << "<span class='notice'>Out of uses.</span>"
-
-/datum/AI_Module/small/reactivate_cameras
-	module_name = "Reactivate Camera Network"
-	mod_pick_name = "recam"
-	description = "Runs a network-wide diagnostic on the camera network, resetting focus and re-routing power to failed cameras. Can be used to repair up to 30 cameras."
-	uses = 30
-	cost = 10
-	one_time = 1
-
-	power_type = /mob/living/silicon/ai/proc/reactivate_cameras
-
-/mob/living/silicon/ai/proc/reactivate_cameras()
-	set name = "Reactivate Cameranet"
-	set category = "Malfunction"
-
-	if(!canUseTopic() || malf_cooldown)
-		return
-	var/fixedcams = 0 //Tells the AI how many cams it fixed. Stats are fun.
-
-	for(var/datum/AI_Module/small/reactivate_cameras/camera in current_modules)
-		for(var/obj/machinery/camera/C in cameranet.cameras)
-			var/initial_range = initial(C.view_range) //To prevent calling the proc twice
-			if(camera.uses > 0)
-				if(!C.status)
-					C.toggle_cam(src, 0) //Reactivates the camera based on status. Badly named proc.
-					fixedcams++
-					camera.uses--
-				if(C.view_range != initial_range)
-					C.view_range = initial_range //Fixes cameras with bad focus.
-					camera.uses--
-					fixedcams++
-					//If a camera is both deactivated and has bad focus, it will cost two uses to fully fix!
-			else
-				src << "<span class='warning'>Out of uses.</span>"
-				verbs -= /mob/living/silicon/ai/proc/reactivate_cameras //It is useless now, clean it up.
-				break
-	src << "<span class='notice'>Diagnostic complete! Operations completed: [fixedcams].</span>"
-
-	malf_cooldown = 1
-	spawn(30) //Lag protection
-		malf_cooldown = 0
-
-/datum/AI_Module/large/upgrade_cameras
-	module_name = "Upgrade Camera Network"
-	mod_pick_name = "upgradecam"
-	description = "Install broad-spectrum scanning and electrical redundancy firmware to the camera network, enabling EMP-Proofing and light-amplified X-ray vision." //I <3 pointless technobabble
-	//This used to have motion sensing as well, but testing quickly revealed that giving it to the whole cameranet is PURE HORROR.
-	one_time = 1
-	cost = 35 //Decent price for omniscience!
-
-	power_type = /mob/living/silicon/ai/proc/upgrade_cameras
-
-/mob/living/silicon/ai/proc/upgrade_cameras()
-	set name = "Upgrade Cameranet"
-	set category = "Malfunction"
-
-	if(!canUseTopic())
-		return
-
-	var/upgradedcams = 0
-	see_override = SEE_INVISIBLE_MINIMUM //Night-vision, without which X-ray would be very limited in power.
-	update_sight()
-
-	for(var/obj/machinery/camera/C in cameranet.cameras)
-		if(C.assembly)
-			var/upgraded = 0
-
-			if(!C.isXRay())
-				C.upgradeXRay()
-				//Update what it can see.
-				cameranet.updateVisibility(C, 0)
-				upgraded = 1
-
-			if(!C.isEmpProof())
-				C.upgradeEmpProof()
-				upgraded = 1
-
-			if(upgraded)
-				upgradedcams++
-
-	src << "<span class='notice'>OTA firmware distribution complete! Cameras upgraded: [upgradedcams]. Light amplification system online.</span>"
-	verbs -= /mob/living/silicon/ai/proc/upgrade_cameras
-
-/datum/module_picker
-	var/temp = null
-	var/processing_time = 50
-	var/list/possible_modules = list()
-
-/datum/module_picker/New()
-	for(var/type in typesof(/datum/AI_Module))
-		var/datum/AI_Module/AM = new type
-		if(AM.power_type != null)
-			src.possible_modules += AM
-
-/datum/module_picker/proc/remove_verbs(mob/living/silicon/ai/A)
-
-	for(var/datum/AI_Module/AM in possible_modules)
-		A.verbs.Remove(AM.power_type)
-
-
-/datum/module_picker/proc/use(mob/user)
-	var/dat
-	dat = "<B>Select use of processing time: (currently #[src.processing_time] left.)</B><BR>"
-	dat += "<HR>"
-	dat += "<B>Install Module:</B><BR>"
-	dat += "<I>The number afterwards is the amount of processing time it consumes.</I><BR>"
-	for(var/datum/AI_Module/large/module in src.possible_modules)
-		dat += "<A href='byond://?src=\ref[src];[module.mod_pick_name]=1'>[module.module_name]</A><A href='byond://?src=\ref[src];showdesc=[module.mod_pick_name]'>\[?\]</A> ([module.cost])<BR>"
-	for(var/datum/AI_Module/small/module in src.possible_modules)
-		dat += "<A href='byond://?src=\ref[src];[module.mod_pick_name]=1'>[module.module_name]</A><A href='byond://?src=\ref[src];showdesc=[module.mod_pick_name]'>\[?\]</A> ([module.cost])<BR>"
-	dat += "<HR>"
-	if (src.temp)
-		dat += "[src.temp]"
-	var/datum/browser/popup = new(user, "modpicker", "Malf Module Menu")
-	popup.set_content(dat)
-	popup.open()
-	return
-
-/datum/module_picker/Topic(href, href_list)
-	..()
-
-	if(!isAI(usr))
-		return
-	var/mob/living/silicon/ai/A = usr
-
-	if(A.stat == DEAD)
-		A <<"You are already dead!" //Omae Wa Mou Shindeiru
-		return
-
-	for(var/datum/AI_Module/AM in possible_modules)
-		if (href_list[AM.mod_pick_name])
-
-			// Cost check
-			if(AM.cost > src.processing_time)
-				temp = "You cannot afford this module."
-				break
-
-			// Add new uses if we can, and it is allowed.
-			var/datum/AI_Module/already_AM = locate(AM.type) in A.current_modules
-			if(already_AM)
-				if(!AM.one_time)
-					already_AM.uses += AM.uses
-					src.processing_time -= AM.cost
-					temp = "Additional use added to [already_AM.module_name]"
-					break
-				else
-					temp = "This module is only needed once."
-					break
-
-			// Give the power and take away the money.
-			A.view_core() //A BYOND bug requires you to be viewing your core before your verbs update
-			A.verbs += AM.power_type
-			A.current_modules += new AM.type
-			temp = AM.description
-			src.processing_time -= AM.cost
-
-		if(href_list["showdesc"])
-			if(AM.mod_pick_name == href_list["showdesc"])
-				temp = AM.description
-	src.use(usr)
-	return
-
-
-/datum/AI_Module/large/eavesdrop
-	module_name = "Enhanced Surveillance"
-	mod_pick_name = "eavesdrop"
-	description = "Via a combination of hidden microphones and lip reading software, you are able to use your cameras to listen in on conversations."
-	cost = 30
-	one_time = 1
-
-	power_type = /mob/living/silicon/ai/proc/surveillance
-
-/mob/living/silicon/ai/proc/surveillance()
-	set category = "Malfunction"
-	set name = "Enhanced Surveillance"
-
-	if(eyeobj)
-		eyeobj.relay_speech = TRUE
-	src << "<span class='notice'>OTA firmware distribution complete! Cameras upgraded: Enhanced surveillance package online.</span>"
-	verbs -= /mob/living/silicon/ai/proc/surveillance
->>>>>>> 3819065b
+	verbs -= /mob/living/silicon/ai/proc/surveillance