--- conflicted
+++ resolved
@@ -68,14 +68,6 @@
 		if(below_turf && istransparentturf(turf_source))
 			listeners += SSmobs.clients_by_zlevel[below_turf.z]
 
-<<<<<<< HEAD
-		for(var/mob/listening_mob as anything in listeners)
-			if(get_dist(listening_mob, turf_source) <= maxdistance)
-				listening_mob.playsound_local(turf_source, soundin, vol, vary, frequency, falloff_exponent, channel, pressure_affected, S, maxdistance, falloff_distance, 1, use_reverb)
-				. += listening_mob
-
-=======
->>>>>>> ee366187
 	else //these sounds don't carry through walls
 		listeners = get_hearers_in_view(maxdistance, turf_source)
 
@@ -84,21 +76,12 @@
 
 		if(below_turf && istransparentturf(turf_source))
 			listeners += get_hearers_in_view(maxdistance, below_turf)
-<<<<<<< HEAD
-
-		for(var/mob/listening_mob in listeners | SSmobs.dead_players_by_zlevel[source_z])//observers always hear through walls
-			if(get_dist(listening_mob, turf_source) <= maxdistance)
-				listening_mob.playsound_local(turf_source, soundin, vol, vary, frequency, falloff_exponent, channel, pressure_affected, S, maxdistance, falloff_distance, 1, use_reverb)
-				. += listening_mob
-
-=======
 
 	for(var/mob/listening_mob in listeners | SSmobs.dead_players_by_zlevel[source_z])//observers always hear through walls
 		if(get_dist(listening_mob, turf_source) <= maxdistance)
 			listening_mob.playsound_local(turf_source, soundin, vol, vary, frequency, falloff_exponent, channel, pressure_affected, S, maxdistance, falloff_distance, 1, use_reverb)
 			. += listening_mob
 
->>>>>>> ee366187
 /mob/proc/playsound_local(turf/turf_source, soundin, vol as num, vary, frequency, falloff_exponent = SOUND_FALLOFF_EXPONENT, channel = 0, pressure_affected = TRUE, sound/sound_to_use, max_distance, falloff_distance = SOUND_DEFAULT_FALLOFF_DISTANCE, distance_multiplier = 1, use_reverb = TRUE)
 	if(!client || !can_hear())
 		return
