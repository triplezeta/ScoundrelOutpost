--- conflicted
+++ resolved
@@ -199,11 +199,5 @@
 	. = ..()
 	//Do this *after* the turf has changed as qdel in spacevines will call changeturf again if it hasn't
 	for(var/obj/structure/spacevine/SV in src)
-<<<<<<< HEAD
-		if(!qdestroying(SV))//Helps avoid recursive loops
-			qdel(SV)
-=======
 		if(!QDESTROYING(SV))//Helps avoid recursive loops
-			qdel(SV)
-	UpdateAffectingLights()
->>>>>>> d5b9b20a
+			qdel(SV)