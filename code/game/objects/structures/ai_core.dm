--- conflicted
+++ resolved
@@ -1,314 +1,258 @@
-#define EMPTY_CORE 0
-#define CIRCUIT_CORE 1
-#define SCREWED_CORE 2
-#define CABLED_CORE 3
-#define GLASS_CORE 4
-
-/obj/structure/AIcore
-	density = 1
-	anchored = 0
-	name = "\improper AI core"
-	icon = 'icons/mob/AI.dmi'
-	icon_state = "0"
-	obj_integrity = 500
-	max_integrity = 500
-	var/state = 0
-	var/datum/ai_laws/laws = new()
-	var/obj/item/weapon/circuitboard/circuit = null
-	var/obj/item/device/mmi/brain = null
-
-/obj/structure/AIcore/New()
-	..()
-	laws.set_laws_config()
-
-/obj/structure/AIcore/Destroy()
-	if(circuit)
-		qdel(circuit)
-		circuit = null
-	if(brain)
-		brain.forceMove(loc)
-		brain = null
-	return ..()
-
-/obj/structure/AIcore/attackby(obj/item/P, mob/user, params)
-	if(istype(P, /obj/item/weapon/wrench))
-		playsound(loc, 'sound/items/Ratchet.ogg', 50, 1)
-		user.visible_message("[user] [anchored ? "fastens" : "unfastens"] [src].", \
-					 "<span class='notice'>You start to [anchored ? "unfasten [src] from" : "fasten [src] to"] the floor...</span>")
-		if(do_after(user, 20/P.toolspeed, target = src))
-			user << "<span class='notice'>You [anchored ? "unfasten [src] from" : "fasten [src] to"] the floor.</span>"
-			anchored = !anchored
-		return
-	if(!anchored)
-		if(istype(P, /obj/item/weapon/weldingtool))
-			if(state != EMPTY_CORE)
-				user << "<span class='warning'>The core must be empty to deconstruct it!</span>"
-				return
-			var/obj/item/weapon/weldingtool/WT = P
-			if(!WT.isOn())
-				user << "<span class='warning'>The welder must be on for this task!</span>"
-				return
-			playsound(loc, 'sound/items/Welder.ogg', 50, 1)
-			user << "<span class='notice'>You start to deconstruct the frame...</span>"
-			if(do_after(user, 20/P.toolspeed, target = src) && state != EMPTY_CORE && src && WT && WT.remove_fuel(0, user))
-				user << "<span class='notice'>You deconstruct the frame.</span>"
-				new /obj/item/stack/sheet/plasteel( loc, 4)
-				qdel(src)
-			return
-	else
-		switch(state)
-			if(EMPTY_CORE)
-				if(istype(P, /obj/item/weapon/circuitboard/aicore))
-					if(!user.drop_item())
-						return
-					playsound(loc, 'sound/items/Deconstruct.ogg', 50, 1)
-					user << "<span class='notice'>You place the circuit board inside the frame.</span>"
-					icon_state = "1"
-					state = CIRCUIT_CORE
-					circuit = P
-					P.forceMove(src)
-					return
-			if(CIRCUIT_CORE)
-				if(istype(P, /obj/item/weapon/screwdriver))
-					playsound(loc, 'sound/items/Screwdriver.ogg', 50, 1)
-					user << "<span class='notice'>You screw the circuit board into place.</span>"
-					state = SCREWED_CORE
-					icon_state = "2"
-					return
-				if(istype(P, /obj/item/weapon/crowbar))
-					playsound(loc, 'sound/items/Crowbar.ogg', 50, 1)
-					user << "<span class='notice'>You remove the circuit board.</span>"
-					state = EMPTY_CORE
-					icon_state = "0"
-					circuit.forceMove(loc)
-					circuit = null
-					return
-			if(SCREWED_CORE)
-				if(istype(P, /obj/item/weapon/screwdriver) && circuit)
-					playsound(loc, 'sound/items/Screwdriver.ogg', 50, 1)
-					user << "<span class='notice'>You unfasten the circuit board.</span>"
-					state = CIRCUIT_CORE
-					icon_state = "1"
-					return
-				if(istype(P, /obj/item/stack/cable_coil))
-					var/obj/item/stack/cable_coil/C = P
-					if(C.get_amount() >= 5)
-						playsound(loc, 'sound/items/Deconstruct.ogg', 50, 1)
-						user << "<span class='notice'>You start to add cables to the frame...</span>"
-						if(do_after(user, 20, target = src) && C.get_amount() >= 5 && state == SCREWED_CORE)
-							C.use(5)
-							user << "<span class='notice'>You add cables to the frame.</span>"
-							state = CABLED_CORE
-							icon_state = "3"
-<<<<<<< HEAD
-					else
-						user << "<span class='warning'>You need five lengths of cable to wire the AI core!</span>"
-					return
-			if(CABLED_CORE)
-				if(istype(P, /obj/item/weapon/wirecutters))
-					if (brain)
-						user << "<span class='warning'>Get that brain out of there first!</span>"
-					else
-						playsound(loc, 'sound/items/Wirecutter.ogg', 50, 1)
-						user << "<span class='notice'>You remove the cables.</span>"
-						state = SCREWED_CORE
-						icon_state = "2"
-						var/obj/item/stack/cable_coil/A = new /obj/item/stack/cable_coil( loc )
-						A.amount = 5
-					return
-=======
-				else
-					user << "<span class='warning'>You need five lengths of cable to wire the AI core!</span>"
-				return
-		if(3)
-			if(istype(P, /obj/item/weapon/wirecutters))
-				if (brain)
-					user << "<span class='warning'>Get that brain out of there first!</span>"
-				else
-					playsound(loc, 'sound/items/Wirecutter.ogg', 50, 1)
-					user << "<span class='notice'>You remove the cables.</span>"
-					state = 2
-					icon_state = "2"
-					new /obj/item/stack/cable_coil(loc, 5)
-				return
->>>>>>> 882494f9
-
-				if(istype(P, /obj/item/stack/sheet/rglass))
-					var/obj/item/stack/sheet/rglass/G = P
-					if(G.get_amount() >= 2)
-						playsound(loc, 'sound/items/Deconstruct.ogg', 50, 1)
-						user << "<span class='notice'>You start to put in the glass panel...</span>"
-						if(do_after(user, 20, target = src) && G.get_amount() >= 2 && state == CABLED_CORE)
-							G.use(2)
-							user << "<span class='notice'>You put in the glass panel.</span>"
-							state = GLASS_CORE
-							icon_state = "4"
-					else
-						user << "<span class='warning'>You need two sheets of reinforced glass to insert them into the AI core!</span>"
-					return
-
-				if(istype(P, /obj/item/weapon/aiModule))
-					var/obj/item/weapon/aiModule/module = P
-					module.install(laws, user)
-					return
-
-				if(istype(P, /obj/item/device/mmi))
-					var/obj/item/device/mmi/M = P
-					if(!M.brainmob)
-						user << "<span class='warning'>Sticking an empty MMI into the frame would sort of defeat the purpose!</span>"
-						return
-					if(M.brainmob.stat == DEAD)
-						user << "<span class='warning'>Sticking a dead brain into the frame would sort of defeat the purpose!</span>"
-						return
-
-					if(!M.brainmob.client)
-						user << "<span class='warning'>Sticking an inactive brain into the frame would sort of defeat the purpose.</span>"
-						return
-
-					if((config) && (!config.allow_ai) || jobban_isbanned(M.brainmob, "AI") || M.hacked || M.clockwork)
-						user << "<span class='warning'>This MMI does not seem to fit!</span>"
-						return
-
-					if(!M.brainmob.mind)
-						user << "<span class='warning'>This MMI is mindless!</span>"
-						return
-
-					if(!user.drop_item())
-						return
-
-					ticker.mode.remove_antag_for_borging(M.brainmob.mind)
-					remove_servant_of_ratvar(M, TRUE)
-					M.loc = src
-					brain = M
-					user << "<span class='notice'>Added a brain.</span>"
-					icon_state = "3b"
-					return
-
-				if(istype(P, /obj/item/weapon/crowbar) && brain)
-					playsound(loc, 'sound/items/Crowbar.ogg', 50, 1)
-					user << "<span class='notice'>You remove the brain.</span>"
-					brain.loc = loc
-					brain = null
-					icon_state = "3"
-					return
-
-			if(GLASS_CORE)
-				if(istype(P, /obj/item/weapon/crowbar))
-					playsound(loc, 'sound/items/Crowbar.ogg', 50, 1)
-					user << "<span class='notice'>You remove the glass panel.</span>"
-					state = CABLED_CORE
-					if(brain)
-						icon_state = "3b"
-					else
-						icon_state = "3"
-					new /obj/item/stack/sheet/rglass(loc, 2)
-					return
-
-				if(istype(P, /obj/item/weapon/screwdriver))
-					playsound(loc, 'sound/items/Screwdriver.ogg', 50, 1)
-					user << "<span class='notice'>You connect the monitor.</span>"
-					new /mob/living/silicon/ai (loc, laws, brain)
-					feedback_inc("cyborg_ais_created",1)
-					qdel(src)
-					return
-<<<<<<< HEAD
-=======
-
-				ticker.mode.remove_antag_for_borging(M.brainmob.mind)
-				remove_servant_of_ratvar(M, TRUE)
-				M.loc = src
-				brain = M
-				user << "<span class='notice'>Added a brain.</span>"
-				icon_state = "3b"
-				return
-
-			if(istype(P, /obj/item/weapon/crowbar) && brain)
-				playsound(loc, 'sound/items/Crowbar.ogg', 50, 1)
-				user << "<span class='notice'>You remove the brain.</span>"
-				brain.forceMove(loc)
-				brain = null
-				icon_state = "3"
-				return
-
-		if(4)
-			if(istype(P, /obj/item/weapon/crowbar))
-				playsound(loc, 'sound/items/Crowbar.ogg', 50, 1)
-				user << "<span class='notice'>You remove the glass panel.</span>"
-				state = 3
-				if (brain)
-					icon_state = "3b"
-				else
-					icon_state = "3"
-				new /obj/item/stack/sheet/rglass(loc, 2)
-				return
-
-			if(istype(P, /obj/item/weapon/screwdriver))
-				playsound(loc, 'sound/items/Screwdriver.ogg', 50, 1)
-				user << "<span class='notice'>You connect the monitor.</span>"
-				new /mob/living/silicon/ai (loc, laws, brain)
-				feedback_inc("cyborg_ais_created",1)
-				qdel(src)
-				return
->>>>>>> 882494f9
-	return ..()
-
-
-/obj/structure/AIcore/deconstruct(disassembled = TRUE)
-	if(state == 4)
-		new /obj/item/stack/sheet/rglass(loc, 2)
-	if(state >= 3)
-		new /obj/item/stack/cable_coil(loc, 5)
-	if(circuit)
-		circuit.forceMove(loc)
-		circuit = null
-	new /obj/item/stack/sheet/plasteel( loc, 4)
-	qdel(src)
-
-/obj/structure/AIcore/deactivated
-	name = "inactive AI"
-	icon = 'icons/mob/AI.dmi'
-	icon_state = "ai-empty"
-	anchored = 1
-	state = GLASS_CORE
-
-/obj/structure/AIcore/deactivated/attackby(obj/item/A, mob/user, params)
-	if(istype(A, /obj/item/device/aicard) && state == GLASS_CORE)
-		A.transfer_ai("INACTIVE","AICARD",src,user)
-	else
-		return ..()
-
-/*
-This is a good place for AI-related object verbs so I'm sticking it here.
-If adding stuff to this, don't forget that an AI need to cancel_camera() whenever it physically moves to a different location.
-That prevents a few funky behaviors.
-*/
-//The type of interaction, the player performing the operation, the AI itself, and the card object, if any.
-
-
-atom/proc/transfer_ai(interaction, mob/user, mob/living/silicon/ai/AI, obj/item/device/aicard/card)
-	if(istype(card))
-		if(card.flush)
-			user << "<span class='boldannounce'>ERROR</span>: AI flush is in progress, cannot execute transfer protocol."
-			return 0
-	return 1
-
-
-/obj/structure/AIcore/deactivated/transfer_ai(interaction, mob/user, mob/living/silicon/ai/AI, obj/item/device/aicard/card)
-	if(!..())
-		return
- //Transferring a carded AI to a core.
-	if(interaction == AI_TRANS_FROM_CARD)
-		AI.control_disabled = 0
-		AI.radio_enabled = 1
-		AI.forceMove(loc) // to replace the terminal.
-		AI << "You have been uploaded to a stationary terminal. Remote device connection restored."
-		user << "<span class='boldnotice'>Transfer successful</span>: [AI.name] ([rand(1000,9999)].exe) installed and executed successfully. Local copy has been removed."
-		card.AI = null
-		qdel(src)
-	else //If for some reason you use an empty card on an empty AI terminal.
-		user << "There is no AI loaded on this terminal!"
-
-
-/obj/item/weapon/circuitboard/aicore
-	name = "circuit board (AI core)"
-	origin_tech = "programming=3"
+#define EMPTY_CORE 0
+#define CIRCUIT_CORE 1
+#define SCREWED_CORE 2
+#define CABLED_CORE 3
+#define GLASS_CORE 4
+
+/obj/structure/AIcore
+	density = 1
+	anchored = 0
+	name = "\improper AI core"
+	icon = 'icons/mob/AI.dmi'
+	icon_state = "0"
+	obj_integrity = 500
+	max_integrity = 500
+	var/state = 0
+	var/datum/ai_laws/laws = new()
+	var/obj/item/weapon/circuitboard/circuit = null
+	var/obj/item/device/mmi/brain = null
+
+/obj/structure/AIcore/New()
+	..()
+	laws.set_laws_config()
+
+/obj/structure/AIcore/Destroy()
+	if(circuit)
+		qdel(circuit)
+		circuit = null
+	if(brain)
+		brain.forceMove(loc)
+		brain = null
+	return ..()
+
+/obj/structure/AIcore/attackby(obj/item/P, mob/user, params)
+	if(istype(P, /obj/item/weapon/wrench))
+		playsound(loc, 'sound/items/Ratchet.ogg', 50, 1)
+		user.visible_message("[user] [anchored ? "fastens" : "unfastens"] [src].", \
+					 "<span class='notice'>You start to [anchored ? "unfasten [src] from" : "fasten [src] to"] the floor...</span>")
+		if(do_after(user, 20/P.toolspeed, target = src))
+			user << "<span class='notice'>You [anchored ? "unfasten [src] from" : "fasten [src] to"] the floor.</span>"
+			anchored = !anchored
+		return
+	if(!anchored)
+		if(istype(P, /obj/item/weapon/weldingtool))
+			if(state != EMPTY_CORE)
+				user << "<span class='warning'>The core must be empty to deconstruct it!</span>"
+				return
+			var/obj/item/weapon/weldingtool/WT = P
+			if(!WT.isOn())
+				user << "<span class='warning'>The welder must be on for this task!</span>"
+				return
+			playsound(loc, 'sound/items/Welder.ogg', 50, 1)
+			user << "<span class='notice'>You start to deconstruct the frame...</span>"
+			if(do_after(user, 20/P.toolspeed, target = src) && state != EMPTY_CORE && src && WT && WT.remove_fuel(0, user))
+				user << "<span class='notice'>You deconstruct the frame.</span>"
+				new /obj/item/stack/sheet/plasteel( loc, 4)
+				qdel(src)
+			return
+	else
+		switch(state)
+			if(EMPTY_CORE)
+				if(istype(P, /obj/item/weapon/circuitboard/aicore))
+					if(!user.drop_item())
+						return
+					playsound(loc, 'sound/items/Deconstruct.ogg', 50, 1)
+					user << "<span class='notice'>You place the circuit board inside the frame.</span>"
+					icon_state = "1"
+					state = CIRCUIT_CORE
+					circuit = P
+					P.forceMove(src)
+					return
+			if(CIRCUIT_CORE)
+				if(istype(P, /obj/item/weapon/screwdriver))
+					playsound(loc, 'sound/items/Screwdriver.ogg', 50, 1)
+					user << "<span class='notice'>You screw the circuit board into place.</span>"
+					state = SCREWED_CORE
+					icon_state = "2"
+					return
+				if(istype(P, /obj/item/weapon/crowbar))
+					playsound(loc, 'sound/items/Crowbar.ogg', 50, 1)
+					user << "<span class='notice'>You remove the circuit board.</span>"
+					state = EMPTY_CORE
+					icon_state = "0"
+					circuit.forceMove(loc)
+					circuit = null
+					return
+			if(SCREWED_CORE)
+				if(istype(P, /obj/item/weapon/screwdriver) && circuit)
+					playsound(loc, 'sound/items/Screwdriver.ogg', 50, 1)
+					user << "<span class='notice'>You unfasten the circuit board.</span>"
+					state = CIRCUIT_CORE
+					icon_state = "1"
+					return
+				if(istype(P, /obj/item/stack/cable_coil))
+					var/obj/item/stack/cable_coil/C = P
+					if(C.get_amount() >= 5)
+						playsound(loc, 'sound/items/Deconstruct.ogg', 50, 1)
+						user << "<span class='notice'>You start to add cables to the frame...</span>"
+						if(do_after(user, 20, target = src) && C.get_amount() >= 5 && state == SCREWED_CORE)
+							C.use(5)
+							user << "<span class='notice'>You add cables to the frame.</span>"
+							state = CABLED_CORE
+							icon_state = "3"
+					else
+						user << "<span class='warning'>You need five lengths of cable to wire the AI core!</span>"
+					return
+			if(CABLED_CORE)
+				if(istype(P, /obj/item/weapon/wirecutters))
+					if (brain)
+						user << "<span class='warning'>Get that brain out of there first!</span>"
+					else
+						playsound(loc, 'sound/items/Wirecutter.ogg', 50, 1)
+						user << "<span class='notice'>You remove the cables.</span>"
+						state = SCREWED_CORE
+						icon_state = "2"
+						var/obj/item/stack/cable_coil/A = new /obj/item/stack/cable_coil( loc )
+						A.amount = 5
+					return
+
+				if(istype(P, /obj/item/stack/sheet/rglass))
+					var/obj/item/stack/sheet/rglass/G = P
+					if(G.get_amount() >= 2)
+						playsound(loc, 'sound/items/Deconstruct.ogg', 50, 1)
+						user << "<span class='notice'>You start to put in the glass panel...</span>"
+						if(do_after(user, 20, target = src) && G.get_amount() >= 2 && state == CABLED_CORE)
+							G.use(2)
+							user << "<span class='notice'>You put in the glass panel.</span>"
+							state = GLASS_CORE
+							icon_state = "4"
+					else
+						user << "<span class='warning'>You need two sheets of reinforced glass to insert them into the AI core!</span>"
+					return
+
+				if(istype(P, /obj/item/weapon/aiModule))
+					var/obj/item/weapon/aiModule/module = P
+					module.install(laws, user)
+					return
+
+				if(istype(P, /obj/item/device/mmi))
+					var/obj/item/device/mmi/M = P
+					if(!M.brainmob)
+						user << "<span class='warning'>Sticking an empty MMI into the frame would sort of defeat the purpose!</span>"
+						return
+					if(M.brainmob.stat == DEAD)
+						user << "<span class='warning'>Sticking a dead brain into the frame would sort of defeat the purpose!</span>"
+						return
+
+					if(!M.brainmob.client)
+						user << "<span class='warning'>Sticking an inactive brain into the frame would sort of defeat the purpose.</span>"
+						return
+
+					if((config) && (!config.allow_ai) || jobban_isbanned(M.brainmob, "AI") || M.hacked || M.clockwork)
+						user << "<span class='warning'>This MMI does not seem to fit!</span>"
+						return
+
+					if(!M.brainmob.mind)
+						user << "<span class='warning'>This MMI is mindless!</span>"
+						return
+
+					if(!user.drop_item())
+						return
+
+					ticker.mode.remove_antag_for_borging(M.brainmob.mind)
+					remove_servant_of_ratvar(M, TRUE)
+					M.loc = src
+					brain = M
+					user << "<span class='notice'>Added a brain.</span>"
+					icon_state = "3b"
+					return
+
+				if(istype(P, /obj/item/weapon/crowbar) && brain)
+					playsound(loc, 'sound/items/Crowbar.ogg', 50, 1)
+					user << "<span class='notice'>You remove the brain.</span>"
+					brain.forceMove(loc)
+					brain = null
+					icon_state = "3"
+					return
+
+			if(GLASS_CORE)
+				if(istype(P, /obj/item/weapon/crowbar))
+					playsound(loc, 'sound/items/Crowbar.ogg', 50, 1)
+					user << "<span class='notice'>You remove the glass panel.</span>"
+					state = CABLED_CORE
+					if(brain)
+						icon_state = "3b"
+					else
+						icon_state = "3"
+					new /obj/item/stack/sheet/rglass(loc, 2)
+					return
+
+				if(istype(P, /obj/item/weapon/screwdriver))
+					playsound(loc, 'sound/items/Screwdriver.ogg', 50, 1)
+					user << "<span class='notice'>You connect the monitor.</span>"
+					new /mob/living/silicon/ai (loc, laws, brain)
+					feedback_inc("cyborg_ais_created",1)
+					qdel(src)
+					return
+	return ..()
+
+
+/obj/structure/AIcore/deconstruct(disassembled = TRUE)
+	if(state == GLASS_CORE)
+		new /obj/item/stack/sheet/rglass(loc, 2)
+	if(state >= CABLED_CORE)
+		new /obj/item/stack/cable_coil(loc, 5)
+	if(circuit)
+		circuit.forceMove(loc)
+		circuit = null
+	new /obj/item/stack/sheet/plasteel(loc, 4)
+	qdel(src)
+
+/obj/structure/AIcore/deactivated
+	name = "inactive AI"
+	icon = 'icons/mob/AI.dmi'
+	icon_state = "ai-empty"
+	anchored = 1
+	state = GLASS_CORE
+
+/obj/structure/AIcore/deactivated/attackby(obj/item/A, mob/user, params)
+	if(istype(A, /obj/item/device/aicard) && state == GLASS_CORE)
+		A.transfer_ai("INACTIVE","AICARD",src,user)
+	else
+		return ..()
+
+/*
+This is a good place for AI-related object verbs so I'm sticking it here.
+If adding stuff to this, don't forget that an AI need to cancel_camera() whenever it physically moves to a different location.
+That prevents a few funky behaviors.
+*/
+//The type of interaction, the player performing the operation, the AI itself, and the card object, if any.
+
+
+atom/proc/transfer_ai(interaction, mob/user, mob/living/silicon/ai/AI, obj/item/device/aicard/card)
+	if(istype(card))
+		if(card.flush)
+			user << "<span class='boldannounce'>ERROR</span>: AI flush is in progress, cannot execute transfer protocol."
+			return 0
+	return 1
+
+
+/obj/structure/AIcore/deactivated/transfer_ai(interaction, mob/user, mob/living/silicon/ai/AI, obj/item/device/aicard/card)
+	if(!..())
+		return
+ //Transferring a carded AI to a core.
+	if(interaction == AI_TRANS_FROM_CARD)
+		AI.control_disabled = 0
+		AI.radio_enabled = 1
+		AI.forceMove(loc) // to replace the terminal.
+		AI << "You have been uploaded to a stationary terminal. Remote device connection restored."
+		user << "<span class='boldnotice'>Transfer successful</span>: [AI.name] ([rand(1000,9999)].exe) installed and executed successfully. Local copy has been removed."
+		card.AI = null
+		qdel(src)
+	else //If for some reason you use an empty card on an empty AI terminal.
+		user << "There is no AI loaded on this terminal!"
+
+
+/obj/item/weapon/circuitboard/aicore
+	name = "circuit board (AI core)"
+	origin_tech = "programming=3"