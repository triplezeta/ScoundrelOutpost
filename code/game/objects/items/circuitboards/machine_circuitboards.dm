--- conflicted
+++ resolved
@@ -714,16 +714,6 @@
 		/obj/item/stack/cable_coil = 1,
 		/obj/item/stack/sheet/glass = 4)
 
-<<<<<<< HEAD
-=======
-/obj/item/circuitboard/machine/fat_sucker
-	name = "Lipid Extractor"
-	greyscale_colors = CIRCUIT_COLOR_MEDICAL
-	build_path = /obj/machinery/fat_sucker
-	req_components = list(/obj/item/stock_parts/micro_laser = 1,
-		/obj/item/kitchen/fork = 1)
-
->>>>>>> 31c4cc2e
 /obj/item/circuitboard/machine/harvester
 	name = "Harvester"
 	greyscale_colors = CIRCUIT_COLOR_MEDICAL
