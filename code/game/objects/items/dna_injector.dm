/obj/item/dnainjector
	name = "\improper DNA injector"
	desc = "A cheap single use autoinjector that injects the user with DNA."
	icon = 'icons/obj/syringe.dmi'
	icon_state = "dnainjector"
	worn_icon_state = "pen"
	lefthand_file = 'icons/mob/inhands/equipment/medical_lefthand.dmi'
	righthand_file = 'icons/mob/inhands/equipment/medical_righthand.dmi'
	throw_speed = 3
	throw_range = 5
	w_class = WEIGHT_CLASS_TINY

	var/damage_coeff = 1
	var/list/fields
	var/list/add_mutations = list()
	var/list/remove_mutations = list()

	var/used = FALSE


/obj/item/dnainjector/attack_paw(mob/user, list/modifiers)
	return attack_hand(user, modifiers)

/obj/item/dnainjector/proc/inject(mob/living/carbon/target, mob/user)
	if(target.has_dna() && !HAS_TRAIT(target, TRAIT_GENELESS) && !HAS_TRAIT(target, TRAIT_BADDNA))
		for(var/removed_mutation in remove_mutations)
			target.dna.remove_mutation(removed_mutation)
		for(var/added_mutation in add_mutations)
			if(added_mutation == /datum/mutation/human/race)
				message_admins("[ADMIN_LOOKUPFLW(user)] injected [key_name_admin(target)] with the [name] [span_danger("(MONKEY)")]")
			if(target.dna.mutation_in_sequence(added_mutation))
				target.dna.activate_mutation(added_mutation)
			else
				target.dna.add_mutation(added_mutation, MUT_EXTRA)
		if(fields)
			if(fields["name"] && fields["UE"] && fields["blood_type"])
				target.real_name = fields["name"]
				target.dna.unique_enzymes = fields["UE"]
				target.name = target.real_name
				target.dna.blood_type = fields["blood_type"]
			if(fields["UI"]) //UI+UE
				target.dna.unique_identity = merge_text(target.dna.unique_identity, fields["UI"])
			if(fields["UF"])
				target.dna.unique_features = merge_text(target.dna.unique_features, fields["UF"])
			if(fields["UI"] || fields["UF"])
				target.updateappearance(mutcolor_update = TRUE, mutations_overlay_update = TRUE)
		return TRUE
	return FALSE

/obj/item/dnainjector/attack(mob/target, mob/user)
	if(!ISADVANCEDTOOLUSER(user))
		to_chat(user, span_warning("You don't have the dexterity to do this!"))
		return
	if(used)
		to_chat(user, span_warning("This injector is used up!"))
		return
	if(ishuman(target))
		var/mob/living/carbon/human/humantarget = target
		if (!humantarget.try_inject(user, injection_flags = INJECT_TRY_SHOW_ERROR_MESSAGE))
			return
	log_combat(user, target, "attempted to inject", src)

	if(target != user)
		target.visible_message(span_danger("[user] is trying to inject [target] with [src]!"), \
			span_userdanger("[user] is trying to inject you with [src]!"))
		if(!do_mob(user, target) || used)
			return
		target.visible_message(span_danger("[user] injects [target] with the syringe with [src]!"), \
						span_userdanger("[user] injects you with the syringe with [src]!"))

	else
		to_chat(user, span_notice("You inject yourself with [src]."))

	log_combat(user, target, "injected", src)

	if(!inject(target, user)) //Now we actually do the heavy lifting.
		to_chat(user, span_notice("It appears that [target] does not have compatible DNA."))

	used = TRUE
	icon_state = "dnainjector0"
	desc += " This one is used up."

/obj/item/dnainjector/timed
	var/duration = 600

/obj/item/dnainjector/timed/inject(mob/living/carbon/target, mob/user)
	if(target.stat == DEAD) //prevents dead people from having their DNA changed
		to_chat(user, span_notice("You can't modify [target]'s DNA while [target.p_theyre()] dead."))
		return FALSE

	if(target.has_dna() && !(HAS_TRAIT(target, TRAIT_BADDNA)))
		var/endtime = world.time + duration
		for(var/mutation in remove_mutations)
			if(mutation == /datum/mutation/human/race)
				if(!ismonkey(target))
					continue
				target = target.dna.remove_mutation(mutation)
			else
				target.dna.remove_mutation(mutation)
		for(var/mutation in add_mutations)
			if(target.dna.get_mutation(mutation))
				continue //Skip permanent mutations we already have.
			if(mutation == /datum/mutation/human/race && !ismonkey(target))
				message_admins("[ADMIN_LOOKUPFLW(user)] injected [key_name_admin(target)] with the [name] [span_danger("(MONKEY)")]")
				target = target.dna.add_mutation(mutation, MUT_OTHER, endtime)
			else
				target.dna.add_mutation(mutation, MUT_OTHER, endtime)
		if(fields)
			if(fields["name"] && fields["UE"] && fields["blood_type"])
				if(!target.dna.previous["name"])
					target.dna.previous["name"] = target.real_name
				if(!target.dna.previous["UE"])
					target.dna.previous["UE"] = target.dna.unique_enzymes
				if(!target.dna.previous["blood_type"])
					target.dna.previous["blood_type"] = target.dna.blood_type
				target.real_name = fields["name"]
				target.dna.unique_enzymes = fields["UE"]
				target.name = target.real_name
				target.dna.blood_type = fields["blood_type"]
				target.dna.temporary_mutations[UE_CHANGED] = endtime
			if(fields["UI"]) //UI+UE
				if(!target.dna.previous["UI"])
					target.dna.previous["UI"] = target.dna.unique_identity
				target.dna.unique_identity = merge_text(target.dna.unique_identity, fields["UI"])
				target.dna.temporary_mutations[UI_CHANGED] = endtime
			if(fields["UF"]) //UI+UE
				if(!target.dna.previous["UF"])
					target.dna.previous["UF"] = target.dna.unique_features
				target.dna.unique_features = merge_text(target.dna.unique_features, fields["UF"])
				target.dna.temporary_mutations[UF_CHANGED] = endtime
			if(fields["UI"] || fields["UF"])
				target.updateappearance(mutcolor_update = TRUE, mutations_overlay_update = TRUE)
		return TRUE
	else
		return FALSE

/obj/item/dnainjector/timed/hulk
	name = "\improper DNA injector (Hulk)"
	desc = "This will make you big and strong, but give you a bad skin condition."
	add_mutations = list(/datum/mutation/human/hulk)

/obj/item/dnainjector/timed/h2m
	name = "\improper DNA injector (Human > Monkey)"
	desc = "Will make you a flea bag."
	add_mutations = list(/datum/mutation/human/race)

/obj/item/dnainjector/activator
	name = "\improper DNA activator"
	desc = "Activates the current mutation on injection, if the subject has it."
	var/doitanyway = FALSE
	var/research = FALSE //Set to true to get expended and filled injectors for chromosomes
	var/filled = FALSE
	var/crispr_charge = FALSE // Look for viruses, look at symptoms, if research and Dormant DNA Activator or Viral Evolutionary Acceleration, set to true

/obj/item/dnainjector/activator/inject(mob/living/carbon/target, mob/user)
	if(target.has_dna() && !HAS_TRAIT(target, TRAIT_GENELESS) && !HAS_TRAIT(target, TRAIT_BADDNA))
		for(var/mutation in add_mutations)
			var/datum/mutation/human/added_mutation = mutation
			if(istype(added_mutation, /datum/mutation/human))
				mutation = added_mutation.type
			if(!target.dna.activate_mutation(added_mutation))
				if(doitanyway)
					target.dna.add_mutation(added_mutation, MUT_EXTRA)
			else if(research && target.client)
				filled = TRUE

<<<<<<< HEAD
/obj/item/dnainjector/stuttmut
	name = "\improper DNA injector (Stutt.)"
	desc = "Makes you s-s-stuttterrr."
	add_mutations = list(/datum/mutation/human/nervousness)
=======
			for(var/datum/disease/advance/disease in target.diseases)
				for(var/datum/symptom/symp in disease.symptoms)
					if((symp.type == /datum/symptom/genetic_mutation)||(symp.type == /datum/symptom/viralevolution))
						crispr_charge = TRUE
			log_combat(user, target, "[!doitanyway ? "failed to inject" : "injected"]", "[src] ([mutation])[crispr_charge ? " with CRISPR charge" : ""]")
		return TRUE
	return FALSE

/// DNA INJECTORS

/obj/item/dnainjector/acidflesh
	name = "\improper DNA injector (Acid Flesh)"
	add_mutations = list(/datum/mutation/human/acidflesh)
>>>>>>> cb24aa4c

/obj/item/dnainjector/antiacidflesh
	name = "\improper DNA injector (Acid Flesh)"
	remove_mutations = list(/datum/mutation/human/acidflesh)

/obj/item/dnainjector/antenna
	name = "\improper DNA injector (Antenna)"
	add_mutations = list(/datum/mutation/human/antenna)

/obj/item/dnainjector/antiantenna
	name = "\improper DNA injector (Anti-Antenna)"
	remove_mutations = list(/datum/mutation/human/antenna)

/obj/item/dnainjector/antiglow
	name = "\improper DNA injector (Antiglowy)"
	add_mutations = list(/datum/mutation/human/glow/anti)

/obj/item/dnainjector/removeantiglow
	name = "\improper DNA injector (Anti-Antiglowy)"
	remove_mutations = list(/datum/mutation/human/glow/anti)

/obj/item/dnainjector/blindmut
	name = "\improper DNA injector (Blind)"
	desc = "Makes you not see anything."
	add_mutations = list(/datum/mutation/human/blind)

/obj/item/dnainjector/antiblind
	name = "\improper DNA injector (Anti-Blind)"
	desc = "IT'S A MIRACLE!!!"
	remove_mutations = list(/datum/mutation/human/blind)

/obj/item/dnainjector/chameleonmut
	name = "\improper DNA injector (Chameleon)"
	add_mutations = list(/datum/mutation/human/chameleon)

/obj/item/dnainjector/antichameleon
	name = "\improper DNA injector (Anti-Chameleon)"
	remove_mutations = list(/datum/mutation/human/chameleon)

/obj/item/dnainjector/chavmut
	name = "\improper DNA injector (Chav)"
	add_mutations = list(/datum/mutation/human/chav)

/obj/item/dnainjector/antichav
	name = "\improper DNA injector (Anti-Chav)"
	remove_mutations = list(/datum/mutation/human/chav)

/obj/item/dnainjector/clumsymut
	name = "\improper DNA injector (Clumsy)"
	desc = "Makes clown minions."
	add_mutations = list(/datum/mutation/human/clumsy)

/obj/item/dnainjector/anticlumsy
	name = "\improper DNA injector (Anti-Clumsy)"
	desc = "Apply this for Security Clown."
	remove_mutations = list(/datum/mutation/human/clumsy)

/obj/item/dnainjector/coughmut
	name = "\improper DNA injector (Cough)"
	desc = "Will bring forth a sound of horror from your throat."
	add_mutations = list(/datum/mutation/human/cough)

/obj/item/dnainjector/anticough
	name = "\improper DNA injector (Anti-Cough)"
	desc = "Will stop that awful noise."
	remove_mutations = list(/datum/mutation/human/cough)

/obj/item/dnainjector/cryokinesis
	name = "\improper DNA injector (Cryokinesis)"
	add_mutations = list(/datum/mutation/human/cryokinesis)

/obj/item/dnainjector/anticryokinesis
	name = "\improper DNA injector (Anti-Cryokinesis)"
	remove_mutations = list(/datum/mutation/human/cryokinesis)

/obj/item/dnainjector/deafmut
	name = "\improper DNA injector (Deaf)"
	desc = "Sorry, what did you say?"
	add_mutations = list(/datum/mutation/human/deaf)

/obj/item/dnainjector/antideaf
	name = "\improper DNA injector (Anti-Deaf)"
	desc = "Will make you hear once more."
	remove_mutations = list(/datum/mutation/human/deaf)

/obj/item/dnainjector/dwarf
	name = "\improper DNA injector (Dwarfism)"
	desc = "It's a small world after all."
	add_mutations = list(/datum/mutation/human/dwarfism)

/obj/item/dnainjector/antidwarf
	name = "\improper DNA injector (Anti-Dwarfism)"
	desc = "Helps you grow big and strong."
	remove_mutations = list(/datum/mutation/human/dwarfism)

/obj/item/dnainjector/elvismut
	name = "\improper DNA injector (Elvis)"
	add_mutations = list(/datum/mutation/human/elvis)

/obj/item/dnainjector/antielvis
	name = "\improper DNA injector (Anti-Elvis)"
	remove_mutations = list(/datum/mutation/human/elvis)

/obj/item/dnainjector/epimut
	name = "\improper DNA injector (Epi.)"
	desc = "Shake shake shake the room!"
	add_mutations = list(/datum/mutation/human/epilepsy)

/obj/item/dnainjector/antiepi
	name = "\improper DNA injector (Anti-Epi.)"
	desc = "Will fix you up from shaking the room."
	remove_mutations = list(/datum/mutation/human/epilepsy)

/obj/item/dnainjector/geladikinesis
	name = "\improper DNA injector (Geladikinesis)"
	add_mutations = list(/datum/mutation/human/geladikinesis)

/obj/item/dnainjector/antigeladikinesis
	name = "\improper DNA injector (Anti-Geladikinesis)"
	remove_mutations = list(/datum/mutation/human/geladikinesis)

/obj/item/dnainjector/gigantism
	name = "\improper DNA injector (Gigantism)"
	add_mutations = list(/datum/mutation/human/gigantism)

/obj/item/dnainjector/antigigantism
	name = "\improper DNA injector (Anti-Gigantism)"
	remove_mutations = list(/datum/mutation/human/gigantism)

/obj/item/dnainjector/glassesmut
	name = "\improper DNA injector (Glasses)"
	desc = "Will make you need dorkish glasses."
	add_mutations = list(/datum/mutation/human/nearsight)

/obj/item/dnainjector/antiglasses
	name = "\improper DNA injector (Anti-Glasses)"
	desc = "Toss away those glasses!"
	remove_mutations = list(/datum/mutation/human/nearsight)

/obj/item/dnainjector/glow
	name = "\improper DNA injector (Glowy)"
	add_mutations = list(/datum/mutation/human/glow)

/obj/item/dnainjector/removeglow
	name = "\improper DNA injector (Anti-Glowy)"
	remove_mutations = list(/datum/mutation/human/glow)

/obj/item/dnainjector/hulkmut
	name = "\improper DNA injector (Hulk)"
	desc = "This will make you big and strong, but give you a bad skin condition."
	add_mutations = list(/datum/mutation/human/hulk)

/obj/item/dnainjector/antihulk
	name = "\improper DNA injector (Anti-Hulk)"
	desc = "Cures green skin."
	remove_mutations = list(/datum/mutation/human/hulk)

/obj/item/dnainjector/h2m
	name = "\improper DNA injector (Human > Monkey)"
	desc = "Will make you a flea bag."
	add_mutations = list(/datum/mutation/human/race)

/obj/item/dnainjector/m2h
	name = "\improper DNA injector (Monkey > Human)"
	desc = "Will make you...less hairy."
	remove_mutations = list(/datum/mutation/human/race)

/obj/item/dnainjector/illiterate
	name = "\improper DNA injector (Illiterate)"
	add_mutations = list(/datum/mutation/human/illiterate)

/obj/item/dnainjector/antiilliterate
	name = "\improper DNA injector (Anti-Illiterate)"
	remove_mutations = list(/datum/mutation/human/illiterate)

/obj/item/dnainjector/insulated
	name = "\improper DNA injector (Insulated)"
	add_mutations = list(/datum/mutation/human/insulated)

/obj/item/dnainjector/antiinsulated
	name = "\improper DNA injector (Anti-Insulated)"
	remove_mutations = list(/datum/mutation/human/insulated)

/obj/item/dnainjector/lasereyesmut
	name = "\improper DNA injector (Laser Eyes)"
	add_mutations = list(/datum/mutation/human/laser_eyes)

/obj/item/dnainjector/antilasereyes
	name = "\improper DNA injector (Anti-Laser Eyes)"
	remove_mutations = list(/datum/mutation/human/laser_eyes)

/obj/item/dnainjector/mindread
	name = "\improper DNA injector (Mindread)"
	add_mutations = list(/datum/mutation/human/mindreader)

/obj/item/dnainjector/antimindread
	name = "\improper DNA injector (Anti-Mindread)"
	remove_mutations = list(/datum/mutation/human/mindreader)

/obj/item/dnainjector/mutemut
	name = "\improper DNA injector (Mute)"
	add_mutations = list(/datum/mutation/human/mute)

/obj/item/dnainjector/antimute
	name = "\improper DNA injector (Anti-Mute)"
	remove_mutations = list(/datum/mutation/human/mute)

/obj/item/dnainjector/olfaction
	name = "\improper DNA injector (Olfaction)"
	add_mutations = list(/datum/mutation/human/olfaction)

/obj/item/dnainjector/antiolfaction
	name = "\improper DNA injector (Anti-Olfaction)"
	remove_mutations = list(/datum/mutation/human/olfaction)

/obj/item/dnainjector/piglatinmut
	name = "\improper DNA injector (Pig Latin)"
	add_mutations = list(/datum/mutation/human/piglatin)

/obj/item/dnainjector/antipiglatin
	name = "\improper DNA injector (Anti-Pig Latin)"
	remove_mutations = list(/datum/mutation/human/piglatin)

/obj/item/dnainjector/paranoia
	name = "\improper DNA injector (Paranoia)"
	add_mutations = list(/datum/mutation/human/paranoia)

/obj/item/dnainjector/antiparanoia
	name = "\improper DNA injector (Anti-Paranoia)"
	remove_mutations = list(/datum/mutation/human/paranoia)

/obj/item/dnainjector/pressuremut
	name = "\improper DNA injector (Pressure Adaptation)"
	desc = "Gives you fire."
	add_mutations = list(/datum/mutation/human/pressure_adaptation)

/obj/item/dnainjector/antipressure
	name = "\improper DNA injector (Anti-Pressure Adaptation)"
	desc = "Cures fire."
	remove_mutations = list(/datum/mutation/human/pressure_adaptation)

/obj/item/dnainjector/radioactive
	name = "\improper DNA injector (Radioactive)"
	add_mutations = list(/datum/mutation/human/radioactive)

/obj/item/dnainjector/antiradioactive
	name = "\improper DNA injector (Anti-Radioactive)"
	remove_mutations = list(/datum/mutation/human/radioactive)

/obj/item/dnainjector/shock
	name = "\improper DNA injector (Shock Touch)"
	add_mutations = list(/datum/mutation/human/shock)

/obj/item/dnainjector/antishock
	name = "\improper DNA injector (Anti-Shock Touch)"
	remove_mutations = list(/datum/mutation/human/shock)

/obj/item/dnainjector/spastic
	name = "\improper DNA injector (Spastic)"
	add_mutations = list(/datum/mutation/human/spastic)

/obj/item/dnainjector/antispastic
	name = "\improper DNA injector (Anti-Spastic)"
	remove_mutations = list(/datum/mutation/human/spastic)

/obj/item/dnainjector/spatialinstability
	name = "\improper DNA injector (Spatial Instability)"
	add_mutations = list(/datum/mutation/human/badblink)

/obj/item/dnainjector/antispatialinstability
	name = "\improper DNA injector (Anti-Spatial Instability)"
	remove_mutations = list(/datum/mutation/human/badblink)

/obj/item/dnainjector/stuttmut
	name = "\improper DNA injector (Stutt.)"
	desc = "Makes you s-s-stuttterrr."
	add_mutations = list(/datum/mutation/human/nervousness)

/obj/item/dnainjector/antistutt
	name = "\improper DNA injector (Anti-Stutt.)"
	desc = "Fixes that speaking impairment."
	remove_mutations = list(/datum/mutation/human/nervousness)

/obj/item/dnainjector/swedishmut
	name = "\improper DNA injector (Swedish)"
	add_mutations = list(/datum/mutation/human/swedish)

/obj/item/dnainjector/antiswedish
	name = "\improper DNA injector (Anti-Swedish)"
	remove_mutations = list(/datum/mutation/human/swedish)

/obj/item/dnainjector/telemut
	name = "\improper DNA injector (Tele.)"
	desc = "Super brain TK!"
	add_mutations = list(/datum/mutation/human/telekinesis)

/obj/item/dnainjector/telemut/darkbundle
	name = "\improper DNA injector"
	desc = "Good. Let the hate flow through you."

/obj/item/dnainjector/antitele
	name = "\improper DNA injector (Anti-Tele.)"
	desc = "Will make you not able to control your mind."
	remove_mutations = list(/datum/mutation/human/telekinesis)

/obj/item/dnainjector/firemut
	name = "\improper DNA injector (Temp Adaptation)"
	desc = "Gives you fire."
	add_mutations = list(/datum/mutation/human/temperature_adaptation)

/obj/item/dnainjector/antifire
	name = "\improper DNA injector (Anti-Temp Adaptation)"
	desc = "Cures fire."
	remove_mutations = list(/datum/mutation/human/temperature_adaptation)

/obj/item/dnainjector/thermal
	name = "\improper DNA injector (Thermal Vision)"
	add_mutations = list(/datum/mutation/human/thermal)

/obj/item/dnainjector/antithermal
	name = "\improper DNA injector (Anti-Thermal Vision)"
	remove_mutations = list(/datum/mutation/human/thermal)

/obj/item/dnainjector/tourmut
	name = "\improper DNA injector (Tour.)"
	desc = "Gives you a nasty case of Tourette's."
	add_mutations = list(/datum/mutation/human/tourettes)

/obj/item/dnainjector/antitour
	name = "\improper DNA injector (Anti-Tour.)"
	desc = "Will cure Tourette's."
	remove_mutations = list(/datum/mutation/human/tourettes)

/obj/item/dnainjector/twoleftfeet
	name = "\improper DNA injector (Two Left Feet)"
	add_mutations = list(/datum/mutation/human/extrastun)

/obj/item/dnainjector/antitwoleftfeet
	name = "\improper DNA injector (Anti-Two Left Feet)"
	remove_mutations = list(/datum/mutation/human/extrastun)

/obj/item/dnainjector/unintelligiblemut
	name = "\improper DNA injector (Unintelligible)"
	add_mutations = list(/datum/mutation/human/unintelligible)

/obj/item/dnainjector/antiunintelligible
	name = "\improper DNA injector (Anti-Unintelligible)"
	remove_mutations = list(/datum/mutation/human/unintelligible)

/obj/item/dnainjector/void
	name = "\improper DNA injector (Void)"
	add_mutations = list(/datum/mutation/human/void)

/obj/item/dnainjector/antivoid
	name = "\improper DNA injector (Anti-Void)"
	remove_mutations = list(/datum/mutation/human/void)

/obj/item/dnainjector/xraymut
	name = "\improper DNA injector (X-ray)"
	desc = "Finally you can see what the Captain does."
	add_mutations = list(/datum/mutation/human/xray)

/obj/item/dnainjector/antixray
	name = "\improper DNA injector (Anti-X-ray)"
	desc = "It will make you see harder."
	remove_mutations = list(/datum/mutation/human/xray)

/obj/item/dnainjector/wackymut
	name = "\improper DNA injector (Wacky)"
	add_mutations = list(/datum/mutation/human/wacky)

/obj/item/dnainjector/antiwacky
	name = "\improper DNA injector (Anti-Wacky)"
	remove_mutations = list(/datum/mutation/human/wacky)

/obj/item/dnainjector/webbing
	name = "\improper DNA injector (Webbing)"
	add_mutations = list(/datum/mutation/human/webbing)

/obj/item/dnainjector/antiwebbing
	name = "\improper DNA injector (Anti-Webbing)"
	remove_mutations = list(/datum/mutation/human/webbing)<|MERGE_RESOLUTION|>--- conflicted
+++ resolved
@@ -164,12 +164,6 @@
 			else if(research && target.client)
 				filled = TRUE
 
-<<<<<<< HEAD
-/obj/item/dnainjector/stuttmut
-	name = "\improper DNA injector (Stutt.)"
-	desc = "Makes you s-s-stuttterrr."
-	add_mutations = list(/datum/mutation/human/nervousness)
-=======
 			for(var/datum/disease/advance/disease in target.diseases)
 				for(var/datum/symptom/symp in disease.symptoms)
 					if((symp.type == /datum/symptom/genetic_mutation)||(symp.type == /datum/symptom/viralevolution))
@@ -183,7 +177,6 @@
 /obj/item/dnainjector/acidflesh
 	name = "\improper DNA injector (Acid Flesh)"
 	add_mutations = list(/datum/mutation/human/acidflesh)
->>>>>>> cb24aa4c
 
 /obj/item/dnainjector/antiacidflesh
 	name = "\improper DNA injector (Acid Flesh)"
