--- conflicted
+++ resolved
@@ -1,1447 +1,1446 @@
-/* Toys!
- * ContainsL
- *		Balloons
- *		Fake singularity
- *		Toy gun
- *		Toy crossbow
- *		Toy swords
- *		Crayons
- *		Snap pops
- *		Mech prizes
- *		AI core prizes
- *		Cards
- *		Toy nuke
- *		Fake meteor
- *		Carp plushie
- *		Foam armblade
- *		Toy big red button
- *		Beach ball
- *		Toy xeno
- *      Kitty toys!
- */
-
-
-/obj/item/toy
-	throwforce = 0
-	throw_speed = 3
-	throw_range = 7
-	force = 0
-
-
-/*
- * Balloons
- */
-/obj/item/toy/balloon
-	name = "water balloon"
-	desc = "A translucent balloon. There's nothing in it."
-	icon = 'icons/obj/toy.dmi'
-	icon_state = "waterballoon-e"
-	item_state = "balloon-empty"
-
-/obj/item/toy/balloon/New()
-	create_reagents(10)
-
-/obj/item/toy/balloon/attack(mob/living/carbon/human/M, mob/user)
-	return
-
-/obj/item/toy/balloon/afterattack(atom/A as mob|obj, mob/user, proximity)
-	if(!proximity) return
-	if (istype(A, /obj/structure/reagent_dispensers))
-		var/obj/structure/reagent_dispensers/RD = A
-		if(RD.reagents.total_volume <= 0)
-			user << "<span class='warning'>[RD] is empty.</span>"
-		else if(reagents.total_volume >= 10)
-			user << "<span class='warning'>[src] is full.</span>"
-		else
-			A.reagents.trans_to(src, 10)
-			user << "<span class='notice'>You fill the balloon with the contents of [A].</span>"
-			desc = "A translucent balloon with some form of liquid sloshing around in it."
-			update_icon()
-
-/obj/item/toy/balloon/attackby(obj/O, mob/user, params)
-	if(istype(O, /obj/item/weapon/reagent_containers/glass))
-		if(O.reagents)
-			if(O.reagents.total_volume <= 0)
-				user << "<span class='warning'>[O] is empty.</span>"
-			else if(reagents.total_volume >= 10)
-				user << "<span class='warning'>[src] is full.</span>"
-			else
-				desc = "A translucent balloon with some form of liquid sloshing around in it."
-				user << "<span class='notice'>You fill the balloon with the contents of [O].</span>"
-				O.reagents.trans_to(src, 10)
-				update_icon()
-
-/obj/item/toy/balloon/throw_impact(atom/hit_atom)
-	if(!..()) //was it caught by a mob?
-		if(reagents.total_volume >= 1)
-			visible_message("<span class='danger'>[src] bursts!</span>","<span class='italics'>You hear a pop and a splash.</span>")
-			reagents.reaction(get_turf(hit_atom))
-			for(var/atom/A in get_turf(hit_atom))
-				reagents.reaction(A)
-			icon_state = "burst"
-			qdel(src)
-
-/obj/item/toy/balloon/update_icon()
-	if(src.reagents.total_volume >= 1)
-		icon_state = "waterballoon"
-		item_state = "balloon"
-	else
-		icon_state = "waterballoon-e"
-		item_state = "balloon-empty"
-
-/obj/item/toy/syndicateballoon
-	name = "syndicate balloon"
-	desc = "There is a tag on the back that reads \"FUK NT!11!\"."
-	throwforce = 0
-	throw_speed = 3
-	throw_range = 7
-	force = 0
-	icon = 'icons/obj/weapons.dmi'
-	icon_state = "syndballoon"
-	item_state = "syndballoon"
-	w_class = 4
-
-/*
- * Fake singularity
- */
-/obj/item/toy/spinningtoy
-	name = "gravitational singularity"
-	desc = "\"Singulo\" brand spinning toy."
-	icon = 'icons/obj/singularity.dmi'
-	icon_state = "singularity_s1"
-
-/*
- * Toy gun: Why isnt this an /obj/item/weapon/gun?
- */
-/obj/item/toy/gun
-	name = "cap gun"
-	desc = "Looks almost like the real thing! Ages 8 and up. Please recycle in an autolathe when you're out of caps."
-	icon = 'icons/obj/guns/projectile.dmi'
-	icon_state = "revolver"
-	item_state = "gun"
-	lefthand_file = 'icons/mob/inhands/guns_lefthand.dmi'
-	righthand_file = 'icons/mob/inhands/guns_righthand.dmi'
-	flags =  CONDUCT
-	slot_flags = SLOT_BELT
-	w_class = 3
-	materials = list(MAT_METAL=10, MAT_GLASS=10)
-	attack_verb = list("struck", "pistol whipped", "hit", "bashed")
-	var/bullets = 7
-
-/obj/item/toy/gun/examine(mob/user)
-	..()
-	user << "There [bullets == 1 ? "is" : "are"] [bullets] cap\s left."
-
-/obj/item/toy/gun/attackby(obj/item/toy/ammo/gun/A, mob/user, params)
-
-	if (istype(A, /obj/item/toy/ammo/gun))
-		if (src.bullets >= 7)
-			user << "<span class='warning'>It's already fully loaded!</span>"
-			return 1
-		if (A.amount_left <= 0)
-			user << "<span class='warning'>There are no more caps!</span>"
-			return 1
-		if (A.amount_left < (7 - src.bullets))
-			src.bullets += A.amount_left
-			user << text("<span class='notice'>You reload [] cap\s.</span>", A.amount_left)
-			A.amount_left = 0
-		else
-			user << text("<span class='notice'>You reload [] cap\s.</span>", 7 - src.bullets)
-			A.amount_left -= 7 - src.bullets
-			src.bullets = 7
-		A.update_icon()
-		return 1
-	return
-
-/obj/item/toy/gun/afterattack(atom/target as mob|obj|turf|area, mob/user, flag)
-	if (flag)
-		return
-	if (!(istype(usr, /mob/living/carbon/human) || ticker) && ticker.mode.name != "monkey")
-		usr << "<span class='warning'>You don't have the dexterity to do this!</span>"
-		return
-	src.add_fingerprint(user)
-	if (src.bullets < 1)
-		user.show_message("<span class='warning'>*click*</span>", 2)
-		playsound(user, 'sound/weapons/empty.ogg', 100, 1)
-		return
-	playsound(user, 'sound/weapons/Gunshot.ogg', 100, 1)
-	src.bullets--
-	user.visible_message("<span class='danger'>[user] fires [src] at [target]!</span>", \
-						"<span class='danger'>You fire [src] at [target]!</span>", \
-						 "<span class='italics'>You hear a gunshot!</span>")
-
-/obj/item/toy/ammo/gun
-	name = "capgun ammo"
-	desc = "Make sure to recyle the box in an autolathe when it gets empty."
-	icon = 'icons/obj/ammo.dmi'
-	icon_state = "357OLD-7"
-	w_class = 1
-	materials = list(MAT_METAL=10, MAT_GLASS=10)
-	var/amount_left = 7
-
-/obj/item/toy/ammo/gun/update_icon()
-	src.icon_state = text("357OLD-[]", src.amount_left)
-
-/obj/item/toy/ammo/gun/examine(mob/user)
-	..()
-	user << "There [amount_left == 1 ? "is" : "are"] [amount_left] cap\s left."
-
-/*
- * Toy swords
- */
-/obj/item/toy/sword
-	name = "toy sword"
-	desc = "A cheap, plastic replica of an energy sword. Realistic sounds! Ages 8 and up."
-	icon = 'icons/obj/weapons.dmi'
-	icon_state = "sword0"
-	item_state = "sword0"
-	var/active = 0
-	w_class = 2
-	flags = NOSHIELD
-	attack_verb = list("attacked", "struck", "hit")
-	var/hacked = 0
-
-/obj/item/toy/sword/attack_self(mob/user)
-	active = !( active )
-	if (active)
-		user << "<span class='notice'>You extend the plastic blade with a quick flick of your wrist.</span>"
-		playsound(user, 'sound/weapons/saberon.ogg', 20, 1)
-		if(hacked)
-			icon_state = "swordrainbow"
-			item_state = "swordrainbow"
-		else
-			icon_state = "swordblue"
-			item_state = "swordblue"
-		w_class = 4
-	else
-		user << "<span class='notice'>You push the plastic blade back down into the handle.</span>"
-		playsound(user, 'sound/weapons/saberoff.ogg', 20, 1)
-		icon_state = "sword0"
-		item_state = "sword0"
-		w_class = 2
-	add_fingerprint(user)
-	return
-
-// Copied from /obj/item/weapon/melee/energy/sword/attackby
-/obj/item/toy/sword/attackby(obj/item/weapon/W, mob/living/user, params)
-	..()
-	if(istype(W, /obj/item/toy/sword))
-		if(W == src)
-			user << "<span class='warning'>You try to attach the end of the plastic sword to... itself. You're not very smart, are you?</span>"
-			if(ishuman(user))
-				user.adjustBrainLoss(10)
-		else if((W.flags & NODROP) || (flags & NODROP))
-			user << "<span class='warning'>\the [flags & NODROP ? src : W] is stuck to your hand, you can't attach it to \the [flags & NODROP ? W : src]!</span>"
-		else
-			user << "<span class='notice'>You attach the ends of the two plastic swords, making a single double-bladed toy! You're fake-cool.</span>"
-			var/obj/item/weapon/twohanded/dualsaber/toy/newSaber = new /obj/item/weapon/twohanded/dualsaber/toy(user.loc)
-			if(hacked) // That's right, we'll only check the "original" "sword".
-				newSaber.hacked = 1
-				newSaber.item_color = "rainbow"
-			user.unEquip(W)
-			user.unEquip(src)
-			qdel(W)
-			qdel(src)
-	else if(istype(W, /obj/item/device/multitool))
-		if(hacked == 0)
-			hacked = 1
-			item_color = "rainbow"
-			user << "<span class='warning'>RNBW_ENGAGE</span>"
-
-			if(active)
-				icon_state = "swordrainbow"
-				// Updating overlays, copied from welder code.
-				// I tried calling attack_self twice, which looked cool, except it somehow didn't update the overlays!!
-				if(user.r_hand == src)
-					user.update_inv_r_hand(0)
-				else if(user.l_hand == src)
-					user.update_inv_l_hand(0)
-		else
-			user << "<span class='warning'>It's already fabulous!</span>"
-
-/*
- * Foam armblade
- */
-/obj/item/toy/foamblade
-	name = "foam armblade"
-	desc = "it says \"Sternside Changs #1 fan\" on it. "
-	icon = 'icons/obj/toy.dmi'
-	icon_state = "foamblade"
-	item_state = "arm_blade"
-	attack_verb = list("pricked", "absorbed", "gored")
-	w_class = 2
-	burn_state = 0 //Burnable
-
-
-/*
- * Subtype of Double-Bladed Energy Swords
- */
-/obj/item/weapon/twohanded/dualsaber/toy
-	name = "double-bladed toy sword"
-	desc = "A cheap, plastic replica of TWO energy swords.  Double the fun!"
-	force = 0
-	throwforce = 0
-	throw_speed = 3
-	throw_range = 5
-	force_unwielded = 0
-	force_wielded = 0
-	origin_tech = null
-	attack_verb = list("attacked", "struck", "hit")
-
-/obj/item/weapon/twohanded/dualsaber/toy/hit_reaction()
-	return 0
-
-/obj/item/weapon/twohanded/dualsaber/toy/IsReflect()//Stops Toy Dualsabers from reflecting energy projectiles
-	return 0
-
-/obj/item/toy/katana
-	name = "replica katana"
-	desc = "Woefully underpowered in D20."
-	icon = 'icons/obj/weapons.dmi'
-	icon_state = "katana"
-	item_state = "katana"
-	flags = CONDUCT
-	slot_flags = SLOT_BELT | SLOT_BACK
-	force = 5
-	throwforce = 5
-	w_class = 3
-	attack_verb = list("attacked", "slashed", "stabbed", "sliced")
-	hitsound = 'sound/weapons/bladeslice.ogg'
-
-/*
- * Crayons
- */
-
-/obj/item/toy/crayon
-	name = "crayon"
-	desc = "A colourful crayon. Looks tasty. Mmmm..."
-	icon = 'icons/obj/crayons.dmi'
-	icon_state = "crayonred"
-	w_class = 1
-	attack_verb = list("attacked", "coloured")
-	var/paint_color = "#FF0000" //RGB
-	var/drawtype = "rune"
-	var/list/graffiti = list("amyjon","face","matt","revolution","engie","guy","end","dwarf","uboa","body","cyka","arrow","star","poseur tag")
-	var/list/letters = list("a","b","c","d","e","f","g","h","i","j","k","l","m","n","o","p","q","r","s","t","u","v","w","x","y","z")
-	var/list/numerals = list("0","1","2","3","4","5","6","7","8","9")
-	var/list/oriented = list("arrow","body") // These turn to face the same way as the drawer
-	var/uses = 30 //-1 or less for unlimited uses
-	var/instant = 0
-	var/colourName = "red" //for updateIcon purposes
-	var/dat
-	var/list/validSurfaces = list(/turf/simulated/floor)
-	var/gang = 0 //For marking territory
-	var/edible = 1
-
-/obj/item/toy/crayon/suicide_act(mob/user)
-	user.visible_message("<span class='suicide'>[user] is jamming the [src.name] up \his nose and into \his brain. It looks like \he's trying to commit suicide.</span>")
-	return (BRUTELOSS|OXYLOSS)
-
-/obj/item/toy/crayon/New()
-	..()
-	name = "[colourName] crayon" //Makes crayons identifiable in things like grinders
-	drawtype = pick(pick(graffiti), pick(letters), "rune[rand(1,6)]")
-	if(config)
-		if(config.mutant_races == 1)
-			graffiti |= "antilizard"
-			graffiti |= "prolizard"
-
-/obj/item/toy/crayon/initialize()
-	if(config.mutant_races == 1)
-		graffiti |= "antilizard"
-		graffiti |= "prolizard"
-
-/obj/item/toy/crayon/attack_self(mob/living/user)
-	update_window(user)
-
-/obj/item/toy/crayon/proc/update_window(mob/living/user)
-	dat += "<center><h2>Currently selected: [drawtype]</h2><br>"
-	dat += "<a href='?src=\ref[src];type=random_letter'>Random letter</a><a href='?src=\ref[src];type=letter'>Pick letter/number</a>"
-	dat += "<hr>"
-	dat += "<h3>Runes:</h3><br>"
-	dat += "<a href='?src=\ref[src];type=random_rune'>Random rune</a>"
-	for(var/i = 1; i <= 6; i++)
-		dat += "<a href='?src=\ref[src];type=rune[i]'>Rune[i]</a>"
-		if(!((i + 1) % 3)) //3 buttons in a row
-			dat += "<br>"
-	dat += "<hr>"
-	graffiti.Find()
-	dat += "<h3>Graffiti:</h3><br>"
-	dat += "<a href='?src=\ref[src];type=random_graffiti'>Random graffiti</a>"
-	var/c = 1
-	for(var/T in graffiti)
-		dat += "<a href='?src=\ref[src];type=[T]'>[T]</a>"
-		if(!((c + 1) % 3)) //3 buttons in a row
-			dat += "<br>"
-		c++
-	dat += "<hr>"
-	var/datum/browser/popup = new(user, "crayon", name, 300, 500)
-	popup.set_content(dat)
-	popup.set_title_image(user.browse_rsc_icon(src.icon, src.icon_state))
-	popup.open()
-	dat = ""
-
-/obj/item/toy/crayon/Topic(href, href_list, hsrc)
-	var/temp = "a"
-	switch(href_list["type"])
-		if("random_letter")
-			temp = pick(letters)
-		if("letter")
-			temp = input("Choose what to write.", "Scribbles") in (letters|numerals)
-		if("random_rune")
-			temp = "rune[rand(1,6)]"
-		if("random_graffiti")
-			temp = pick(graffiti)
-		else
-			temp = href_list["type"]
-	if ((usr.restrained() || usr.stat || usr.get_active_hand() != src))
-		return
-	drawtype = temp
-	update_window(usr)
-
-/obj/item/toy/crayon/afterattack(atom/target, mob/user, proximity)
-	if(!proximity || !check_allowed_items(target)) return
-	if(!uses)
-		user << "<span class='warning'>There is no more of [src.name] left!</span>"
-		if(!instant)
-			qdel(src)
-		return
-	if(istype(target, /obj/effect/decal/cleanable))
-		target = target.loc
-	if(is_type_in_list(target,validSurfaces))
-		var/temp = "rune"
-		if(letters.Find(drawtype))
-			temp = "letter"
-		else if(graffiti.Find(drawtype))
-			temp = "graffiti"
-		else if(numerals.Find(drawtype))
-			temp = "number"
-
-		////////////////////////// GANG FUNCTIONS
-		var/area/territory
-		var/gangID
-		if(gang)
-			//Determine gang affiliation
-			gangID = user.mind.gang_datum
-
-			//Check area validity. Reject space, player-created areas, and non-station z-levels.
-			if(gangID)
-				territory = get_area(target)
-				if(territory && (territory.z == ZLEVEL_STATION) && territory.valid_territory)
-					//Check if this area is already tagged by a gang
-					if(!(locate(/obj/effect/decal/cleanable/crayon/gang) in target)) //Ignore the check if the tile being sprayed has a gang tag
-						if(territory_claimed(territory, user))
-							return
-					if(locate(/obj/machinery/power/apc) in (user.loc.contents | target.contents))
-						user << "<span class='warning'>You cannot tag here.</span>"
-						return
-				else
-					user << "<span class='warning'>[territory] is unsuitable for tagging.</span>"
-					return
-		/////////////////////////////////////////
-
-		var/graf_rot
-		if(oriented.Find(drawtype))
-			switch(user.dir)
-				if(EAST)
-					graf_rot = 90
-				if(SOUTH)
-					graf_rot = 180
-				if(WEST)
-					graf_rot = 270
-				else
-					graf_rot = 0
-
-		user << "<span class='notice'>You start [instant ? "spraying" : "drawing"] a [temp] on the [target.name]...</span>"
-		if(instant)
-			playsound(user.loc, 'sound/effects/spray.ogg', 5, 1, 5)
-		if((instant>0) || do_after(user, 50, target = target))
-
-			//Gang functions
-			if(gangID)
-				//Delete any old markings on this tile, including other gang tags
-				if(!(locate(/obj/effect/decal/cleanable/crayon/gang) in target)) //Ignore the check if the tile being sprayed has a gang tag
-					if(territory_claimed(territory, user))
-						return
-				for(var/obj/effect/decal/cleanable/crayon/old_marking in target)
-					qdel(old_marking)
-				new /obj/effect/decal/cleanable/crayon/gang(target,gangID,"graffiti",graf_rot)
-				user << "<span class='notice'>You tagged [territory] for your gang!</span>"
-
-			else
-				new /obj/effect/decal/cleanable/crayon(target,paint_color,drawtype,temp,graf_rot)
-
-			user << "<span class='notice'>You finish [instant ? "spraying" : "drawing"] \the [temp].</span>"
-			if(instant<0)
-				playsound(user.loc, 'sound/effects/spray.ogg', 5, 1, 5)
-			if(uses < 0)
-				return
-			uses = max(0,uses-1)
-			if(!uses)
-				user << "<span class='warning'>There is no more of [src.name] left!</span>"
-				if(!instant)
-					qdel(src)
-	return
-
-/obj/item/toy/crayon/attack(mob/M, mob/user)
-	if(edible && (M == user))
-		user << "You take a bite of the [src.name]. Delicious!"
-		user.nutrition += 5
-		if(uses < 0)
-			return
-		uses = max(0,uses-5)
-		if(!uses)
-			user << "<span class='warning'>There is no more of [src.name] left!</span>"
-			qdel(src)
-	else
-		..()
-
-/obj/item/toy/crayon/proc/territory_claimed(area/territory,mob/user)
-	var/occupying_gang
-	for(var/datum/gang/G in ticker.mode.gangs)
-		if(territory.type in (G.territory|G.territory_new))
-			occupying_gang = G.name
-			break
-	if(occupying_gang)
-		user << "<span class='danger'>[territory] has already been tagged by the [occupying_gang] gang! You must get rid of or spray over the old tag first!</span>"
-		return 1
-	return 0
-
-/*
- * Snap pops
- */
-
-/obj/item/toy/snappop
-	name = "snap pop"
-	desc = "Wow!"
-	icon = 'icons/obj/toy.dmi'
-	icon_state = "snappop"
-	w_class = 1
-
-/obj/item/toy/snappop/proc/pop_burst()
-	var/datum/effect_system/spark_spread/s = new /datum/effect_system/spark_spread
-	s.set_up(3, 1, src)
-	s.start()
-	new /obj/effect/decal/cleanable/ash(loc)
-	visible_message("<span class='warning'>The [src.name] explodes!</span>","<span class='italics'>You hear a snap!</span>")
-	playsound(src, 'sound/effects/snap.ogg', 50, 1)
-	qdel(src)
-
-/obj/item/toy/snappop/fire_act()
-	pop_burst()
-	return
-
-/obj/item/toy/snappop/throw_impact(atom/hit_atom)
-	if(!..())
-		pop_burst()
-
-
-/obj/item/toy/snappop/Crossed(H as mob|obj)
-	if((ishuman(H))) //i guess carp and shit shouldn't set them off
-		var/mob/living/carbon/M = H
-		if(M.m_intent == "run")
-			M << "<span class='danger'>You step on the snap pop!</span>"
-
-			var/datum/effect_system/spark_spread/s = new /datum/effect_system/spark_spread
-			s.set_up(2, 0, src)
-			s.start()
-			new /obj/effect/decal/cleanable/ash(src.loc)
-			src.visible_message("<span class='danger'>The [src.name] explodes!</span>","<span class='italics'>You hear a snap!</span>")
-			playsound(src, 'sound/effects/snap.ogg', 50, 1)
-			qdel(src)
-
-/*
- * Mech prizes
- */
-/obj/item/toy/prize
-	icon = 'icons/obj/toy.dmi'
-	icon_state = "ripleytoy"
-	var/cooldown = 0
-	var/quiet = 0
-
-//all credit to skasi for toy mech fun ideas
-/obj/item/toy/prize/attack_self(mob/user)
-	if(!cooldown)
-		user << "<span class='notice'>You play with [src].</span>"
-		cooldown = 1
-		spawn(30) cooldown = 0
-		if (!quiet)
-			playsound(user, 'sound/mecha/mechstep.ogg', 20, 1)
-		return
-	..()
-
-/obj/item/toy/prize/attack_hand(mob/user)
-	if(loc == user)
-		if(!cooldown)
-			user << "<span class='notice'>You play with [src].</span>"
-			cooldown = 1
-			spawn(30) cooldown = 0
-			if (!quiet)
-				playsound(user, 'sound/mecha/mechturn.ogg', 20, 1)
-			return
-	..()
-
-/obj/item/toy/prize/ripley
-	name = "toy Ripley"
-	desc = "Mini-Mecha action figure! Collect them all! 1/12."
-
-/obj/item/toy/prize/fireripley
-	name = "toy firefighting Ripley"
-	desc = "Mini-Mecha action figure! Collect them all! 2/12."
-	icon_state = "fireripleytoy"
-
-/obj/item/toy/prize/deathripley
-	name = "toy deathsquad Ripley"
-	desc = "Mini-Mecha action figure! Collect them all! 3/12."
-	icon_state = "deathripleytoy"
-
-/obj/item/toy/prize/gygax
-	name = "toy Gygax"
-	desc = "Mini-Mecha action figure! Collect them all! 4/12."
-	icon_state = "gygaxtoy"
-
-/obj/item/toy/prize/durand
-	name = "toy Durand"
-	desc = "Mini-Mecha action figure! Collect them all! 5/12."
-	icon_state = "durandprize"
-
-/obj/item/toy/prize/honk
-	name = "toy H.O.N.K."
-	desc = "Mini-Mecha action figure! Collect them all! 6/12."
-	icon_state = "honkprize"
-
-/obj/item/toy/prize/marauder
-	name = "toy Marauder"
-	desc = "Mini-Mecha action figure! Collect them all! 7/12."
-	icon_state = "marauderprize"
-
-/obj/item/toy/prize/seraph
-	name = "toy Seraph"
-	desc = "Mini-Mecha action figure! Collect them all! 8/12."
-	icon_state = "seraphprize"
-
-/obj/item/toy/prize/mauler
-	name = "toy Mauler"
-	desc = "Mini-Mecha action figure! Collect them all! 9/12."
-	icon_state = "maulerprize"
-
-/obj/item/toy/prize/odysseus
-	name = "toy Odysseus"
-	desc = "Mini-Mecha action figure! Collect them all! 10/12."
-	icon_state = "odysseusprize"
-
-/obj/item/toy/prize/phazon
-	name = "toy Phazon"
-	desc = "Mini-Mecha action figure! Collect them all! 11/12."
-	icon_state = "phazonprize"
-
-/obj/item/toy/prize/reticence
-	name = "toy Reticence"
-	desc = "Mini-Mecha action figure! Collect them all! 12/12."
-	icon_state = "reticenceprize"
-	quiet = 1
-
-/*
- * AI core prizes
- */
-/obj/item/toy/AI
-	name = "toy AI"
-	desc = "A little toy model AI core with real law announcing action!"
-	icon = 'icons/obj/toy.dmi'
-	icon_state = "AI"
-	w_class = 2
-	var/cooldown = 0
-
-/obj/item/toy/AI/attack_self(mob/user)
-	if(!cooldown) //for the sanity of everyone
-		var/message = generate_ion_law()
-		user << "<span class='notice'>You press the button on [src].</span>"
-		playsound(user, 'sound/machines/click.ogg', 20, 1)
-		src.loc.visible_message("<span class='danger'>\icon[src] [message]</span>")
-		cooldown = 1
-		spawn(30) cooldown = 0
-		return
-	..()
-
-/obj/item/toy/owl
-	name = "owl action figure"
-	desc = "An action figure modeled after 'The Owl', defender of justice."
-	icon = 'icons/obj/toy.dmi'
-	icon_state = "owlprize"
-	w_class = 2
-	var/cooldown = 0
-
-/obj/item/toy/owl/attack_self(mob/user)
-	if(!cooldown) //for the sanity of everyone
-		var/message = pick("You won't get away this time, Griffin!", "Stop right there, criminal!", "Hoot! Hoot!", "I am the night!")
-		user << "<span class='notice'>You pull the string on the [src].</span>"
-		playsound(user, 'sound/machines/click.ogg', 20, 1)
-		src.loc.visible_message("<span class='danger'>\icon[src] [message]</span>")
-		cooldown = 1
-		spawn(30) cooldown = 0
-		return
-	..()
-
-/obj/item/toy/griffin
-	name = "griffin action figure"
-	desc = "An action figure modeled after 'The Griffin', criminal mastermind."
-	icon = 'icons/obj/toy.dmi'
-	icon_state = "griffinprize"
-	w_class = 2
-	var/cooldown = 0
-
-/obj/item/toy/griffin/attack_self(mob/user)
-	if(!cooldown) //for the sanity of everyone
-		var/message = pick("You can't stop me, Owl!", "My plan is flawless! The vault is mine!", "Caaaawwww!", "You will never catch me!")
-		user << "<span class='notice'>You pull the string on the [src].</span>"
-		playsound(user, 'sound/machines/click.ogg', 20, 1)
-		src.loc.visible_message("<span class='danger'>\icon[src] [message]</span>")
-		cooldown = 1
-		spawn(30) cooldown = 0
-		return
-	..()
-
-
-/*
-|| A Deck of Cards for playing various games of chance ||
-*/
-
-
-
-/obj/item/toy/cards
-	burn_state = 0 //Burnable
-	burntime = 5
-	var/parentdeck = null
-	var/deckstyle = "nanotrasen"
-	var/card_hitsound = null
-	var/card_force = 0
-	var/card_throwforce = 0
-	var/card_throw_speed = 3
-	var/card_throw_range = 7
-	var/list/card_attack_verb = list("attacked")
-
-/obj/item/toy/cards/New()
-	..()
-
-/obj/item/toy/cards/proc/apply_card_vars(obj/item/toy/cards/newobj, obj/item/toy/cards/sourceobj) // Applies variables for supporting multiple types of card deck
-	if(!istype(sourceobj))
-		return
-
-/obj/item/toy/cards/deck
-	name = "deck of cards"
-	desc = "A deck of space-grade playing cards."
-	icon = 'icons/obj/toy.dmi'
-	deckstyle = "nanotrasen"
-	icon_state = "deck_nanotrasen_full"
-	w_class = 2
-	var/cooldown = 0
-	var/obj/machinery/computer/holodeck/holo = null // Holodeck cards should not be infinite
-	var/list/cards = list()
-
-/obj/item/toy/cards/deck/New()
-	..()
-	icon_state = "deck_[deckstyle]_full"
-	for(var/i = 2; i <= 10; i++)
-		cards += "[i] of Hearts"
-		cards += "[i] of Spades"
-		cards += "[i] of Clubs"
-		cards += "[i] of Diamonds"
-	cards += "King of Hearts"
-	cards += "King of Spades"
-	cards += "King of Clubs"
-	cards += "King of Diamonds"
-	cards += "Queen of Hearts"
-	cards += "Queen of Spades"
-	cards += "Queen of Clubs"
-	cards += "Queen of Diamonds"
-	cards += "Jack of Hearts"
-	cards += "Jack of Spades"
-	cards += "Jack of Clubs"
-	cards += "Jack of Diamonds"
-	cards += "Ace of Hearts"
-	cards += "Ace of Spades"
-	cards += "Ace of Clubs"
-	cards += "Ace of Diamonds"
-
-
-/obj/item/toy/cards/deck/attack_hand(mob/user)
-	if(user.lying)
-		return
-	var/choice = null
-	if(cards.len == 0)
-		src.icon_state = "deck_[deckstyle]_empty"
-		user << "<span class='warning'>There are no more cards to draw!</span>"
-		return
-	var/obj/item/toy/cards/singlecard/H = new/obj/item/toy/cards/singlecard(user.loc)
-	if(holo)
-		holo.spawned += H // track them leaving the holodeck
-	choice = cards[1]
-	H.cardname = choice
-	H.parentdeck = src
-	var/O = src
-	H.apply_card_vars(H,O)
-	src.cards -= choice
-	H.pickup(user)
-	user.put_in_active_hand(H)
-	user.visible_message("[user] draws a card from the deck.", "<span class='notice'>You draw a card from the deck.</span>")
-	if(cards.len > 26)
-		src.icon_state = "deck_[deckstyle]_full"
-	else if(cards.len > 10)
-		src.icon_state = "deck_[deckstyle]_half"
-	else if(cards.len > 1)
-		src.icon_state = "deck_[deckstyle]_low"
-
-/obj/item/toy/cards/deck/attack_self(mob/user)
-	if(cooldown < world.time - 50)
-		cards = shuffle(cards)
-		playsound(user, 'sound/items/cardshuffle.ogg', 50, 1)
-		user.visible_message("[user] shuffles the deck.", "<span class='notice'>You shuffle the deck.</span>")
-		cooldown = world.time
-
-/obj/item/toy/cards/deck/attackby(obj/item/toy/cards/singlecard/C, mob/living/user, params)
-	..()
-	if(istype(C))
-		if(C.parentdeck == src)
-			if(!user.unEquip(C))
-				user << "<span class='warning'>The card is stuck to your hand, you can't add it to the deck!</span>"
-				return
-			src.cards += C.cardname
-			user.visible_message("[user] adds a card to the bottom of the deck.","<span class='notice'>You add the card to the bottom of the deck.</span>")
-			qdel(C)
-		else
-			user << "<span class='warning'>You can't mix cards from other decks!</span>"
-		if(cards.len > 26)
-			src.icon_state = "deck_[deckstyle]_full"
-		else if(cards.len > 10)
-			src.icon_state = "deck_[deckstyle]_half"
-		else if(cards.len > 1)
-			src.icon_state = "deck_[deckstyle]_low"
-
-
-/obj/item/toy/cards/deck/attackby(obj/item/toy/cards/cardhand/C, mob/living/user, params)
-	..()
-	if(istype(C))
-		if(C.parentdeck == src)
-			if(!user.unEquip(C))
-				user << "<span class='warning'>The hand of cards is stuck to your hand, you can't add it to the deck!</span>"
-				return
-			src.cards += C.currenthand
-			user.visible_message("[user] puts their hand of cards in the deck.", "<span class='notice'>You put the hand of cards in the deck.</span>")
-			qdel(C)
-		else
-			user << "<span class='warning'>You can't mix cards from other decks!</span>"
-		if(cards.len > 26)
-			src.icon_state = "deck_[deckstyle]_full"
-		else if(cards.len > 10)
-			src.icon_state = "deck_[deckstyle]_half"
-		else if(cards.len > 1)
-			src.icon_state = "deck_[deckstyle]_low"
-
-/obj/item/toy/cards/deck/MouseDrop(atom/over_object)
-	var/mob/M = usr
-	if(!ishuman(usr) || usr.incapacitated() || usr.lying)
-		return
-	if(Adjacent(usr))
-		if(over_object == M && loc != M)
-			M.put_in_hands(src)
-			usr << "<span class='notice'>You pick up the deck.</span>"
-
-		else if(istype(over_object, /obj/screen))
-			switch(over_object.name)
-				if("l_hand")
-					if(!remove_item_from_storage(M))
-						M.unEquip(src)
-					M.put_in_l_hand(src)
-				else if("r_hand")
-					if(!remove_item_from_storage(M))
-						M.unEquip(src)
-					M.put_in_r_hand(src)
-				usr << "<span class='notice'>You pick up the deck.</span>"
-	else
-		usr << "<span class='warning'>You can't reach it from here!</span>"
-
-
-
-/obj/item/toy/cards/cardhand
-	name = "hand of cards"
-	desc = "A number of cards not in a deck, customarily held in ones hand."
-	icon = 'icons/obj/toy.dmi'
-	icon_state = "nanotrasen_hand2"
-	w_class = 1
-	var/list/currenthand = list()
-	var/choice = null
-
-
-/obj/item/toy/cards/cardhand/attack_self(mob/user)
-	user.set_machine(src)
-	interact(user)
-
-/obj/item/toy/cards/cardhand/interact(mob/user)
-	var/dat = "You have:<BR>"
-	for(var/t in currenthand)
-		dat += "<A href='?src=\ref[src];pick=[t]'>A [t].</A><BR>"
-	dat += "Which card will you remove next?"
-	var/datum/browser/popup = new(user, "cardhand", "Hand of Cards", 400, 240)
-	popup.set_title_image(user.browse_rsc_icon(src.icon, src.icon_state))
-	popup.set_content(dat)
-	popup.open()
-
-
-/obj/item/toy/cards/cardhand/Topic(href, href_list)
-	if(..())
-		return
-	if(usr.stat || !ishuman(usr) || !usr.canmove)
-		return
-	var/mob/living/carbon/human/cardUser = usr
-	var/O = src
-	if(href_list["pick"])
-		if (cardUser.get_item_by_slot(slot_l_hand) == src || cardUser.get_item_by_slot(slot_r_hand) == src)
-			var/choice = href_list["pick"]
-			var/obj/item/toy/cards/singlecard/C = new/obj/item/toy/cards/singlecard(cardUser.loc)
-			src.currenthand -= choice
-			C.parentdeck = src.parentdeck
-			C.cardname = choice
-			C.apply_card_vars(C,O)
-			C.pickup(cardUser)
-			cardUser.put_in_any_hand_if_possible(C)
-			cardUser.visible_message("<span class='notice'>[cardUser] draws a card from \his hand.</span>", "<span class='notice'>You take the [C.cardname] from your hand.</span>")
-
-			interact(cardUser)
-			if(src.currenthand.len < 3)
-				src.icon_state = "[deckstyle]_hand2"
-			else if(src.currenthand.len < 4)
-				src.icon_state = "[deckstyle]_hand3"
-			else if(src.currenthand.len < 5)
-				src.icon_state = "[deckstyle]_hand4"
-			if(src.currenthand.len == 1)
-				var/obj/item/toy/cards/singlecard/N = new/obj/item/toy/cards/singlecard(src.loc)
-				N.parentdeck = src.parentdeck
-				N.cardname = src.currenthand[1]
-				N.apply_card_vars(N,O)
-				cardUser.unEquip(src)
-				N.pickup(cardUser)
-				cardUser.put_in_any_hand_if_possible(N)
-				cardUser << "<span class='notice'>You also take [currenthand[1]] and hold it.</span>"
-				cardUser << browse(null, "window=cardhand")
-				qdel(src)
-		return
-
-/obj/item/toy/cards/cardhand/attackby(obj/item/toy/cards/singlecard/C, mob/living/user, params)
-	if(istype(C))
-		if(C.parentdeck == src.parentdeck)
-			src.currenthand += C.cardname
-			user.unEquip(C)
-			user.visible_message("[user] adds a card to their hand.", "<span class='notice'>You add the [C.cardname] to your hand.</span>")
-			interact(user)
-			if(currenthand.len > 4)
-				src.icon_state = "[deckstyle]_hand5"
-			else if(currenthand.len > 3)
-				src.icon_state = "[deckstyle]_hand4"
-			else if(currenthand.len > 2)
-				src.icon_state = "[deckstyle]_hand3"
-			qdel(C)
-		else
-			user << "<span class='warning'>You can't mix cards from other decks!</span>"
-
-/obj/item/toy/cards/cardhand/apply_card_vars(obj/item/toy/cards/newobj,obj/item/toy/cards/sourceobj)
-	..()
-	newobj.deckstyle = sourceobj.deckstyle
-	newobj.icon_state = "[deckstyle]_hand2" // Another dumb hack, without this the hand is invisible (or has the default deckstyle) until another card is added.
-	newobj.card_hitsound = sourceobj.card_hitsound
-	newobj.card_force = sourceobj.card_force
-	newobj.card_throwforce = sourceobj.card_throwforce
-	newobj.card_throw_speed = sourceobj.card_throw_speed
-	newobj.card_throw_range = sourceobj.card_throw_range
-	newobj.card_attack_verb = sourceobj.card_attack_verb
-	if(sourceobj.burn_state == -1)
-		newobj.burn_state = -1
-
-/obj/item/toy/cards/singlecard
-	name = "card"
-	desc = "a card"
-	icon = 'icons/obj/toy.dmi'
-	icon_state = "singlecard_nanotrasen_down"
-	w_class = 1
-	var/cardname = null
-	var/flipped = 0
-	pixel_x = -5
-
-
-/obj/item/toy/cards/singlecard/examine(mob/user)
-	if(ishuman(user))
-		var/mob/living/carbon/human/cardUser = user
-		if(cardUser.get_item_by_slot(slot_l_hand) == src || cardUser.get_item_by_slot(slot_r_hand) == src)
-			cardUser.visible_message("[cardUser] checks \his card.", "<span class='notice'>The card reads: [src.cardname]</span>")
-		else
-			cardUser << "<span class='warning'>You need to have the card in your hand to check it!</span>"
-
-
-/obj/item/toy/cards/singlecard/verb/Flip()
-	set name = "Flip Card"
-	set category = "Object"
-	set src in range(1)
-	if(usr.stat || !ishuman(usr) || !usr.canmove || usr.restrained())
-		return
-	if(!flipped)
-		src.flipped = 1
-		if (cardname)
-			src.icon_state = "sc_[cardname]_[deckstyle]"
-			src.name = src.cardname
-		else
-			src.icon_state = "sc_Ace of Spades_[deckstyle]"
-			src.name = "What Card"
-		src.pixel_x = 5
-	else if(flipped)
-		src.flipped = 0
-		src.icon_state = "singlecard_down_[deckstyle]"
-		src.name = "card"
-		src.pixel_x = -5
-
-/obj/item/toy/cards/singlecard/attackby(obj/item/I, mob/living/user, params)
-	if(istype(I, /obj/item/toy/cards/singlecard/))
-		var/obj/item/toy/cards/singlecard/C = I
-		if(C.parentdeck == src.parentdeck)
-			var/obj/item/toy/cards/cardhand/H = new/obj/item/toy/cards/cardhand(user.loc)
-			H.currenthand += C.cardname
-			H.currenthand += src.cardname
-			H.parentdeck = C.parentdeck
-			H.apply_card_vars(H,C)
-			user.unEquip(C)
-			H.pickup(user)
-			user.put_in_active_hand(H)
-			user << "<span class='notice'>You combine the [C.cardname] and the [src.cardname] into a hand.</span>"
-			qdel(C)
-			qdel(src)
-		else
-			user << "<span class='warning'>You can't mix cards from other decks!</span>"
-
-	if(istype(I, /obj/item/toy/cards/cardhand/))
-		var/obj/item/toy/cards/cardhand/H = I
-		if(H.parentdeck == parentdeck)
-			H.currenthand += cardname
-			user.unEquip(src)
-			user.visible_message("[user] adds a card to \his hand.", "<span class='notice'>You add the [cardname] to your hand.</span>")
-			H.interact(user)
-			if(H.currenthand.len > 4)
-				H.icon_state = "[deckstyle]_hand5"
-			else if(H.currenthand.len > 3)
-				H.icon_state = "[deckstyle]_hand4"
-			else if(H.currenthand.len > 2)
-				H.icon_state = "[deckstyle]_hand3"
-			qdel(src)
-		else
-			user << "<span class='warning'>You can't mix cards from other decks!</span>"
-
-
-/obj/item/toy/cards/singlecard/attack_self(mob/user)
-	if(usr.stat || !ishuman(usr) || !usr.canmove || usr.restrained())
-		return
-	Flip()
-
-/obj/item/toy/cards/singlecard/apply_card_vars(obj/item/toy/cards/singlecard/newobj,obj/item/toy/cards/sourceobj)
-	..()
-	newobj.deckstyle = sourceobj.deckstyle
-	newobj.icon_state = "singlecard_down_[deckstyle]" // Without this the card is invisible until flipped. It's an ugly hack, but it works.
-	newobj.card_hitsound = sourceobj.card_hitsound
-	newobj.hitsound = newobj.card_hitsound
-	newobj.card_force = sourceobj.card_force
-	newobj.force = newobj.card_force
-	newobj.card_throwforce = sourceobj.card_throwforce
-	newobj.throwforce = newobj.card_throwforce
-	newobj.card_throw_speed = sourceobj.card_throw_speed
-	newobj.throw_speed = newobj.card_throw_speed
-	newobj.card_throw_range = sourceobj.card_throw_range
-	newobj.throw_range = newobj.card_throw_range
-	newobj.card_attack_verb = sourceobj.card_attack_verb
-	newobj.attack_verb = newobj.card_attack_verb
-
-
-/*
-|| Syndicate playing cards, for pretending you're Gambit and playing poker for the nuke disk. ||
-*/
-
-/obj/item/toy/cards/deck/syndicate
-	name = "suspicious looking deck of cards"
-	desc = "A deck of space-grade playing cards. They seem unusually rigid."
-	deckstyle = "syndicate"
-	card_hitsound = 'sound/weapons/bladeslice.ogg'
-	card_force = 5
-	card_throwforce = 10
-	card_throw_speed = 3
-	card_throw_range = 7
-	card_attack_verb = list("attacked", "sliced", "diced", "slashed", "cut")
-	burn_state = -1 //Not Burnable
-
-/*
- * Fake nuke
- */
-
-/obj/item/toy/nuke
-	name = "\improper Nuclear Fission Explosive toy"
-	desc = "A plastic model of a Nuclear Fission Explosive."
-	icon = 'icons/obj/toy.dmi'
-	icon_state = "nuketoyidle"
-	w_class = 2
-	var/cooldown = 0
-
-/obj/item/toy/nuke/attack_self(mob/user)
-	if (cooldown < world.time)
-		cooldown = world.time + 1800 //3 minutes
-		user.visible_message("<span class='warning'>[user] presses a button on [src].</span>", "<span class='notice'>You activate [src], it plays a loud noise!</span>", "<span class='italics'>You hear the click of a button.</span>")
-		spawn(5) //gia said so
-			icon_state = "nuketoy"
-			playsound(src, 'sound/machines/Alarm.ogg', 100, 0, surround = 0)
-			sleep(135)
-			icon_state = "nuketoycool"
-			sleep(cooldown - world.time)
-			icon_state = "nuketoyidle"
-	else
-		var/timeleft = (cooldown - world.time)
-		user << "<span class='alert'>Nothing happens, and '</span>[round(timeleft/10)]<span class='alert'>' appears on a small display.</span>"
-
-/*
- * Fake meteor
- */
-
-/obj/item/toy/minimeteor
-	name = "\improper Mini-Meteor"
-	desc = "Relive the excitement of a meteor shower! SweetMeat-eor. Co is not responsible for any injuries, headaches or hearing loss caused by Mini-Meteor?"
-	icon = 'icons/obj/toy.dmi'
-	icon_state = "minimeteor"
-	w_class = 2
-
-/obj/item/toy/minimeteor/throw_impact(atom/hit_atom)
-	if(!..())
-		playsound(src, 'sound/effects/meteorimpact.ogg', 40, 1)
-		for(var/mob/M in ultra_range(10, src))
-			if(!M.stat && !istype(M, /mob/living/silicon/ai))\
-				shake_camera(M, 3, 1)
-		qdel(src)
-
-/*
- * Carp plushie
- */
-
-/obj/item/toy/carpplushie
-	name = "space carp plushie"
-	desc = "An adorable stuffed toy that resembles a space carp."
-	icon = 'icons/obj/toy.dmi'
-	icon_state = "carpplushie"
-	item_state = "carp_plushie"
-	w_class = 2
-	attack_verb = list("bitten", "eaten", "fin slapped")
-	burn_state = 0 //Burnable
-	var/bitesound = 'sound/weapons/bite.ogg'
-
-//Attack mob
-/obj/item/toy/carpplushie/attack(mob/M, mob/user)
-	playsound(loc, bitesound, 20, 1)	//Play bite sound in local area
-	return ..()
-
-//Attack self
-/obj/item/toy/carpplushie/attack_self(mob/user)
-	playsound(src.loc, bitesound, 20, 1)
-	user << "<span class='notice'>You pet [src]. D'awww.</span>"
-	return ..()
-
-/*
- * Toy big red button
- */
-/obj/item/toy/redbutton
-	name = "big red button"
-	desc = "A big, plastic red button. Reads 'From HonkCo Pranks?' on the back."
-	icon = 'icons/obj/assemblies.dmi'
-	icon_state = "bigred"
-	w_class = 2
-	var/cooldown = 0
-
-/obj/item/toy/redbutton/attack_self(mob/user)
-	if (cooldown < world.time)
-		cooldown = (world.time + 300) // Sets cooldown at 30 seconds
-		user.visible_message("<span class='warning'>[user] presses the big red button.</span>", "<span class='notice'>You press the button, it plays a loud noise!</span>", "<span class='italics'>The button clicks loudly.</span>")
-		playsound(src, 'sound/effects/explosionfar.ogg', 50, 0, surround = 0)
-		for(var/mob/M in ultra_range(10, src)) // Checks range
-			if(!M.stat && !istype(M, /mob/living/silicon/ai)) // Checks to make sure whoever's getting shaken is alive/not the AI
-				sleep(8) // Short delay to match up with the explosion sound
-				shake_camera(M, 2, 1) // Shakes player camera 2 squares for 1 second.
-
-	else
-		user << "<span class='alert'>Nothing happens.</span>"
-
-/*
- * Beach ball
- */
-/obj/item/toy/beach_ball
-	icon = 'icons/misc/beach.dmi'
-	icon_state = "ball"
-	name = "beach ball"
-	item_state = "beachball"
-	w_class = 4 //Stops people from hiding it in their bags/pockets
-
-/obj/item/toy/beach_ball/afterattack(atom/target as mob|obj|turf|area, mob/user)
-	user.drop_item()
-	src.throw_at(target, throw_range, throw_speed)
-
-/*
- * Xenomorph action figure
- */
-
-/obj/item/toy/toy_xeno
-	icon = 'icons/obj/toy.dmi'
-	icon_state = "toy_xeno"
-	name = "xenomorph action figure"
-	desc = "MEGA presents the new Xenos Isolated action figure! Comes complete with realistic sounds! Pull back string to use."
-	w_class = 2
-	var/cooldown = 0
-
-/obj/item/toy/toy_xeno/attack_self(mob/user)
-	if(cooldown <= world.time)
-		cooldown = (world.time + 50) //5 second cooldown
-		user.visible_message("<span class='notice'>[user] pulls back the string on [src].</span>")
-		icon_state = "[initial(icon_state)]_used"
-		sleep(5)
-		audible_message("<span class='danger'>\icon[src] Hiss!</span>")
-		var/list/possible_sounds = list('sound/voice/hiss1.ogg', 'sound/voice/hiss2.ogg', 'sound/voice/hiss3.ogg', 'sound/voice/hiss4.ogg')
-		var/chosen_sound = pick(possible_sounds)
-		playsound(get_turf(src), chosen_sound, 50, 1)
-		spawn(45)
-			if(src)
-				icon_state = "[initial(icon_state)]"
-	else
-		user << "<span class='warning'>The string on [src] hasn't rewound all the way!</span>"
-		return
-
-// TOY MOUSEYS :3 :3 :3
-
-/obj/item/toy/cattoy
-	name = "toy mouse"
-	desc = "A colorful toy mouse!"
-	icon = 'icons/obj/toy.dmi'
-	icon_state = "toy_mouse"
-	w_class = 2.0
-	var/cooldown = 0
-<<<<<<< HEAD
-
-/*
- * Snowballs
- */
-=======
-	burn_state = 0 // Burnable
->>>>>>> 9a6a7e8a
-
-/obj/item/toy/snowball
-	name = "snowball"
-	desc = "A compact ball of snow. Good for throwing at people."
-	icon = 'icons/obj/toy.dmi'
-	icon_state = "snowball"
-	throwforce = 12 //pelt your enemies to death with lumps of snow
-
-/obj/item/toy/snowball/afterattack(atom/target as mob|obj|turf|area, mob/user)
-	user.drop_item()
-	src.throw_at(target, throw_range, throw_speed)
-
-/obj/item/toy/snowball/throw_impact(atom/hit_atom)
-	if(!..())
-		playsound(src, 'sound/effects/pop.ogg', 20, 1)
-		qdel(src)
-
-/*
- * Action Figures
- */
-
-/obj/item/toy/figure
-	name = "Non-Specific Action Figure action figure"
-	desc = null
-	icon = 'icons/obj/toy.dmi'
-	icon_state = "nuketoy"
-	var/cooldown = 0
-	var/toysay = "What the fuck did you do?"
-
-/obj/item/toy/figure/New()
-    desc = "A \"Space Life\" brand [src]."
-
-/obj/item/toy/figure/attack_self(mob/user as mob)
-	if(cooldown <= world.time)
-		cooldown = world.time + 50
-		user << "<span class='notice'>The [src] says \"[toysay]\"</span>"
-		playsound(user, 'sound/machines/click.ogg', 20, 1)
-
-/obj/item/toy/figure/cmo
-	name = "Chief Medical Officer action figure"
-	icon_state = "cmo"
-	toysay = "Suit sensors!"
-
-/obj/item/toy/figure/assistant
-	name = "Assistant action figure"
-	icon_state = "assistant"
-	toysay = "Grey tide world wide!"
-
-/obj/item/toy/figure/atmos
-	name = "Atmospheric Technician action figure"
-	icon_state = "atmos"
-	toysay = "Glory to Atmosia!"
-
-/obj/item/toy/figure/bartender
-	name = "Bartender action figure"
-	icon_state = "bartender"
-	toysay = "Where is Pun Pun?"
-
-/obj/item/toy/figure/borg
-	name = "Cyborg action figure"
-	icon_state = "borg"
-	toysay = "I. LIVE. AGAIN."
-
-/obj/item/toy/figure/botanist
-	name = "Botanist action figure"
-	icon_state = "botanist"
-	toysay = "Dude, I see colors..."
-
-/obj/item/toy/figure/captain
-	name = "Captain action figure"
-	icon_state = "captain"
-	toysay = "Any heads of staff?"
-
-/obj/item/toy/figure/cargotech
-	name = "Cargo Technician action figure"
-	icon_state = "cargotech"
-	toysay = "For Cargonia!"
-
-/obj/item/toy/figure/ce
-	name = "Chief Engineer action figure"
-	icon_state = "ce"
-	toysay = "Wire the solars!"
-
-/obj/item/toy/figure/chaplain
-	name = "Chaplain action figure"
-	icon_state = "chaplain"
-	toysay = "Praise Space Jesus!"
-
-/obj/item/toy/figure/chef
-	name = "Chef action figure"
-	icon_state = "chef"
-	toysay = "Pun-Pun is a tasty burger."
-
-/obj/item/toy/figure/chemist
-	name = "Chemist action figure"
-	icon_state = "chemist"
-	toysay = "Get your pills!"
-
-/obj/item/toy/figure/clown
-	name = "Clown action figure"
-	icon_state = "clown"
-	toysay = "Honk!"
-
-/obj/item/toy/figure/ian
-	name = "Ian action figure"
-	icon_state = "ian"
-	toysay = "Arf!"
-
-/obj/item/toy/figure/detective
-	name = "Detective action figure"
-	icon_state = "detective"
-	toysay = "This airlock has grey jumpsuit and insulated glove fibers on it."
-
-/obj/item/toy/figure/dsquad
-	name = "Death Squad Officer action figure"
-	icon_state = "dsquad"
-	toysay = "Eliminate all threats!"
-
-/obj/item/toy/figure/engineer
-	name = "Engineer action figure"
-	icon_state = "engineer"
-	toysay = "Oh god, the singularity is loose!"
-
-/obj/item/toy/figure/geneticist
-	name = "Geneticist action figure"
-	icon_state = "geneticist"
-	toysay = "Smash!"
-
-/obj/item/toy/figure/hop
-	name = "Head of Personel action figure"
-	icon_state = "hop"
-	toysay = "Giving out all access!"
-
-/obj/item/toy/figure/hos
-	name = "Head of Security action figure"
-	icon_state = "hos"
-	toysay = "Get the justice chamber ready, I think we got a joker here."
-
-/obj/item/toy/figure/qm
-	name = "Quartermaster action figure"
-	icon_state = "qm"
-	toysay = "Please sign this form in triplicate and we will see about geting you a welding mask within 3 business days."
-
-/obj/item/toy/figure/janitor
-	name = "Janitor action figure"
-	icon_state = "janitor"
-	toysay = "Look at the signs, you idiot."
-
-/obj/item/toy/figure/lawyer
-	name = "Lawyer action figure"
-	icon_state = "lawyer"
-	toysay = "My client is a dirty traitor!"
-
-/obj/item/toy/figure/librarian
-	name = "Librarian action figure"
-	icon_state = "librarian"
-	toysay = "One day while..."
-
-/obj/item/toy/figure/md
-	name = "Medical Doctor action figure"
-	icon_state = "md"
-	toysay = "The patient is already dead!"
-
-/obj/item/toy/figure/mime
-	name = "Mime action figure"
-	icon_state = "mime"
-	toysay = "..."
-
-/obj/item/toy/figure/miner
-	name = "Shaft Miner action figure"
-	icon_state = "miner"
-	toysay = "Oh god it's eating my intestines!"
-
-/obj/item/toy/figure/ninja
-	name = "Ninja action figure"
-	icon_state = "ninja"
-	toysay = "Oh god! Stop shooting, I'm friendly!"
-
-/obj/item/toy/figure/wizard
-	name = "Wizard action figure"
-	icon_state = "wizard"
-	toysay = "Ei Nath!"
-
-/obj/item/toy/figure/rd
-	name = "Research Director action figure"
-	icon_state = "rd"
-	toysay = "Blowing all of the borgs!"
-
-/obj/item/toy/figure/roboticist
-	name = "Roboticist action figure"
-	icon_state = "roboticist"
-	toysay = "Big stompy mechs!"
-
-/obj/item/toy/figure/scientist
-	name = "Scientist action figure"
-	icon_state = "scientist"
-	toysay = "For science!"
-
-/obj/item/toy/figure/syndie
-	name = "Nuclear Operative action figure"
-	icon_state = "syndie"
-	toysay = "Get that fucking disk!"
-
-/obj/item/toy/figure/secofficer
-	name = "Security Officer action figure"
-	icon_state = "secofficer"
-	toysay = "I am the law!"
-
-/obj/item/toy/figure/virologist
-	name = "Virologist action figure"
-	icon_state = "virologist"
-	toysay = "The cure is potassium!"
-
-/obj/item/toy/figure/warden
-	name = "Warden action figure"
-	icon_state = "warden"
-	toysay = "Seventeen minutes for coughing at an officer!"
+/* Toys!
+ * Contains
+ *		Balloons
+ *		Fake singularity
+ *		Toy gun
+ *		Toy crossbow
+ *		Toy swords
+ *		Crayons
+ *		Snap pops
+ *		Mech prizes
+ *		AI core prizes
+ *		Cards
+ *		Toy nuke
+ *		Fake meteor
+ *		Carp plushie
+ *		Foam armblade
+ *		Toy big red button
+ *		Beach ball
+ *		Toy xeno
+ *      Kitty toys!
+ *		Snowballs
+ */
+
+
+/obj/item/toy
+	throwforce = 0
+	throw_speed = 3
+	throw_range = 7
+	force = 0
+
+
+/*
+ * Balloons
+ */
+/obj/item/toy/balloon
+	name = "water balloon"
+	desc = "A translucent balloon. There's nothing in it."
+	icon = 'icons/obj/toy.dmi'
+	icon_state = "waterballoon-e"
+	item_state = "balloon-empty"
+
+/obj/item/toy/balloon/New()
+	create_reagents(10)
+
+/obj/item/toy/balloon/attack(mob/living/carbon/human/M, mob/user)
+	return
+
+/obj/item/toy/balloon/afterattack(atom/A as mob|obj, mob/user, proximity)
+	if(!proximity) return
+	if (istype(A, /obj/structure/reagent_dispensers))
+		var/obj/structure/reagent_dispensers/RD = A
+		if(RD.reagents.total_volume <= 0)
+			user << "<span class='warning'>[RD] is empty.</span>"
+		else if(reagents.total_volume >= 10)
+			user << "<span class='warning'>[src] is full.</span>"
+		else
+			A.reagents.trans_to(src, 10)
+			user << "<span class='notice'>You fill the balloon with the contents of [A].</span>"
+			desc = "A translucent balloon with some form of liquid sloshing around in it."
+			update_icon()
+
+/obj/item/toy/balloon/attackby(obj/O, mob/user, params)
+	if(istype(O, /obj/item/weapon/reagent_containers/glass))
+		if(O.reagents)
+			if(O.reagents.total_volume <= 0)
+				user << "<span class='warning'>[O] is empty.</span>"
+			else if(reagents.total_volume >= 10)
+				user << "<span class='warning'>[src] is full.</span>"
+			else
+				desc = "A translucent balloon with some form of liquid sloshing around in it."
+				user << "<span class='notice'>You fill the balloon with the contents of [O].</span>"
+				O.reagents.trans_to(src, 10)
+				update_icon()
+
+/obj/item/toy/balloon/throw_impact(atom/hit_atom)
+	if(!..()) //was it caught by a mob?
+		if(reagents.total_volume >= 1)
+			visible_message("<span class='danger'>[src] bursts!</span>","<span class='italics'>You hear a pop and a splash.</span>")
+			reagents.reaction(get_turf(hit_atom))
+			for(var/atom/A in get_turf(hit_atom))
+				reagents.reaction(A)
+			icon_state = "burst"
+			qdel(src)
+
+/obj/item/toy/balloon/update_icon()
+	if(src.reagents.total_volume >= 1)
+		icon_state = "waterballoon"
+		item_state = "balloon"
+	else
+		icon_state = "waterballoon-e"
+		item_state = "balloon-empty"
+
+/obj/item/toy/syndicateballoon
+	name = "syndicate balloon"
+	desc = "There is a tag on the back that reads \"FUK NT!11!\"."
+	throwforce = 0
+	throw_speed = 3
+	throw_range = 7
+	force = 0
+	icon = 'icons/obj/weapons.dmi'
+	icon_state = "syndballoon"
+	item_state = "syndballoon"
+	w_class = 4
+
+/*
+ * Fake singularity
+ */
+/obj/item/toy/spinningtoy
+	name = "gravitational singularity"
+	desc = "\"Singulo\" brand spinning toy."
+	icon = 'icons/obj/singularity.dmi'
+	icon_state = "singularity_s1"
+
+/*
+ * Toy gun: Why isnt this an /obj/item/weapon/gun?
+ */
+/obj/item/toy/gun
+	name = "cap gun"
+	desc = "Looks almost like the real thing! Ages 8 and up. Please recycle in an autolathe when you're out of caps."
+	icon = 'icons/obj/guns/projectile.dmi'
+	icon_state = "revolver"
+	item_state = "gun"
+	lefthand_file = 'icons/mob/inhands/guns_lefthand.dmi'
+	righthand_file = 'icons/mob/inhands/guns_righthand.dmi'
+	flags =  CONDUCT
+	slot_flags = SLOT_BELT
+	w_class = 3
+	materials = list(MAT_METAL=10, MAT_GLASS=10)
+	attack_verb = list("struck", "pistol whipped", "hit", "bashed")
+	var/bullets = 7
+
+/obj/item/toy/gun/examine(mob/user)
+	..()
+	user << "There [bullets == 1 ? "is" : "are"] [bullets] cap\s left."
+
+/obj/item/toy/gun/attackby(obj/item/toy/ammo/gun/A, mob/user, params)
+
+	if (istype(A, /obj/item/toy/ammo/gun))
+		if (src.bullets >= 7)
+			user << "<span class='warning'>It's already fully loaded!</span>"
+			return 1
+		if (A.amount_left <= 0)
+			user << "<span class='warning'>There are no more caps!</span>"
+			return 1
+		if (A.amount_left < (7 - src.bullets))
+			src.bullets += A.amount_left
+			user << text("<span class='notice'>You reload [] cap\s.</span>", A.amount_left)
+			A.amount_left = 0
+		else
+			user << text("<span class='notice'>You reload [] cap\s.</span>", 7 - src.bullets)
+			A.amount_left -= 7 - src.bullets
+			src.bullets = 7
+		A.update_icon()
+		return 1
+	return
+
+/obj/item/toy/gun/afterattack(atom/target as mob|obj|turf|area, mob/user, flag)
+	if (flag)
+		return
+	if (!(istype(usr, /mob/living/carbon/human) || ticker) && ticker.mode.name != "monkey")
+		usr << "<span class='warning'>You don't have the dexterity to do this!</span>"
+		return
+	src.add_fingerprint(user)
+	if (src.bullets < 1)
+		user.show_message("<span class='warning'>*click*</span>", 2)
+		playsound(user, 'sound/weapons/empty.ogg', 100, 1)
+		return
+	playsound(user, 'sound/weapons/Gunshot.ogg', 100, 1)
+	src.bullets--
+	user.visible_message("<span class='danger'>[user] fires [src] at [target]!</span>", \
+						"<span class='danger'>You fire [src] at [target]!</span>", \
+						 "<span class='italics'>You hear a gunshot!</span>")
+
+/obj/item/toy/ammo/gun
+	name = "capgun ammo"
+	desc = "Make sure to recyle the box in an autolathe when it gets empty."
+	icon = 'icons/obj/ammo.dmi'
+	icon_state = "357OLD-7"
+	w_class = 1
+	materials = list(MAT_METAL=10, MAT_GLASS=10)
+	var/amount_left = 7
+
+/obj/item/toy/ammo/gun/update_icon()
+	src.icon_state = text("357OLD-[]", src.amount_left)
+
+/obj/item/toy/ammo/gun/examine(mob/user)
+	..()
+	user << "There [amount_left == 1 ? "is" : "are"] [amount_left] cap\s left."
+
+/*
+ * Toy swords
+ */
+/obj/item/toy/sword
+	name = "toy sword"
+	desc = "A cheap, plastic replica of an energy sword. Realistic sounds! Ages 8 and up."
+	icon = 'icons/obj/weapons.dmi'
+	icon_state = "sword0"
+	item_state = "sword0"
+	var/active = 0
+	w_class = 2
+	flags = NOSHIELD
+	attack_verb = list("attacked", "struck", "hit")
+	var/hacked = 0
+
+/obj/item/toy/sword/attack_self(mob/user)
+	active = !( active )
+	if (active)
+		user << "<span class='notice'>You extend the plastic blade with a quick flick of your wrist.</span>"
+		playsound(user, 'sound/weapons/saberon.ogg', 20, 1)
+		if(hacked)
+			icon_state = "swordrainbow"
+			item_state = "swordrainbow"
+		else
+			icon_state = "swordblue"
+			item_state = "swordblue"
+		w_class = 4
+	else
+		user << "<span class='notice'>You push the plastic blade back down into the handle.</span>"
+		playsound(user, 'sound/weapons/saberoff.ogg', 20, 1)
+		icon_state = "sword0"
+		item_state = "sword0"
+		w_class = 2
+	add_fingerprint(user)
+	return
+
+// Copied from /obj/item/weapon/melee/energy/sword/attackby
+/obj/item/toy/sword/attackby(obj/item/weapon/W, mob/living/user, params)
+	..()
+	if(istype(W, /obj/item/toy/sword))
+		if(W == src)
+			user << "<span class='warning'>You try to attach the end of the plastic sword to... itself. You're not very smart, are you?</span>"
+			if(ishuman(user))
+				user.adjustBrainLoss(10)
+		else if((W.flags & NODROP) || (flags & NODROP))
+			user << "<span class='warning'>\the [flags & NODROP ? src : W] is stuck to your hand, you can't attach it to \the [flags & NODROP ? W : src]!</span>"
+		else
+			user << "<span class='notice'>You attach the ends of the two plastic swords, making a single double-bladed toy! You're fake-cool.</span>"
+			var/obj/item/weapon/twohanded/dualsaber/toy/newSaber = new /obj/item/weapon/twohanded/dualsaber/toy(user.loc)
+			if(hacked) // That's right, we'll only check the "original" "sword".
+				newSaber.hacked = 1
+				newSaber.item_color = "rainbow"
+			user.unEquip(W)
+			user.unEquip(src)
+			qdel(W)
+			qdel(src)
+	else if(istype(W, /obj/item/device/multitool))
+		if(hacked == 0)
+			hacked = 1
+			item_color = "rainbow"
+			user << "<span class='warning'>RNBW_ENGAGE</span>"
+
+			if(active)
+				icon_state = "swordrainbow"
+				// Updating overlays, copied from welder code.
+				// I tried calling attack_self twice, which looked cool, except it somehow didn't update the overlays!!
+				if(user.r_hand == src)
+					user.update_inv_r_hand(0)
+				else if(user.l_hand == src)
+					user.update_inv_l_hand(0)
+		else
+			user << "<span class='warning'>It's already fabulous!</span>"
+
+/*
+ * Foam armblade
+ */
+/obj/item/toy/foamblade
+	name = "foam armblade"
+	desc = "it says \"Sternside Changs #1 fan\" on it. "
+	icon = 'icons/obj/toy.dmi'
+	icon_state = "foamblade"
+	item_state = "arm_blade"
+	attack_verb = list("pricked", "absorbed", "gored")
+	w_class = 2
+	burn_state = 0 //Burnable
+
+
+/*
+ * Subtype of Double-Bladed Energy Swords
+ */
+/obj/item/weapon/twohanded/dualsaber/toy
+	name = "double-bladed toy sword"
+	desc = "A cheap, plastic replica of TWO energy swords.  Double the fun!"
+	force = 0
+	throwforce = 0
+	throw_speed = 3
+	throw_range = 5
+	force_unwielded = 0
+	force_wielded = 0
+	origin_tech = null
+	attack_verb = list("attacked", "struck", "hit")
+
+/obj/item/weapon/twohanded/dualsaber/toy/hit_reaction()
+	return 0
+
+/obj/item/weapon/twohanded/dualsaber/toy/IsReflect()//Stops Toy Dualsabers from reflecting energy projectiles
+	return 0
+
+/obj/item/toy/katana
+	name = "replica katana"
+	desc = "Woefully underpowered in D20."
+	icon = 'icons/obj/weapons.dmi'
+	icon_state = "katana"
+	item_state = "katana"
+	flags = CONDUCT
+	slot_flags = SLOT_BELT | SLOT_BACK
+	force = 5
+	throwforce = 5
+	w_class = 3
+	attack_verb = list("attacked", "slashed", "stabbed", "sliced")
+	hitsound = 'sound/weapons/bladeslice.ogg'
+
+/*
+ * Crayons
+ */
+
+/obj/item/toy/crayon
+	name = "crayon"
+	desc = "A colourful crayon. Looks tasty. Mmmm..."
+	icon = 'icons/obj/crayons.dmi'
+	icon_state = "crayonred"
+	w_class = 1
+	attack_verb = list("attacked", "coloured")
+	var/paint_color = "#FF0000" //RGB
+	var/drawtype = "rune"
+	var/list/graffiti = list("amyjon","face","matt","revolution","engie","guy","end","dwarf","uboa","body","cyka","arrow","star","poseur tag")
+	var/list/letters = list("a","b","c","d","e","f","g","h","i","j","k","l","m","n","o","p","q","r","s","t","u","v","w","x","y","z")
+	var/list/numerals = list("0","1","2","3","4","5","6","7","8","9")
+	var/list/oriented = list("arrow","body") // These turn to face the same way as the drawer
+	var/uses = 30 //-1 or less for unlimited uses
+	var/instant = 0
+	var/colourName = "red" //for updateIcon purposes
+	var/dat
+	var/list/validSurfaces = list(/turf/simulated/floor)
+	var/gang = 0 //For marking territory
+	var/edible = 1
+
+/obj/item/toy/crayon/suicide_act(mob/user)
+	user.visible_message("<span class='suicide'>[user] is jamming the [src.name] up \his nose and into \his brain. It looks like \he's trying to commit suicide.</span>")
+	return (BRUTELOSS|OXYLOSS)
+
+/obj/item/toy/crayon/New()
+	..()
+	name = "[colourName] crayon" //Makes crayons identifiable in things like grinders
+	drawtype = pick(pick(graffiti), pick(letters), "rune[rand(1,6)]")
+	if(config)
+		if(config.mutant_races == 1)
+			graffiti |= "antilizard"
+			graffiti |= "prolizard"
+
+/obj/item/toy/crayon/initialize()
+	if(config.mutant_races == 1)
+		graffiti |= "antilizard"
+		graffiti |= "prolizard"
+
+/obj/item/toy/crayon/attack_self(mob/living/user)
+	update_window(user)
+
+/obj/item/toy/crayon/proc/update_window(mob/living/user)
+	dat += "<center><h2>Currently selected: [drawtype]</h2><br>"
+	dat += "<a href='?src=\ref[src];type=random_letter'>Random letter</a><a href='?src=\ref[src];type=letter'>Pick letter/number</a>"
+	dat += "<hr>"
+	dat += "<h3>Runes:</h3><br>"
+	dat += "<a href='?src=\ref[src];type=random_rune'>Random rune</a>"
+	for(var/i = 1; i <= 6; i++)
+		dat += "<a href='?src=\ref[src];type=rune[i]'>Rune[i]</a>"
+		if(!((i + 1) % 3)) //3 buttons in a row
+			dat += "<br>"
+	dat += "<hr>"
+	graffiti.Find()
+	dat += "<h3>Graffiti:</h3><br>"
+	dat += "<a href='?src=\ref[src];type=random_graffiti'>Random graffiti</a>"
+	var/c = 1
+	for(var/T in graffiti)
+		dat += "<a href='?src=\ref[src];type=[T]'>[T]</a>"
+		if(!((c + 1) % 3)) //3 buttons in a row
+			dat += "<br>"
+		c++
+	dat += "<hr>"
+	var/datum/browser/popup = new(user, "crayon", name, 300, 500)
+	popup.set_content(dat)
+	popup.set_title_image(user.browse_rsc_icon(src.icon, src.icon_state))
+	popup.open()
+	dat = ""
+
+/obj/item/toy/crayon/Topic(href, href_list, hsrc)
+	var/temp = "a"
+	switch(href_list["type"])
+		if("random_letter")
+			temp = pick(letters)
+		if("letter")
+			temp = input("Choose what to write.", "Scribbles") in (letters|numerals)
+		if("random_rune")
+			temp = "rune[rand(1,6)]"
+		if("random_graffiti")
+			temp = pick(graffiti)
+		else
+			temp = href_list["type"]
+	if ((usr.restrained() || usr.stat || usr.get_active_hand() != src))
+		return
+	drawtype = temp
+	update_window(usr)
+
+/obj/item/toy/crayon/afterattack(atom/target, mob/user, proximity)
+	if(!proximity || !check_allowed_items(target)) return
+	if(!uses)
+		user << "<span class='warning'>There is no more of [src.name] left!</span>"
+		if(!instant)
+			qdel(src)
+		return
+	if(istype(target, /obj/effect/decal/cleanable))
+		target = target.loc
+	if(is_type_in_list(target,validSurfaces))
+		var/temp = "rune"
+		if(letters.Find(drawtype))
+			temp = "letter"
+		else if(graffiti.Find(drawtype))
+			temp = "graffiti"
+		else if(numerals.Find(drawtype))
+			temp = "number"
+
+		////////////////////////// GANG FUNCTIONS
+		var/area/territory
+		var/gangID
+		if(gang)
+			//Determine gang affiliation
+			gangID = user.mind.gang_datum
+
+			//Check area validity. Reject space, player-created areas, and non-station z-levels.
+			if(gangID)
+				territory = get_area(target)
+				if(territory && (territory.z == ZLEVEL_STATION) && territory.valid_territory)
+					//Check if this area is already tagged by a gang
+					if(!(locate(/obj/effect/decal/cleanable/crayon/gang) in target)) //Ignore the check if the tile being sprayed has a gang tag
+						if(territory_claimed(territory, user))
+							return
+					if(locate(/obj/machinery/power/apc) in (user.loc.contents | target.contents))
+						user << "<span class='warning'>You cannot tag here.</span>"
+						return
+				else
+					user << "<span class='warning'>[territory] is unsuitable for tagging.</span>"
+					return
+		/////////////////////////////////////////
+
+		var/graf_rot
+		if(oriented.Find(drawtype))
+			switch(user.dir)
+				if(EAST)
+					graf_rot = 90
+				if(SOUTH)
+					graf_rot = 180
+				if(WEST)
+					graf_rot = 270
+				else
+					graf_rot = 0
+
+		user << "<span class='notice'>You start [instant ? "spraying" : "drawing"] a [temp] on the [target.name]...</span>"
+		if(instant)
+			playsound(user.loc, 'sound/effects/spray.ogg', 5, 1, 5)
+		if((instant>0) || do_after(user, 50, target = target))
+
+			//Gang functions
+			if(gangID)
+				//Delete any old markings on this tile, including other gang tags
+				if(!(locate(/obj/effect/decal/cleanable/crayon/gang) in target)) //Ignore the check if the tile being sprayed has a gang tag
+					if(territory_claimed(territory, user))
+						return
+				for(var/obj/effect/decal/cleanable/crayon/old_marking in target)
+					qdel(old_marking)
+				new /obj/effect/decal/cleanable/crayon/gang(target,gangID,"graffiti",graf_rot)
+				user << "<span class='notice'>You tagged [territory] for your gang!</span>"
+
+			else
+				new /obj/effect/decal/cleanable/crayon(target,paint_color,drawtype,temp,graf_rot)
+
+			user << "<span class='notice'>You finish [instant ? "spraying" : "drawing"] \the [temp].</span>"
+			if(instant<0)
+				playsound(user.loc, 'sound/effects/spray.ogg', 5, 1, 5)
+			if(uses < 0)
+				return
+			uses = max(0,uses-1)
+			if(!uses)
+				user << "<span class='warning'>There is no more of [src.name] left!</span>"
+				if(!instant)
+					qdel(src)
+	return
+
+/obj/item/toy/crayon/attack(mob/M, mob/user)
+	if(edible && (M == user))
+		user << "You take a bite of the [src.name]. Delicious!"
+		user.nutrition += 5
+		if(uses < 0)
+			return
+		uses = max(0,uses-5)
+		if(!uses)
+			user << "<span class='warning'>There is no more of [src.name] left!</span>"
+			qdel(src)
+	else
+		..()
+
+/obj/item/toy/crayon/proc/territory_claimed(area/territory,mob/user)
+	var/occupying_gang
+	for(var/datum/gang/G in ticker.mode.gangs)
+		if(territory.type in (G.territory|G.territory_new))
+			occupying_gang = G.name
+			break
+	if(occupying_gang)
+		user << "<span class='danger'>[territory] has already been tagged by the [occupying_gang] gang! You must get rid of or spray over the old tag first!</span>"
+		return 1
+	return 0
+
+/*
+ * Snap pops
+ */
+
+/obj/item/toy/snappop
+	name = "snap pop"
+	desc = "Wow!"
+	icon = 'icons/obj/toy.dmi'
+	icon_state = "snappop"
+	w_class = 1
+
+/obj/item/toy/snappop/proc/pop_burst()
+	var/datum/effect_system/spark_spread/s = new /datum/effect_system/spark_spread
+	s.set_up(3, 1, src)
+	s.start()
+	new /obj/effect/decal/cleanable/ash(loc)
+	visible_message("<span class='warning'>The [src.name] explodes!</span>","<span class='italics'>You hear a snap!</span>")
+	playsound(src, 'sound/effects/snap.ogg', 50, 1)
+	qdel(src)
+
+/obj/item/toy/snappop/fire_act()
+	pop_burst()
+	return
+
+/obj/item/toy/snappop/throw_impact(atom/hit_atom)
+	if(!..())
+		pop_burst()
+
+
+/obj/item/toy/snappop/Crossed(H as mob|obj)
+	if((ishuman(H))) //i guess carp and shit shouldn't set them off
+		var/mob/living/carbon/M = H
+		if(M.m_intent == "run")
+			M << "<span class='danger'>You step on the snap pop!</span>"
+
+			var/datum/effect_system/spark_spread/s = new /datum/effect_system/spark_spread
+			s.set_up(2, 0, src)
+			s.start()
+			new /obj/effect/decal/cleanable/ash(src.loc)
+			src.visible_message("<span class='danger'>The [src.name] explodes!</span>","<span class='italics'>You hear a snap!</span>")
+			playsound(src, 'sound/effects/snap.ogg', 50, 1)
+			qdel(src)
+
+/*
+ * Mech prizes
+ */
+/obj/item/toy/prize
+	icon = 'icons/obj/toy.dmi'
+	icon_state = "ripleytoy"
+	var/cooldown = 0
+	var/quiet = 0
+
+//all credit to skasi for toy mech fun ideas
+/obj/item/toy/prize/attack_self(mob/user)
+	if(!cooldown)
+		user << "<span class='notice'>You play with [src].</span>"
+		cooldown = 1
+		spawn(30) cooldown = 0
+		if (!quiet)
+			playsound(user, 'sound/mecha/mechstep.ogg', 20, 1)
+		return
+	..()
+
+/obj/item/toy/prize/attack_hand(mob/user)
+	if(loc == user)
+		if(!cooldown)
+			user << "<span class='notice'>You play with [src].</span>"
+			cooldown = 1
+			spawn(30) cooldown = 0
+			if (!quiet)
+				playsound(user, 'sound/mecha/mechturn.ogg', 20, 1)
+			return
+	..()
+
+/obj/item/toy/prize/ripley
+	name = "toy Ripley"
+	desc = "Mini-Mecha action figure! Collect them all! 1/12."
+
+/obj/item/toy/prize/fireripley
+	name = "toy firefighting Ripley"
+	desc = "Mini-Mecha action figure! Collect them all! 2/12."
+	icon_state = "fireripleytoy"
+
+/obj/item/toy/prize/deathripley
+	name = "toy deathsquad Ripley"
+	desc = "Mini-Mecha action figure! Collect them all! 3/12."
+	icon_state = "deathripleytoy"
+
+/obj/item/toy/prize/gygax
+	name = "toy Gygax"
+	desc = "Mini-Mecha action figure! Collect them all! 4/12."
+	icon_state = "gygaxtoy"
+
+/obj/item/toy/prize/durand
+	name = "toy Durand"
+	desc = "Mini-Mecha action figure! Collect them all! 5/12."
+	icon_state = "durandprize"
+
+/obj/item/toy/prize/honk
+	name = "toy H.O.N.K."
+	desc = "Mini-Mecha action figure! Collect them all! 6/12."
+	icon_state = "honkprize"
+
+/obj/item/toy/prize/marauder
+	name = "toy Marauder"
+	desc = "Mini-Mecha action figure! Collect them all! 7/12."
+	icon_state = "marauderprize"
+
+/obj/item/toy/prize/seraph
+	name = "toy Seraph"
+	desc = "Mini-Mecha action figure! Collect them all! 8/12."
+	icon_state = "seraphprize"
+
+/obj/item/toy/prize/mauler
+	name = "toy Mauler"
+	desc = "Mini-Mecha action figure! Collect them all! 9/12."
+	icon_state = "maulerprize"
+
+/obj/item/toy/prize/odysseus
+	name = "toy Odysseus"
+	desc = "Mini-Mecha action figure! Collect them all! 10/12."
+	icon_state = "odysseusprize"
+
+/obj/item/toy/prize/phazon
+	name = "toy Phazon"
+	desc = "Mini-Mecha action figure! Collect them all! 11/12."
+	icon_state = "phazonprize"
+
+/obj/item/toy/prize/reticence
+	name = "toy Reticence"
+	desc = "Mini-Mecha action figure! Collect them all! 12/12."
+	icon_state = "reticenceprize"
+	quiet = 1
+
+/*
+ * AI core prizes
+ */
+/obj/item/toy/AI
+	name = "toy AI"
+	desc = "A little toy model AI core with real law announcing action!"
+	icon = 'icons/obj/toy.dmi'
+	icon_state = "AI"
+	w_class = 2
+	var/cooldown = 0
+
+/obj/item/toy/AI/attack_self(mob/user)
+	if(!cooldown) //for the sanity of everyone
+		var/message = generate_ion_law()
+		user << "<span class='notice'>You press the button on [src].</span>"
+		playsound(user, 'sound/machines/click.ogg', 20, 1)
+		src.loc.visible_message("<span class='danger'>\icon[src] [message]</span>")
+		cooldown = 1
+		spawn(30) cooldown = 0
+		return
+	..()
+
+/obj/item/toy/owl
+	name = "owl action figure"
+	desc = "An action figure modeled after 'The Owl', defender of justice."
+	icon = 'icons/obj/toy.dmi'
+	icon_state = "owlprize"
+	w_class = 2
+	var/cooldown = 0
+
+/obj/item/toy/owl/attack_self(mob/user)
+	if(!cooldown) //for the sanity of everyone
+		var/message = pick("You won't get away this time, Griffin!", "Stop right there, criminal!", "Hoot! Hoot!", "I am the night!")
+		user << "<span class='notice'>You pull the string on the [src].</span>"
+		playsound(user, 'sound/machines/click.ogg', 20, 1)
+		src.loc.visible_message("<span class='danger'>\icon[src] [message]</span>")
+		cooldown = 1
+		spawn(30) cooldown = 0
+		return
+	..()
+
+/obj/item/toy/griffin
+	name = "griffin action figure"
+	desc = "An action figure modeled after 'The Griffin', criminal mastermind."
+	icon = 'icons/obj/toy.dmi'
+	icon_state = "griffinprize"
+	w_class = 2
+	var/cooldown = 0
+
+/obj/item/toy/griffin/attack_self(mob/user)
+	if(!cooldown) //for the sanity of everyone
+		var/message = pick("You can't stop me, Owl!", "My plan is flawless! The vault is mine!", "Caaaawwww!", "You will never catch me!")
+		user << "<span class='notice'>You pull the string on the [src].</span>"
+		playsound(user, 'sound/machines/click.ogg', 20, 1)
+		src.loc.visible_message("<span class='danger'>\icon[src] [message]</span>")
+		cooldown = 1
+		spawn(30) cooldown = 0
+		return
+	..()
+
+
+/*
+|| A Deck of Cards for playing various games of chance ||
+*/
+
+
+
+/obj/item/toy/cards
+	burn_state = 0 //Burnable
+	burntime = 5
+	var/parentdeck = null
+	var/deckstyle = "nanotrasen"
+	var/card_hitsound = null
+	var/card_force = 0
+	var/card_throwforce = 0
+	var/card_throw_speed = 3
+	var/card_throw_range = 7
+	var/list/card_attack_verb = list("attacked")
+
+/obj/item/toy/cards/New()
+	..()
+
+/obj/item/toy/cards/proc/apply_card_vars(obj/item/toy/cards/newobj, obj/item/toy/cards/sourceobj) // Applies variables for supporting multiple types of card deck
+	if(!istype(sourceobj))
+		return
+
+/obj/item/toy/cards/deck
+	name = "deck of cards"
+	desc = "A deck of space-grade playing cards."
+	icon = 'icons/obj/toy.dmi'
+	deckstyle = "nanotrasen"
+	icon_state = "deck_nanotrasen_full"
+	w_class = 2
+	var/cooldown = 0
+	var/obj/machinery/computer/holodeck/holo = null // Holodeck cards should not be infinite
+	var/list/cards = list()
+
+/obj/item/toy/cards/deck/New()
+	..()
+	icon_state = "deck_[deckstyle]_full"
+	for(var/i = 2; i <= 10; i++)
+		cards += "[i] of Hearts"
+		cards += "[i] of Spades"
+		cards += "[i] of Clubs"
+		cards += "[i] of Diamonds"
+	cards += "King of Hearts"
+	cards += "King of Spades"
+	cards += "King of Clubs"
+	cards += "King of Diamonds"
+	cards += "Queen of Hearts"
+	cards += "Queen of Spades"
+	cards += "Queen of Clubs"
+	cards += "Queen of Diamonds"
+	cards += "Jack of Hearts"
+	cards += "Jack of Spades"
+	cards += "Jack of Clubs"
+	cards += "Jack of Diamonds"
+	cards += "Ace of Hearts"
+	cards += "Ace of Spades"
+	cards += "Ace of Clubs"
+	cards += "Ace of Diamonds"
+
+
+/obj/item/toy/cards/deck/attack_hand(mob/user)
+	if(user.lying)
+		return
+	var/choice = null
+	if(cards.len == 0)
+		src.icon_state = "deck_[deckstyle]_empty"
+		user << "<span class='warning'>There are no more cards to draw!</span>"
+		return
+	var/obj/item/toy/cards/singlecard/H = new/obj/item/toy/cards/singlecard(user.loc)
+	if(holo)
+		holo.spawned += H // track them leaving the holodeck
+	choice = cards[1]
+	H.cardname = choice
+	H.parentdeck = src
+	var/O = src
+	H.apply_card_vars(H,O)
+	src.cards -= choice
+	H.pickup(user)
+	user.put_in_active_hand(H)
+	user.visible_message("[user] draws a card from the deck.", "<span class='notice'>You draw a card from the deck.</span>")
+	if(cards.len > 26)
+		src.icon_state = "deck_[deckstyle]_full"
+	else if(cards.len > 10)
+		src.icon_state = "deck_[deckstyle]_half"
+	else if(cards.len > 1)
+		src.icon_state = "deck_[deckstyle]_low"
+
+/obj/item/toy/cards/deck/attack_self(mob/user)
+	if(cooldown < world.time - 50)
+		cards = shuffle(cards)
+		playsound(user, 'sound/items/cardshuffle.ogg', 50, 1)
+		user.visible_message("[user] shuffles the deck.", "<span class='notice'>You shuffle the deck.</span>")
+		cooldown = world.time
+
+/obj/item/toy/cards/deck/attackby(obj/item/toy/cards/singlecard/C, mob/living/user, params)
+	..()
+	if(istype(C))
+		if(C.parentdeck == src)
+			if(!user.unEquip(C))
+				user << "<span class='warning'>The card is stuck to your hand, you can't add it to the deck!</span>"
+				return
+			src.cards += C.cardname
+			user.visible_message("[user] adds a card to the bottom of the deck.","<span class='notice'>You add the card to the bottom of the deck.</span>")
+			qdel(C)
+		else
+			user << "<span class='warning'>You can't mix cards from other decks!</span>"
+		if(cards.len > 26)
+			src.icon_state = "deck_[deckstyle]_full"
+		else if(cards.len > 10)
+			src.icon_state = "deck_[deckstyle]_half"
+		else if(cards.len > 1)
+			src.icon_state = "deck_[deckstyle]_low"
+
+
+/obj/item/toy/cards/deck/attackby(obj/item/toy/cards/cardhand/C, mob/living/user, params)
+	..()
+	if(istype(C))
+		if(C.parentdeck == src)
+			if(!user.unEquip(C))
+				user << "<span class='warning'>The hand of cards is stuck to your hand, you can't add it to the deck!</span>"
+				return
+			src.cards += C.currenthand
+			user.visible_message("[user] puts their hand of cards in the deck.", "<span class='notice'>You put the hand of cards in the deck.</span>")
+			qdel(C)
+		else
+			user << "<span class='warning'>You can't mix cards from other decks!</span>"
+		if(cards.len > 26)
+			src.icon_state = "deck_[deckstyle]_full"
+		else if(cards.len > 10)
+			src.icon_state = "deck_[deckstyle]_half"
+		else if(cards.len > 1)
+			src.icon_state = "deck_[deckstyle]_low"
+
+/obj/item/toy/cards/deck/MouseDrop(atom/over_object)
+	var/mob/M = usr
+	if(!ishuman(usr) || usr.incapacitated() || usr.lying)
+		return
+	if(Adjacent(usr))
+		if(over_object == M && loc != M)
+			M.put_in_hands(src)
+			usr << "<span class='notice'>You pick up the deck.</span>"
+
+		else if(istype(over_object, /obj/screen))
+			switch(over_object.name)
+				if("l_hand")
+					if(!remove_item_from_storage(M))
+						M.unEquip(src)
+					M.put_in_l_hand(src)
+				else if("r_hand")
+					if(!remove_item_from_storage(M))
+						M.unEquip(src)
+					M.put_in_r_hand(src)
+				usr << "<span class='notice'>You pick up the deck.</span>"
+	else
+		usr << "<span class='warning'>You can't reach it from here!</span>"
+
+
+
+/obj/item/toy/cards/cardhand
+	name = "hand of cards"
+	desc = "A number of cards not in a deck, customarily held in ones hand."
+	icon = 'icons/obj/toy.dmi'
+	icon_state = "nanotrasen_hand2"
+	w_class = 1
+	var/list/currenthand = list()
+	var/choice = null
+
+
+/obj/item/toy/cards/cardhand/attack_self(mob/user)
+	user.set_machine(src)
+	interact(user)
+
+/obj/item/toy/cards/cardhand/interact(mob/user)
+	var/dat = "You have:<BR>"
+	for(var/t in currenthand)
+		dat += "<A href='?src=\ref[src];pick=[t]'>A [t].</A><BR>"
+	dat += "Which card will you remove next?"
+	var/datum/browser/popup = new(user, "cardhand", "Hand of Cards", 400, 240)
+	popup.set_title_image(user.browse_rsc_icon(src.icon, src.icon_state))
+	popup.set_content(dat)
+	popup.open()
+
+
+/obj/item/toy/cards/cardhand/Topic(href, href_list)
+	if(..())
+		return
+	if(usr.stat || !ishuman(usr) || !usr.canmove)
+		return
+	var/mob/living/carbon/human/cardUser = usr
+	var/O = src
+	if(href_list["pick"])
+		if (cardUser.get_item_by_slot(slot_l_hand) == src || cardUser.get_item_by_slot(slot_r_hand) == src)
+			var/choice = href_list["pick"]
+			var/obj/item/toy/cards/singlecard/C = new/obj/item/toy/cards/singlecard(cardUser.loc)
+			src.currenthand -= choice
+			C.parentdeck = src.parentdeck
+			C.cardname = choice
+			C.apply_card_vars(C,O)
+			C.pickup(cardUser)
+			cardUser.put_in_any_hand_if_possible(C)
+			cardUser.visible_message("<span class='notice'>[cardUser] draws a card from \his hand.</span>", "<span class='notice'>You take the [C.cardname] from your hand.</span>")
+
+			interact(cardUser)
+			if(src.currenthand.len < 3)
+				src.icon_state = "[deckstyle]_hand2"
+			else if(src.currenthand.len < 4)
+				src.icon_state = "[deckstyle]_hand3"
+			else if(src.currenthand.len < 5)
+				src.icon_state = "[deckstyle]_hand4"
+			if(src.currenthand.len == 1)
+				var/obj/item/toy/cards/singlecard/N = new/obj/item/toy/cards/singlecard(src.loc)
+				N.parentdeck = src.parentdeck
+				N.cardname = src.currenthand[1]
+				N.apply_card_vars(N,O)
+				cardUser.unEquip(src)
+				N.pickup(cardUser)
+				cardUser.put_in_any_hand_if_possible(N)
+				cardUser << "<span class='notice'>You also take [currenthand[1]] and hold it.</span>"
+				cardUser << browse(null, "window=cardhand")
+				qdel(src)
+		return
+
+/obj/item/toy/cards/cardhand/attackby(obj/item/toy/cards/singlecard/C, mob/living/user, params)
+	if(istype(C))
+		if(C.parentdeck == src.parentdeck)
+			src.currenthand += C.cardname
+			user.unEquip(C)
+			user.visible_message("[user] adds a card to their hand.", "<span class='notice'>You add the [C.cardname] to your hand.</span>")
+			interact(user)
+			if(currenthand.len > 4)
+				src.icon_state = "[deckstyle]_hand5"
+			else if(currenthand.len > 3)
+				src.icon_state = "[deckstyle]_hand4"
+			else if(currenthand.len > 2)
+				src.icon_state = "[deckstyle]_hand3"
+			qdel(C)
+		else
+			user << "<span class='warning'>You can't mix cards from other decks!</span>"
+
+/obj/item/toy/cards/cardhand/apply_card_vars(obj/item/toy/cards/newobj,obj/item/toy/cards/sourceobj)
+	..()
+	newobj.deckstyle = sourceobj.deckstyle
+	newobj.icon_state = "[deckstyle]_hand2" // Another dumb hack, without this the hand is invisible (or has the default deckstyle) until another card is added.
+	newobj.card_hitsound = sourceobj.card_hitsound
+	newobj.card_force = sourceobj.card_force
+	newobj.card_throwforce = sourceobj.card_throwforce
+	newobj.card_throw_speed = sourceobj.card_throw_speed
+	newobj.card_throw_range = sourceobj.card_throw_range
+	newobj.card_attack_verb = sourceobj.card_attack_verb
+	if(sourceobj.burn_state == -1)
+		newobj.burn_state = -1
+
+/obj/item/toy/cards/singlecard
+	name = "card"
+	desc = "a card"
+	icon = 'icons/obj/toy.dmi'
+	icon_state = "singlecard_nanotrasen_down"
+	w_class = 1
+	var/cardname = null
+	var/flipped = 0
+	pixel_x = -5
+
+
+/obj/item/toy/cards/singlecard/examine(mob/user)
+	if(ishuman(user))
+		var/mob/living/carbon/human/cardUser = user
+		if(cardUser.get_item_by_slot(slot_l_hand) == src || cardUser.get_item_by_slot(slot_r_hand) == src)
+			cardUser.visible_message("[cardUser] checks \his card.", "<span class='notice'>The card reads: [src.cardname]</span>")
+		else
+			cardUser << "<span class='warning'>You need to have the card in your hand to check it!</span>"
+
+
+/obj/item/toy/cards/singlecard/verb/Flip()
+	set name = "Flip Card"
+	set category = "Object"
+	set src in range(1)
+	if(usr.stat || !ishuman(usr) || !usr.canmove || usr.restrained())
+		return
+	if(!flipped)
+		src.flipped = 1
+		if (cardname)
+			src.icon_state = "sc_[cardname]_[deckstyle]"
+			src.name = src.cardname
+		else
+			src.icon_state = "sc_Ace of Spades_[deckstyle]"
+			src.name = "What Card"
+		src.pixel_x = 5
+	else if(flipped)
+		src.flipped = 0
+		src.icon_state = "singlecard_down_[deckstyle]"
+		src.name = "card"
+		src.pixel_x = -5
+
+/obj/item/toy/cards/singlecard/attackby(obj/item/I, mob/living/user, params)
+	if(istype(I, /obj/item/toy/cards/singlecard/))
+		var/obj/item/toy/cards/singlecard/C = I
+		if(C.parentdeck == src.parentdeck)
+			var/obj/item/toy/cards/cardhand/H = new/obj/item/toy/cards/cardhand(user.loc)
+			H.currenthand += C.cardname
+			H.currenthand += src.cardname
+			H.parentdeck = C.parentdeck
+			H.apply_card_vars(H,C)
+			user.unEquip(C)
+			H.pickup(user)
+			user.put_in_active_hand(H)
+			user << "<span class='notice'>You combine the [C.cardname] and the [src.cardname] into a hand.</span>"
+			qdel(C)
+			qdel(src)
+		else
+			user << "<span class='warning'>You can't mix cards from other decks!</span>"
+
+	if(istype(I, /obj/item/toy/cards/cardhand/))
+		var/obj/item/toy/cards/cardhand/H = I
+		if(H.parentdeck == parentdeck)
+			H.currenthand += cardname
+			user.unEquip(src)
+			user.visible_message("[user] adds a card to \his hand.", "<span class='notice'>You add the [cardname] to your hand.</span>")
+			H.interact(user)
+			if(H.currenthand.len > 4)
+				H.icon_state = "[deckstyle]_hand5"
+			else if(H.currenthand.len > 3)
+				H.icon_state = "[deckstyle]_hand4"
+			else if(H.currenthand.len > 2)
+				H.icon_state = "[deckstyle]_hand3"
+			qdel(src)
+		else
+			user << "<span class='warning'>You can't mix cards from other decks!</span>"
+
+
+/obj/item/toy/cards/singlecard/attack_self(mob/user)
+	if(usr.stat || !ishuman(usr) || !usr.canmove || usr.restrained())
+		return
+	Flip()
+
+/obj/item/toy/cards/singlecard/apply_card_vars(obj/item/toy/cards/singlecard/newobj,obj/item/toy/cards/sourceobj)
+	..()
+	newobj.deckstyle = sourceobj.deckstyle
+	newobj.icon_state = "singlecard_down_[deckstyle]" // Without this the card is invisible until flipped. It's an ugly hack, but it works.
+	newobj.card_hitsound = sourceobj.card_hitsound
+	newobj.hitsound = newobj.card_hitsound
+	newobj.card_force = sourceobj.card_force
+	newobj.force = newobj.card_force
+	newobj.card_throwforce = sourceobj.card_throwforce
+	newobj.throwforce = newobj.card_throwforce
+	newobj.card_throw_speed = sourceobj.card_throw_speed
+	newobj.throw_speed = newobj.card_throw_speed
+	newobj.card_throw_range = sourceobj.card_throw_range
+	newobj.throw_range = newobj.card_throw_range
+	newobj.card_attack_verb = sourceobj.card_attack_verb
+	newobj.attack_verb = newobj.card_attack_verb
+
+
+/*
+|| Syndicate playing cards, for pretending you're Gambit and playing poker for the nuke disk. ||
+*/
+
+/obj/item/toy/cards/deck/syndicate
+	name = "suspicious looking deck of cards"
+	desc = "A deck of space-grade playing cards. They seem unusually rigid."
+	deckstyle = "syndicate"
+	card_hitsound = 'sound/weapons/bladeslice.ogg'
+	card_force = 5
+	card_throwforce = 10
+	card_throw_speed = 3
+	card_throw_range = 7
+	card_attack_verb = list("attacked", "sliced", "diced", "slashed", "cut")
+	burn_state = -1 //Not Burnable
+
+/*
+ * Fake nuke
+ */
+
+/obj/item/toy/nuke
+	name = "\improper Nuclear Fission Explosive toy"
+	desc = "A plastic model of a Nuclear Fission Explosive."
+	icon = 'icons/obj/toy.dmi'
+	icon_state = "nuketoyidle"
+	w_class = 2
+	var/cooldown = 0
+
+/obj/item/toy/nuke/attack_self(mob/user)
+	if (cooldown < world.time)
+		cooldown = world.time + 1800 //3 minutes
+		user.visible_message("<span class='warning'>[user] presses a button on [src].</span>", "<span class='notice'>You activate [src], it plays a loud noise!</span>", "<span class='italics'>You hear the click of a button.</span>")
+		spawn(5) //gia said so
+			icon_state = "nuketoy"
+			playsound(src, 'sound/machines/Alarm.ogg', 100, 0, surround = 0)
+			sleep(135)
+			icon_state = "nuketoycool"
+			sleep(cooldown - world.time)
+			icon_state = "nuketoyidle"
+	else
+		var/timeleft = (cooldown - world.time)
+		user << "<span class='alert'>Nothing happens, and '</span>[round(timeleft/10)]<span class='alert'>' appears on a small display.</span>"
+
+/*
+ * Fake meteor
+ */
+
+/obj/item/toy/minimeteor
+	name = "\improper Mini-Meteor"
+	desc = "Relive the excitement of a meteor shower! SweetMeat-eor. Co is not responsible for any injuries, headaches or hearing loss caused by Mini-Meteor?"
+	icon = 'icons/obj/toy.dmi'
+	icon_state = "minimeteor"
+	w_class = 2
+
+/obj/item/toy/minimeteor/throw_impact(atom/hit_atom)
+	if(!..())
+		playsound(src, 'sound/effects/meteorimpact.ogg', 40, 1)
+		for(var/mob/M in ultra_range(10, src))
+			if(!M.stat && !istype(M, /mob/living/silicon/ai))\
+				shake_camera(M, 3, 1)
+		qdel(src)
+
+/*
+ * Carp plushie
+ */
+
+/obj/item/toy/carpplushie
+	name = "space carp plushie"
+	desc = "An adorable stuffed toy that resembles a space carp."
+	icon = 'icons/obj/toy.dmi'
+	icon_state = "carpplushie"
+	item_state = "carp_plushie"
+	w_class = 2
+	attack_verb = list("bitten", "eaten", "fin slapped")
+	burn_state = 0 //Burnable
+	var/bitesound = 'sound/weapons/bite.ogg'
+
+//Attack mob
+/obj/item/toy/carpplushie/attack(mob/M, mob/user)
+	playsound(loc, bitesound, 20, 1)	//Play bite sound in local area
+	return ..()
+
+//Attack self
+/obj/item/toy/carpplushie/attack_self(mob/user)
+	playsound(src.loc, bitesound, 20, 1)
+	user << "<span class='notice'>You pet [src]. D'awww.</span>"
+	return ..()
+
+/*
+ * Toy big red button
+ */
+/obj/item/toy/redbutton
+	name = "big red button"
+	desc = "A big, plastic red button. Reads 'From HonkCo Pranks?' on the back."
+	icon = 'icons/obj/assemblies.dmi'
+	icon_state = "bigred"
+	w_class = 2
+	var/cooldown = 0
+
+/obj/item/toy/redbutton/attack_self(mob/user)
+	if (cooldown < world.time)
+		cooldown = (world.time + 300) // Sets cooldown at 30 seconds
+		user.visible_message("<span class='warning'>[user] presses the big red button.</span>", "<span class='notice'>You press the button, it plays a loud noise!</span>", "<span class='italics'>The button clicks loudly.</span>")
+		playsound(src, 'sound/effects/explosionfar.ogg', 50, 0, surround = 0)
+		for(var/mob/M in ultra_range(10, src)) // Checks range
+			if(!M.stat && !istype(M, /mob/living/silicon/ai)) // Checks to make sure whoever's getting shaken is alive/not the AI
+				sleep(8) // Short delay to match up with the explosion sound
+				shake_camera(M, 2, 1) // Shakes player camera 2 squares for 1 second.
+
+	else
+		user << "<span class='alert'>Nothing happens.</span>"
+
+/*
+ * Snowballs
+ */
+
+/obj/item/toy/snowball
+	name = "snowball"
+	desc = "A compact ball of snow. Good for throwing at people."
+	icon = 'icons/obj/toy.dmi'
+	icon_state = "snowball"
+	throwforce = 12 //pelt your enemies to death with lumps of snow
+
+/obj/item/toy/snowball/afterattack(atom/target as mob|obj|turf|area, mob/user)
+	user.drop_item()
+	src.throw_at(target, throw_range, throw_speed)
+
+/obj/item/toy/snowball/throw_impact(atom/hit_atom)
+	if(!..())
+		playsound(src, 'sound/effects/pop.ogg', 20, 1)
+		qdel(src)
+
+/*
+ * Beach ball
+ */
+/obj/item/toy/beach_ball
+	icon = 'icons/misc/beach.dmi'
+	icon_state = "ball"
+	name = "beach ball"
+	item_state = "beachball"
+	w_class = 4 //Stops people from hiding it in their bags/pockets
+
+/obj/item/toy/beach_ball/afterattack(atom/target as mob|obj|turf|area, mob/user)
+	user.drop_item()
+	src.throw_at(target, throw_range, throw_speed)
+
+/*
+ * Xenomorph action figure
+ */
+
+/obj/item/toy/toy_xeno
+	icon = 'icons/obj/toy.dmi'
+	icon_state = "toy_xeno"
+	name = "xenomorph action figure"
+	desc = "MEGA presents the new Xenos Isolated action figure! Comes complete with realistic sounds! Pull back string to use."
+	w_class = 2
+	var/cooldown = 0
+
+/obj/item/toy/toy_xeno/attack_self(mob/user)
+	if(cooldown <= world.time)
+		cooldown = (world.time + 50) //5 second cooldown
+		user.visible_message("<span class='notice'>[user] pulls back the string on [src].</span>")
+		icon_state = "[initial(icon_state)]_used"
+		sleep(5)
+		audible_message("<span class='danger'>\icon[src] Hiss!</span>")
+		var/list/possible_sounds = list('sound/voice/hiss1.ogg', 'sound/voice/hiss2.ogg', 'sound/voice/hiss3.ogg', 'sound/voice/hiss4.ogg')
+		var/chosen_sound = pick(possible_sounds)
+		playsound(get_turf(src), chosen_sound, 50, 1)
+		spawn(45)
+			if(src)
+				icon_state = "[initial(icon_state)]"
+	else
+		user << "<span class='warning'>The string on [src] hasn't rewound all the way!</span>"
+		return
+
+// TOY MOUSEYS :3 :3 :3
+
+/obj/item/toy/cattoy
+	name = "toy mouse"
+	desc = "A colorful toy mouse!"
+	icon = 'icons/obj/toy.dmi'
+	icon_state = "toy_mouse"
+	w_class = 2.0
+	var/cooldown = 0
+	burn_state = 0 // Burnable
+
+
+/*
+ * Action Figures
+ */
+
+/obj/item/toy/figure
+	name = "Non-Specific Action Figure action figure"
+	desc = null
+	icon = 'icons/obj/toy.dmi'
+	icon_state = "nuketoy"
+	var/cooldown = 0
+	var/toysay = "What the fuck did you do?"
+
+/obj/item/toy/figure/New()
+    desc = "A \"Space Life\" brand [src]."
+
+/obj/item/toy/figure/attack_self(mob/user as mob)
+	if(cooldown <= world.time)
+		cooldown = world.time + 50
+		user << "<span class='notice'>The [src] says \"[toysay]\"</span>"
+		playsound(user, 'sound/machines/click.ogg', 20, 1)
+
+/obj/item/toy/figure/cmo
+	name = "Chief Medical Officer action figure"
+	icon_state = "cmo"
+	toysay = "Suit sensors!"
+
+/obj/item/toy/figure/assistant
+	name = "Assistant action figure"
+	icon_state = "assistant"
+	toysay = "Grey tide world wide!"
+
+/obj/item/toy/figure/atmos
+	name = "Atmospheric Technician action figure"
+	icon_state = "atmos"
+	toysay = "Glory to Atmosia!"
+
+/obj/item/toy/figure/bartender
+	name = "Bartender action figure"
+	icon_state = "bartender"
+	toysay = "Where is Pun Pun?"
+
+/obj/item/toy/figure/borg
+	name = "Cyborg action figure"
+	icon_state = "borg"
+	toysay = "I. LIVE. AGAIN."
+
+/obj/item/toy/figure/botanist
+	name = "Botanist action figure"
+	icon_state = "botanist"
+	toysay = "Dude, I see colors..."
+
+/obj/item/toy/figure/captain
+	name = "Captain action figure"
+	icon_state = "captain"
+	toysay = "Any heads of staff?"
+
+/obj/item/toy/figure/cargotech
+	name = "Cargo Technician action figure"
+	icon_state = "cargotech"
+	toysay = "For Cargonia!"
+
+/obj/item/toy/figure/ce
+	name = "Chief Engineer action figure"
+	icon_state = "ce"
+	toysay = "Wire the solars!"
+
+/obj/item/toy/figure/chaplain
+	name = "Chaplain action figure"
+	icon_state = "chaplain"
+	toysay = "Praise Space Jesus!"
+
+/obj/item/toy/figure/chef
+	name = "Chef action figure"
+	icon_state = "chef"
+	toysay = "Pun-Pun is a tasty burger."
+
+/obj/item/toy/figure/chemist
+	name = "Chemist action figure"
+	icon_state = "chemist"
+	toysay = "Get your pills!"
+
+/obj/item/toy/figure/clown
+	name = "Clown action figure"
+	icon_state = "clown"
+	toysay = "Honk!"
+
+/obj/item/toy/figure/ian
+	name = "Ian action figure"
+	icon_state = "ian"
+	toysay = "Arf!"
+
+/obj/item/toy/figure/detective
+	name = "Detective action figure"
+	icon_state = "detective"
+	toysay = "This airlock has grey jumpsuit and insulated glove fibers on it."
+
+/obj/item/toy/figure/dsquad
+	name = "Death Squad Officer action figure"
+	icon_state = "dsquad"
+	toysay = "Eliminate all threats!"
+
+/obj/item/toy/figure/engineer
+	name = "Engineer action figure"
+	icon_state = "engineer"
+	toysay = "Oh god, the singularity is loose!"
+
+/obj/item/toy/figure/geneticist
+	name = "Geneticist action figure"
+	icon_state = "geneticist"
+	toysay = "Smash!"
+
+/obj/item/toy/figure/hop
+	name = "Head of Personel action figure"
+	icon_state = "hop"
+	toysay = "Giving out all access!"
+
+/obj/item/toy/figure/hos
+	name = "Head of Security action figure"
+	icon_state = "hos"
+	toysay = "Get the justice chamber ready, I think we got a joker here."
+
+/obj/item/toy/figure/qm
+	name = "Quartermaster action figure"
+	icon_state = "qm"
+	toysay = "Please sign this form in triplicate and we will see about geting you a welding mask within 3 business days."
+
+/obj/item/toy/figure/janitor
+	name = "Janitor action figure"
+	icon_state = "janitor"
+	toysay = "Look at the signs, you idiot."
+
+/obj/item/toy/figure/lawyer
+	name = "Lawyer action figure"
+	icon_state = "lawyer"
+	toysay = "My client is a dirty traitor!"
+
+/obj/item/toy/figure/librarian
+	name = "Librarian action figure"
+	icon_state = "librarian"
+	toysay = "One day while..."
+
+/obj/item/toy/figure/md
+	name = "Medical Doctor action figure"
+	icon_state = "md"
+	toysay = "The patient is already dead!"
+
+/obj/item/toy/figure/mime
+	name = "Mime action figure"
+	icon_state = "mime"
+	toysay = "..."
+
+/obj/item/toy/figure/miner
+	name = "Shaft Miner action figure"
+	icon_state = "miner"
+	toysay = "Oh god it's eating my intestines!"
+
+/obj/item/toy/figure/ninja
+	name = "Ninja action figure"
+	icon_state = "ninja"
+	toysay = "Oh god! Stop shooting, I'm friendly!"
+
+/obj/item/toy/figure/wizard
+	name = "Wizard action figure"
+	icon_state = "wizard"
+	toysay = "Ei Nath!"
+
+/obj/item/toy/figure/rd
+	name = "Research Director action figure"
+	icon_state = "rd"
+	toysay = "Blowing all of the borgs!"
+
+/obj/item/toy/figure/roboticist
+	name = "Roboticist action figure"
+	icon_state = "roboticist"
+	toysay = "Big stompy mechs!"
+
+/obj/item/toy/figure/scientist
+	name = "Scientist action figure"
+	icon_state = "scientist"
+	toysay = "For science!"
+
+/obj/item/toy/figure/syndie
+	name = "Nuclear Operative action figure"
+	icon_state = "syndie"
+	toysay = "Get that fucking disk!"
+
+/obj/item/toy/figure/secofficer
+	name = "Security Officer action figure"
+	icon_state = "secofficer"
+	toysay = "I am the law!"
+
+/obj/item/toy/figure/virologist
+	name = "Virologist action figure"
+	icon_state = "virologist"
+	toysay = "The cure is potassium!"
+
+/obj/item/toy/figure/warden
+	name = "Warden action figure"
+	icon_state = "warden"
+	toysay = "Seventeen minutes for coughing at an officer!"