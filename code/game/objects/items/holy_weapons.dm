<<<<<<< HEAD
// CHAPLAIN CUSTOM ARMORS //

/obj/item/clothing/head/helmet/chaplain/clock
	name = "forgotten helmet"
	desc = "It has the unyielding gaze of a god eternally forgotten."
	icon_state = "clockwork_helmet"
	inhand_icon_state = "clockwork_helmet_inhand"
	armor = list(MELEE = 50, BULLET = 10, LASER = 10, ENERGY = 10, BOMB = 0, BIO = 0, FIRE = 80, ACID = 80)
	flags_inv = HIDEMASK|HIDEEARS|HIDEEYES|HIDEFACE|HIDEHAIR|HIDESNOUT
	flags_cover = HEADCOVERSEYES | HEADCOVERSMOUTH
	strip_delay = 8 SECONDS
	dog_fashion = null

/obj/item/clothing/suit/armor/riot/chaplain/clock
	name = "forgotten armour"
	desc = "It sounds like hissing steam, ticking cogs, gone silent, It looks like a dead machine, trying to tick with life."
	icon_state = "clockwork_cuirass"
	inhand_icon_state = "clockwork_cuirass_inhand"
	allowed = list(/obj/item/storage/book/bible, /obj/item/nullrod, /obj/item/reagent_containers/food/drinks/bottle/holywater, /obj/item/storage/fancy/candle_box, /obj/item/candle, /obj/item/tank/internals/emergency_oxygen, /obj/item/tank/internals/plasmaman)
	slowdown = 0
	clothing_flags = NONE

/obj/item/clothing/head/helmet/chaplain
	name = "crusader helmet"
	desc = "Don't you think this is a bit embarrassing?"
	icon_state = "knight_templar"
	inhand_icon_state = "knight_templar"
	armor = list(MELEE = 50, BULLET = 10, LASER = 10, ENERGY = 10, BOMB = 0, BIO = 0, FIRE = 80, ACID = 80)
	flags_inv = HIDEMASK|HIDEEARS|HIDEEYES|HIDEFACE|HIDEHAIR|HIDESNOUT
	flags_cover = HEADCOVERSEYES | HEADCOVERSMOUTH
	strip_delay = 80
	dog_fashion = null

/obj/item/clothing/suit/armor/riot/chaplain
	name = "crusader armour"
	desc = "You like Paradox games, don't you?"
	icon_state = "knight_templar"
	inhand_icon_state = "knight_templar"
	allowed = list(/obj/item/storage/book/bible, /obj/item/nullrod, /obj/item/reagent_containers/food/drinks/bottle/holywater, /obj/item/storage/fancy/candle_box, /obj/item/candle, /obj/item/tank/internals/emergency_oxygen, /obj/item/tank/internals/plasmaman)
	slowdown = 0
	clothing_flags = NONE

/obj/item/clothing/suit/armor/riot/chaplain/studentuni
	name = "student robe"
	desc = "The uniform of a bygone institute of learning."
	icon_state = "studentuni"
	inhand_icon_state = "studentuni"
	body_parts_covered = ARMS|CHEST

/obj/item/clothing/head/helmet/chaplain/cage
	name = "cage"
	desc = "A cage that restrains the will of the self, allowing one to see the profane world for what it is."
	flags_inv = NONE
	icon_state = "cage"
	inhand_icon_state = "cage"
	worn_y_offset = 7

/obj/item/clothing/head/helmet/chaplain/ancient
	name = "ancient helmet"
	desc = "None may pass!"
	icon_state = "knight_ancient"
	inhand_icon_state = "knight_ancient"

/obj/item/clothing/suit/armor/riot/chaplain/ancient
	name = "ancient armour"
	desc = "Defend the treasure..."
	icon_state = "knight_ancient"
	inhand_icon_state = "knight_ancient"

/obj/item/clothing/suit/armor/riot/chaplain/witchhunter
	name = "witchunter garb"
	desc = "This worn outfit saw much use back in the day."
	icon_state = "witchhunter"
	inhand_icon_state = "witchhunter"
	body_parts_covered = CHEST|GROIN|LEGS|ARMS

/obj/item/clothing/head/helmet/chaplain/witchunter_hat
	name = "witchunter hat"
	desc = "This hat saw much use back in the day."
	icon_state = "witchhunterhat"
	inhand_icon_state = "witchhunterhat"
	flags_cover = HEADCOVERSEYES
	flags_inv = HIDEEYES

/obj/item/clothing/head/helmet/chaplain/adept
	name = "adept hood"
	desc = "Its only heretical when others do it."
	icon_state = "crusader"
	inhand_icon_state = "crusader"
	flags_cover = HEADCOVERSEYES
	flags_inv = HIDEHAIR|HIDEFACE|HIDEEARS

/obj/item/clothing/suit/armor/riot/chaplain/adept
	name = "adept robes"
	desc = "The ideal outfit for burning the unfaithful."
	icon_state = "crusader"
	inhand_icon_state = "crusader"

/obj/item/clothing/suit/hooded/chaplain_hoodie
	name = "follower hoodie"
	desc = "Hoodie made for acolytes of the chaplain."
	icon_state = "chaplain_hoodie"
	inhand_icon_state = "chaplain_hoodie"
	body_parts_covered = CHEST|GROIN|LEGS|ARMS
	allowed = list(/obj/item/storage/book/bible, /obj/item/nullrod, /obj/item/reagent_containers/food/drinks/bottle/holywater, /obj/item/storage/fancy/candle_box, /obj/item/candle, /obj/item/tank/internals/emergency_oxygen, /obj/item/tank/internals/plasmaman)
	hoodtype = /obj/item/clothing/head/hooded/chaplain_hood

/obj/item/clothing/head/hooded/chaplain_hood
	name = "follower hood"
	desc = "Hood made for acolytes of the chaplain."
	icon_state = "chaplain_hood"
	body_parts_covered = HEAD
	flags_inv = HIDEHAIR|HIDEFACE|HIDEEARS

/obj/item/clothing/suit/hooded/chaplain_hoodie/leader
	name = "leader hoodie"
	desc = "Now you're ready for some 50 dollar bling water."
	icon_state = "chaplain_hoodie_leader"
	inhand_icon_state = "chaplain_hoodie_leader"
	hoodtype = /obj/item/clothing/head/hooded/chaplain_hood/leader

/obj/item/clothing/head/hooded/chaplain_hood/leader
	name = "leader hood"
	desc = "I mean, you don't /have/ to seek bling water. I just think you should."
	icon_state = "chaplain_hood_leader"


=======
>>>>>>> 10d38390
// CHAPLAIN NULLROD AND CUSTOM WEAPONS //

/obj/item/nullrod
	name = "null rod"
	desc = "A rod of pure obsidian; its very presence disrupts and dampens 'magical forces'. That's what the guidebook says, anyway."
	icon_state = "nullrod"
	inhand_icon_state = "nullrod"
	lefthand_file = 'icons/mob/inhands/weapons/melee_lefthand.dmi'
	righthand_file = 'icons/mob/inhands/weapons/melee_righthand.dmi'
	force = 18
	throw_speed = 3
	throw_range = 4
	throwforce = 10
	slot_flags = ITEM_SLOT_BELT
	w_class = WEIGHT_CLASS_TINY
	obj_flags = UNIQUE_RENAME
	wound_bonus = -10
	/// boolean on whether it's allowed to be picked from the nullrod's transformation ability
	var/chaplain_spawnable = TRUE
	/// Short description of what this item is capable of, for radial menu uses.
	var/menu_description = "A standard chaplain's weapon. Fits in pockets. Can be worn on the belt."

/obj/item/nullrod/Initialize(mapload)
	. = ..()
	AddComponent(/datum/component/anti_magic, MAGIC_RESISTANCE|MAGIC_RESISTANCE_HOLY)
	AddComponent(/datum/component/effect_remover, \
		success_feedback = "You disrupt the magic of %THEEFFECT with %THEWEAPON.", \
		success_forcesay = "BEGONE FOUL MAGIKS!!", \
		tip_text = "Clear rune", \
		on_clear_callback = CALLBACK(src, .proc/on_cult_rune_removed), \
		effects_we_clear = list(/obj/effect/rune, /obj/effect/heretic_rune))

	AddElement(/datum/element/bane, /mob/living/simple_animal/revenant, 0, 25, FALSE)
	if(!GLOB.holy_weapon_type && istype(src, /obj/item/nullrod))
		var/list/rods = list()
		for(var/obj/item/nullrod/nullrod_type as anything in typesof(/obj/item/nullrod))
			if(!initial(nullrod_type.chaplain_spawnable))
				continue
			rods[nullrod_type] = initial(nullrod_type.menu_description)
		AddComponent(/datum/component/subtype_picker, rods, CALLBACK(src, .proc/on_holy_weapon_picked))

/obj/item/nullrod/proc/on_holy_weapon_picked(obj/item/nullrod/holy_weapon_type)
	GLOB.holy_weapon_type = holy_weapon_type
	SSblackbox.record_feedback("tally", "chaplain_weapon", 1, "[initial(holy_weapon_type.name)]")

/obj/item/nullrod/proc/on_cult_rune_removed(obj/effect/target, mob/living/user)
	if(!istype(target, /obj/effect/rune))
		return

	var/obj/effect/rune/target_rune = target
	if(target_rune.log_when_erased)
		log_game("[target_rune.cultist_name] rune erased by [key_name(user)] using a null rod.")
		message_admins("[ADMIN_LOOKUPFLW(user)] erased a [target_rune.cultist_name] rune with a null rod.")
	SSshuttle.shuttle_purchase_requirements_met[SHUTTLE_UNLOCK_NARNAR] = TRUE

/obj/item/nullrod/suicide_act(mob/user)
	user.visible_message(span_suicide("[user] is killing [user.p_them()]self with [src]! It looks like [user.p_theyre()] trying to get closer to god!"))
	return (BRUTELOSS|FIRELOSS)

/obj/item/nullrod/godhand
	name = "god hand"
	desc = "This hand of yours glows with an awesome power!"
	icon_state = "disintegrate"
	inhand_icon_state = "disintegrate"
	lefthand_file = 'icons/mob/inhands/misc/touchspell_lefthand.dmi'
	righthand_file = 'icons/mob/inhands/misc/touchspell_righthand.dmi'
	slot_flags = null
	item_flags = ABSTRACT | DROPDEL
	w_class = WEIGHT_CLASS_HUGE
	hitsound = 'sound/weapons/sear.ogg'
	damtype = BURN
	attack_verb_continuous = list("punches", "cross counters", "pummels")
	attack_verb_simple = list(SFX_PUNCH, "cross counter", "pummel")
	menu_description = "An undroppable god hand dealing burn damage. Disappears if the arm holding it is cut off."

/obj/item/nullrod/godhand/Initialize(mapload)
	. = ..()
	ADD_TRAIT(src, TRAIT_NODROP, HAND_REPLACEMENT_TRAIT)

/obj/item/nullrod/staff
	name = "red holy staff"
	desc = "It has a mysterious, protective aura."
	icon_state = "godstaff-red"
	inhand_icon_state = "godstaff-red"
	lefthand_file = 'icons/mob/inhands/weapons/staves_lefthand.dmi'
	righthand_file = 'icons/mob/inhands/weapons/staves_righthand.dmi'
	w_class = WEIGHT_CLASS_HUGE
	force = 5
	slot_flags = ITEM_SLOT_BACK
	block_chance = 50
	menu_description = "A red staff which provides a medium chance of blocking incoming attacks via a protective red aura around its user, but deals very low amount of damage. Can be worn only on the back."
	/// The icon which appears over the mob holding the item
	var/shield_icon = "shield-red"

/obj/item/nullrod/staff/worn_overlays(mutable_appearance/standing, isinhands)
	. = ..()
	if(isinhands)
		. += mutable_appearance('icons/effects/effects.dmi', shield_icon, MOB_SHIELD_LAYER)

/obj/item/nullrod/staff/blue
	name = "blue holy staff"
	icon_state = "godstaff-blue"
	inhand_icon_state = "godstaff-blue"
	shield_icon = "shield-old"
	menu_description = "A blue staff which provides a medium chance of blocking incoming attacks via a protective blue aura around its user, but deals very low amount of damage. Can be worn only on the back."

/obj/item/nullrod/claymore
	name = "holy claymore"
	desc = "A weapon fit for a crusade!"
	icon_state = "claymore_gold"
	inhand_icon_state = "claymore_gold"
	worn_icon_state = "claymore_gold"
	lefthand_file = 'icons/mob/inhands/weapons/swords_lefthand.dmi'
	righthand_file = 'icons/mob/inhands/weapons/swords_righthand.dmi'
	w_class = WEIGHT_CLASS_BULKY
	slot_flags = ITEM_SLOT_BACK|ITEM_SLOT_BELT
	block_chance = 30
	sharpness = SHARP_EDGED
	hitsound = 'sound/weapons/bladeslice.ogg'
	attack_verb_continuous = list("attacks", "slashes", "stabs", "slices", "tears", "lacerates", "rips", "dices", "cuts")
	attack_verb_simple = list("attack", "slash", "stab", "slice", "tear", "lacerate", "rip", "dice", "cut")
	menu_description = "A sharp claymore which provides a low chance of blocking incoming melee attacks. Can be worn on the back or belt."

/obj/item/nullrod/claymore/hit_reaction(mob/living/carbon/human/owner, atom/movable/hitby, attack_text = "the attack", final_block_chance = 0, damage = 0, attack_type = MELEE_ATTACK)
	if(attack_type == PROJECTILE_ATTACK)
		final_block_chance = 0 //Don't bring a sword to a gunfight
	return ..()

/obj/item/nullrod/claymore/darkblade
	name = "dark blade"
	desc = "Spread the glory of the dark gods!"
	icon = 'icons/obj/cult/items_and_weapons.dmi'
	icon_state = "cultblade"
	inhand_icon_state = "cultblade"
	worn_icon_state = "cultblade"
	lefthand_file = 'icons/mob/inhands/64x64_lefthand.dmi'
	righthand_file = 'icons/mob/inhands/64x64_righthand.dmi'
	inhand_x_dimension = 64
	inhand_y_dimension = 64
	hitsound = 'sound/hallucinations/growl1.ogg'
	menu_description = "A sharp blade which provides a low chance of blocking incoming melee attacks. Can be worn on the back or belt."

/obj/item/nullrod/claymore/chainsaw_sword
	name = "sacred chainsaw sword"
	desc = "Suffer not a heretic to live."
	icon_state = "chainswordon"
	inhand_icon_state = "chainswordon"
	worn_icon_state = "chainswordon"
	slot_flags = ITEM_SLOT_BELT
	attack_verb_continuous = list("saws", "tears", "lacerates", "cuts", "chops", "dices")
	attack_verb_simple = list("saw", "tear", "lacerate", "cut", "chop", "dice")
	hitsound = 'sound/weapons/chainsawhit.ogg'
	tool_behaviour = TOOL_SAW
	toolspeed = 1.5 //slower than a real saw
	menu_description = "A sharp chainsaw sword which provides a low chance of blocking incoming melee attacks. Can be used as a slower saw tool. Can be worn on the belt."

/obj/item/nullrod/claymore/glowing
	name = "force weapon"
	desc = "The blade glows with the power of faith. Or possibly a battery."
	icon_state = "swordon"
	inhand_icon_state = "swordon"
	worn_icon_state = "swordon"
	menu_description = "A sharp weapon which provides a low chance of blocking incoming melee attacks. Can be worn on the back or belt."

/obj/item/nullrod/claymore/katana
	name = "\improper Hanzo steel"
	desc = "Capable of cutting clean through a holy claymore."
	icon_state = "katana"
	inhand_icon_state = "katana"
	worn_icon_state = "katana"
	menu_description = "A sharp katana which provides a low chance of blocking incoming melee attacks. Can be worn on the back or belt."

/obj/item/nullrod/claymore/multiverse
	name = "extradimensional blade"
	desc = "Once the harbinger of an interdimensional war, its sharpness fluctuates wildly."
	icon_state = "multiverse"
	inhand_icon_state = "multiverse"
	worn_icon_state = "multiverse"
	slot_flags = ITEM_SLOT_BACK
	force = 15
	menu_description = "An odd sharp blade which provides a low chance of blocking incoming melee attacks and deals a random amount of damage, which can range from almost nothing to very high. Can be worn on the back."

/obj/item/nullrod/claymore/multiverse/melee_attack_chain(mob/user, atom/target, params)
	var/old_force = force
	force += rand(-14, 15)
	. = ..()
	force = old_force

/obj/item/nullrod/claymore/saber
	name = "light energy sword"
	desc = "If you strike me down, I shall become more robust than you can possibly imagine."
	icon = 'icons/obj/transforming_energy.dmi'
	icon_state = "e_sword_on_blue"
	inhand_icon_state = "e_sword_on_blue"
	worn_icon_state = "swordblue"
	slot_flags = ITEM_SLOT_BELT
	hitsound = 'sound/weapons/blade1.ogg'
	menu_description = "A sharp energy sword which provides a low chance of blocking incoming melee attacks. Can be worn on the belt."

/obj/item/nullrod/claymore/saber/red
	name = "dark energy sword"
	desc = "Woefully ineffective when used on steep terrain."
	icon_state = "e_sword_on_red"
	inhand_icon_state = "e_sword_on_red"
	worn_icon_state = "swordred"

/obj/item/nullrod/claymore/saber/pirate
	name = "nautical energy sword"
	desc = "Convincing HR that your religion involved piracy was no mean feat."
	icon_state = "e_cutlass_on"
	inhand_icon_state = "e_cutlass_on"
	worn_icon_state = "swordred"

/obj/item/nullrod/sord
	name = "\improper UNREAL SORD"
	desc = "This thing is so unspeakably HOLY you are having a hard time even holding it."
	icon_state = "sord"
	inhand_icon_state = "sord"
	worn_icon_state = "sord"
	lefthand_file = 'icons/mob/inhands/weapons/swords_lefthand.dmi'
	righthand_file = 'icons/mob/inhands/weapons/swords_righthand.dmi'
	force = 4.13
	throwforce = 1
	slot_flags = ITEM_SLOT_BELT
	hitsound = 'sound/weapons/bladeslice.ogg'
	attack_verb_continuous = list("attacks", "slashes", "stabs", "slices", "tears", "lacerates", "rips", "dices", "cuts")
	attack_verb_simple = list("attack", "slash", "stab", "slice", "tear", "lacerate", "rip", "dice", "cut")
	menu_description = "An odd s(w)ord dealing a laughable amount of damage. Fits in pockets. Can be worn on the belt."

/obj/item/nullrod/sord/suicide_act(mob/user) //a near-exact copy+paste of the actual sord suicide_act()
	user.visible_message(span_suicide("[user] is trying to impale [user.p_them()]self with [src]! It might be a suicide attempt if it weren't so HOLY."), \
	span_suicide("You try to impale yourself with [src], but it's TOO HOLY..."))
	return SHAME

/obj/item/nullrod/scythe
	name = "reaper scythe"
	desc = "Ask not for whom the bell tolls..."
	icon_state = "scythe1"
	inhand_icon_state = "scythe1"
	lefthand_file = 'icons/mob/inhands/weapons/polearms_lefthand.dmi'
	righthand_file = 'icons/mob/inhands/weapons/polearms_righthand.dmi'
	w_class = WEIGHT_CLASS_BULKY
	armour_penetration = 35
	slot_flags = ITEM_SLOT_BACK
	sharpness = SHARP_EDGED
	attack_verb_continuous = list("chops", "slices", "cuts", "reaps")
	attack_verb_simple = list("chop", "slice", "cut", "reap")
	menu_description = "A sharp scythe which partially penetrates armor. Very effective at butchering bodies. Can be worn on the back."

/obj/item/nullrod/scythe/Initialize(mapload)
	. = ..()
	AddComponent(/datum/component/butchering, 70, 110) //the harvest gives a high bonus chance

/obj/item/nullrod/scythe/vibro
	name = "high frequency blade"
	desc = "Bad references are the DNA of the soul."
	icon_state = "hfrequency0"
	inhand_icon_state = "hfrequency1"
	worn_icon_state = "hfrequency0"
	lefthand_file = 'icons/mob/inhands/weapons/swords_lefthand.dmi'
	righthand_file = 'icons/mob/inhands/weapons/swords_righthand.dmi'
	attack_verb_continuous = list("chops", "slices", "cuts", "zandatsu's")
	attack_verb_simple = list("chop", "slice", "cut", "zandatsu")
	hitsound = 'sound/weapons/rapierhit.ogg'
	menu_description = "A sharp blade which partially penetrates armor. Very effective at butchering bodies. Can be worn on the back."

/obj/item/nullrod/scythe/spellblade
	name = "dormant spellblade"
	desc = "The blade grants the wielder nearly limitless power...if they can figure out how to turn it on, that is."
	icon_state = "spellblade"
	inhand_icon_state = "spellblade"
	lefthand_file = 'icons/mob/inhands/weapons/swords_lefthand.dmi'
	righthand_file = 'icons/mob/inhands/weapons/swords_righthand.dmi'
	worn_icon_state = "spellblade"
	icon = 'icons/obj/guns/magic.dmi'
	hitsound = 'sound/weapons/rapierhit.ogg'
	menu_description = "A sharp blade which partially penetrates armor. Very effective at butchering bodies. Can be worn on the back."

/obj/item/nullrod/scythe/talking
	name = "possessed blade"
	desc = "When the station falls into chaos, it's nice to have a friend by your side."
	icon_state = "talking_sword"
	inhand_icon_state = "talking_sword"
	lefthand_file = 'icons/mob/inhands/weapons/swords_lefthand.dmi'
	righthand_file = 'icons/mob/inhands/weapons/swords_righthand.dmi'
	worn_icon_state = "talking_sword"
	attack_verb_continuous = list("chops", "slices", "cuts")
	attack_verb_simple= list("chop", "slice", "cut")
	hitsound = 'sound/weapons/rapierhit.ogg'
	menu_description = "A sharp blade which partially penetrates armor. Able to awaken a friendly spirit to provide guidance. Very effective at butchering bodies. Can be worn on the back."

/obj/item/nullrod/scythe/talking/Initialize(mapload)
	. = ..()
	AddComponent(/datum/component/spirit_holding)

/obj/item/nullrod/scythe/talking/chainsword
	name = "possessed chainsaw sword"
	desc = "Suffer not a heretic to live."
	icon_state = "chainswordon"
	inhand_icon_state = "chainswordon"
	worn_icon_state = "chainswordon"
	force = 30
	slot_flags = ITEM_SLOT_BELT
	attack_verb_continuous = list("saws", "tears", "lacerates", "cuts", "chops", "dices")
	attack_verb_simple = list("saw", "tear", "lacerate", "cut", "chop", "dice")
	hitsound = 'sound/weapons/chainsawhit.ogg'
	tool_behaviour = TOOL_SAW
	toolspeed = 0.5 //same speed as an active chainsaw
	chaplain_spawnable = FALSE //prevents being pickable as a chaplain weapon (it has 30 force)

/obj/item/nullrod/hammer
	name = "relic war hammer"
	desc = "This war hammer cost the chaplain forty thousand space dollars."
	icon_state = "hammeron"
	inhand_icon_state = "hammeron"
	worn_icon_state = "hammeron"
	lefthand_file = 'icons/mob/inhands/weapons/hammers_lefthand.dmi'
	righthand_file = 'icons/mob/inhands/weapons/hammers_righthand.dmi'
	w_class = WEIGHT_CLASS_BULKY
	attack_verb_continuous = list("smashes", "bashes", "hammers", "crunches")
	attack_verb_simple = list("smash", "bash", "hammer", "crunch")
	menu_description = "A war hammer. Capable of tapping knees to measure brain health. Can be worn on the belt."

/obj/item/nullrod/hammer/Initialize(mapload)
	. = ..()
	AddElement(/datum/element/kneejerk)

/obj/item/nullrod/chainsaw
	name = "chainsaw hand"
	desc = "Good? Bad? You're the guy with the chainsaw hand."
	icon_state = "chainsaw_on"
	inhand_icon_state = "mounted_chainsaw"
	lefthand_file = 'icons/mob/inhands/weapons/chainsaw_lefthand.dmi'
	righthand_file = 'icons/mob/inhands/weapons/chainsaw_righthand.dmi'
	w_class = WEIGHT_CLASS_HUGE
	slot_flags = null
	item_flags = ABSTRACT
	sharpness = SHARP_EDGED
	attack_verb_continuous = list("saws", "tears", "lacerates", "cuts", "chops", "dices")
	attack_verb_simple = list("saw", "tear", "lacerate", "cut", "chop", "dice")
	hitsound = 'sound/weapons/chainsawhit.ogg'
	tool_behaviour = TOOL_SAW
	toolspeed = 2 //slower than a real saw
	menu_description = "An undroppable sharp chainsaw hand. Can be used as a very slow saw tool. Capable of slowly butchering bodies. Disappears if the arm holding it is cut off."

/obj/item/nullrod/chainsaw/Initialize(mapload)
	. = ..()
	ADD_TRAIT(src, TRAIT_NODROP, HAND_REPLACEMENT_TRAIT)
	AddComponent(/datum/component/butchering, 30, 100, 0, hitsound)

/obj/item/nullrod/clown
	name = "clown dagger"
	desc = "Used for absolutely hilarious sacrifices."
	icon = 'icons/obj/wizard.dmi'
	icon_state = "clownrender"
	inhand_icon_state = "render"
	worn_icon_state = "render"
	hitsound = 'sound/items/bikehorn.ogg'
	sharpness = SHARP_EDGED
	attack_verb_continuous = list("attacks", "slashes", "stabs", "slices", "tears", "lacerates", "rips", "dices", "cuts")
	attack_verb_simple = list("attack", "slash", "stab", "slice", "tear", "lacerate", "rip", "dice", "cut")
	menu_description = "A sharp dagger. Fits in pockets. Can be worn on the belt. Honk."

#define CHEMICAL_TRANSFER_CHANCE 30

/obj/item/nullrod/pride_hammer
	name = "Pride-struck Hammer"
	desc = "It resonates an aura of Pride."
	icon_state = "pride"
	inhand_icon_state = "pride"
	worn_icon_state = "pride"
	lefthand_file = 'icons/mob/inhands/weapons/hammers_lefthand.dmi'
	righthand_file = 'icons/mob/inhands/weapons/hammers_righthand.dmi'
	force = 16
	throwforce = 15
	w_class = WEIGHT_CLASS_BULKY
	slot_flags = ITEM_SLOT_BACK
	attack_verb_continuous = list("attacks", "smashes", "crushes", "splatters", "cracks")
	attack_verb_simple = list("attack", "smash", "crush", "splatter", "crack")
	hitsound = 'sound/weapons/blade1.ogg'
	menu_description = "A hammer dealing a little less damage due to its user's pride. Has a low chance of transferring some of the user's reagents to the target. Capable of tapping knees to measure brain health. Can be worn on the back."

/obj/item/nullrod/pride_hammer/Initialize(mapload)
	. = ..()
	AddElement(/datum/element/kneejerk)
	AddElement(
		/datum/element/chemical_transfer,\
		span_notice("Your pride reflects on %VICTIM."),\
		span_userdanger("You feel insecure, taking on %ATTACKER's burden."),\
		CHEMICAL_TRANSFER_CHANCE\
	)

#undef CHEMICAL_TRANSFER_CHANCE

/obj/item/nullrod/whip
	name = "holy whip"
	desc = "What a terrible night to be on Space Station 13."
	icon_state = "chain"
	inhand_icon_state = "chain"
	worn_icon_state = "whip"
	lefthand_file = 'icons/mob/inhands/weapons/melee_lefthand.dmi'
	righthand_file = 'icons/mob/inhands/weapons/melee_righthand.dmi'
	slot_flags = ITEM_SLOT_BELT
	attack_verb_continuous = list("whips", "lashes")
	attack_verb_simple = list("whip", "lash")
	hitsound = 'sound/weapons/chainhit.ogg'
	menu_description = "A whip. Deals extra damage to vampires. Fits in pockets. Can be worn on the belt."

/obj/item/nullrod/fedora
	name = "atheist's fedora"
	desc = "The brim of the hat is as sharp as your wit. The edge would hurt almost as much as disproving the existence of God."
	icon_state = "fedora"
	inhand_icon_state = "fedora"
	slot_flags = ITEM_SLOT_HEAD
	icon = 'icons/obj/clothing/hats.dmi'
	force = 0
	throw_speed = 4
	throw_range = 7
	throwforce = 30
	sharpness = SHARP_EDGED
	attack_verb_continuous = list("enlightens", "redpills")
	attack_verb_simple = list("enlighten", "redpill")
	menu_description = "A sharp fedora dealing a very high amount of throw damage, but none of melee. Fits in pockets. Can be worn on the head, obviously."

/obj/item/nullrod/fedora/suicide_act(mob/user)
	user.visible_message(span_suicide("[user] is killing [user.p_them()]self with [src]! It looks like [user.p_theyre()] trying to get further from god!"))
	return (BRUTELOSS|FIRELOSS)

/obj/item/nullrod/armblade
	name = "dark blessing"
	desc = "Particularly twisted deities grant gifts of dubious value."
	icon = 'icons/obj/changeling_items.dmi'
	icon_state = "arm_blade"
	inhand_icon_state = "arm_blade"
	lefthand_file = 'icons/mob/inhands/antag/changeling_lefthand.dmi'
	righthand_file = 'icons/mob/inhands/antag/changeling_righthand.dmi'
	slot_flags = null
	item_flags = ABSTRACT
	w_class = WEIGHT_CLASS_HUGE
	sharpness = SHARP_EDGED
	wound_bonus = -20
	bare_wound_bonus = 25
	menu_description = "An undroppable sharp armblade capable of inflicting deep wounds. Capable of an ineffective butchering of bodies. Disappears if the arm holding it is cut off."

/obj/item/nullrod/armblade/Initialize(mapload)
	. = ..()
	ADD_TRAIT(src, TRAIT_NODROP, HAND_REPLACEMENT_TRAIT)
	AddComponent(/datum/component/butchering, 80, 70)

/obj/item/nullrod/armblade/tentacle
	name = "unholy blessing"
	icon_state = "tentacle"
	inhand_icon_state = "tentacle"
	menu_description = "An undroppable sharp tentacle capable of inflicting deep wounds. Capable of an ineffective butchering of bodies. Disappears if the arm holding it is cut off."

/obj/item/nullrod/carp
	name = "carp-sie plushie"
	desc = "An adorable stuffed toy that resembles the god of all carp. The teeth look pretty sharp. Activate it to receive the blessing of Carp-Sie."
	icon = 'icons/obj/plushes.dmi'
	icon_state = "carpplush"
	inhand_icon_state = "carp_plushie"
	worn_icon_state = "nullrod"
	lefthand_file = 'icons/mob/inhands/items_lefthand.dmi'
	righthand_file = 'icons/mob/inhands/items_righthand.dmi'
	force = 15
	attack_verb_continuous = list("bites", "eats", "fin slaps")
	attack_verb_simple = list("bite", "eat", "fin slap")
	hitsound = 'sound/weapons/bite.ogg'
	menu_description = "A plushie dealing a little less damage due to its cute form. Capable of blessing one person with the Carp-Sie favor, which grants friendship of all wild space carps. Fits in pockets. Can be worn on the belt."

/obj/item/nullrod/carp/Initialize(mapload)
	. = ..()
	AddComponent(/datum/component/faction_granter, "carp", holy_role_required = HOLY_ROLE_PRIEST, grant_message = span_boldnotice("You are blessed by Carp-Sie. Wild space carp will no longer attack you."))

/obj/item/nullrod/claymore/bostaff //May as well make it a "claymore" and inherit the blocking
	name = "monk's staff"
	desc = "A long, tall staff made of polished wood. Traditionally used in ancient old-Earth martial arts, it is now used to harass the clown."
	force = 15
	block_chance = 40
	slot_flags = ITEM_SLOT_BACK
	w_class = WEIGHT_CLASS_BULKY
	sharpness = NONE
	hitsound = SFX_SWING_HIT
	attack_verb_continuous = list("smashes", "slams", "whacks", "thwacks")
	attack_verb_simple = list("smash", "slam", "whack", "thwack")
	icon = 'icons/obj/items_and_weapons.dmi'
	icon_state = "bostaff0"
	inhand_icon_state = "bostaff0"
	worn_icon_state = "bostaff0"
	lefthand_file = 'icons/mob/inhands/weapons/staves_lefthand.dmi'
	righthand_file = 'icons/mob/inhands/weapons/staves_righthand.dmi'
	menu_description = "A staff which provides a medium-low chance of blocking incoming melee attacks and deals a little less damage due to being made of wood. Can be worn on the back."

/obj/item/nullrod/tribal_knife
	icon_state = "crysknife"
	desc = "They say fear is the true mind killer, but stabbing them in the head works too. Honour compels you to not sheathe it once drawn."
	inhand_icon_state = "crysknife"
	lefthand_file = 'icons/mob/inhands/weapons/swords_lefthand.dmi'
	righthand_file = 'icons/mob/inhands/weapons/swords_righthand.dmi'
	name = "arrhythmic knife"
	w_class = WEIGHT_CLASS_HUGE
	sharpness = SHARP_EDGED
	slot_flags = null
	hitsound = 'sound/weapons/bladeslice.ogg'
	attack_verb_continuous = list("attacks", "slashes", "stabs", "slices", "tears", "lacerates", "rips", "dices", "cuts")
	attack_verb_simple = list("attack", "slash", "stab", "slice", "tear", "lacerate", "rip", "dice", "cut")
	item_flags = SLOWS_WHILE_IN_HAND
	menu_description = "A sharp knife. Randomly speeds or slows its user at a regular intervals. Capable of butchering bodies. Cannot be worn anywhere."

/obj/item/nullrod/tribal_knife/Initialize(mapload)
	. = ..()
	START_PROCESSING(SSobj, src)
	AddComponent(/datum/component/butchering, 50, 100)

/obj/item/nullrod/tribal_knife/Destroy()
	STOP_PROCESSING(SSobj, src)
	. = ..()

/obj/item/nullrod/tribal_knife/process()
	slowdown = rand(-10, 10)/10
	if(iscarbon(loc))
		var/mob/living/carbon/wielder = loc
		if(wielder.is_holding(src))
			wielder.update_equipment_speed_mods()

/obj/item/nullrod/pitchfork
	name = "unholy pitchfork"
	desc = "Holding this makes you look absolutely devilish."
	icon_state = "pitchfork0"
	inhand_icon_state = "pitchfork0"
	lefthand_file = 'icons/mob/inhands/weapons/polearms_lefthand.dmi'
	righthand_file = 'icons/mob/inhands/weapons/polearms_righthand.dmi'
	worn_icon_state = "pitchfork0"
	w_class = WEIGHT_CLASS_BULKY
	slot_flags = ITEM_SLOT_BACK
	attack_verb_continuous = list("pokes", "impales", "pierces", "jabs")
	attack_verb_simple = list("poke", "impale", "pierce", "jab")
	hitsound = 'sound/weapons/bladeslice.ogg'
	sharpness = SHARP_EDGED
	menu_description = "A sharp pitchfork. Can be worn on the back."

/obj/item/nullrod/egyptian
	name = "egyptian staff"
	desc = "A tutorial in mummification is carved into the staff. You could probably craft the wraps if you had some cloth."
	icon = 'icons/obj/guns/magic.dmi'
	icon_state = "pharoah_sceptre"
	inhand_icon_state = "pharoah_sceptre"
	lefthand_file = 'icons/mob/inhands/weapons/staves_lefthand.dmi'
	righthand_file = 'icons/mob/inhands/weapons/staves_righthand.dmi'
	worn_icon_state = "pharoah_sceptre"
	w_class = WEIGHT_CLASS_NORMAL
	slot_flags = ITEM_SLOT_BACK
	attack_verb_continuous = list("bashes", "smacks", "whacks")
	attack_verb_simple = list("bash", "smack", "whack")
	menu_description = "A staff. Can be used as a tool to craft exclusive egyptian items. Easily stored. Can be worn on the back."

/obj/item/nullrod/hypertool
	name = "hypertool"
	desc = "A tool so powerful even you cannot perfectly use it."
	icon = 'icons/obj/device.dmi'
	icon_state = "hypertool"
	inhand_icon_state = "hypertool"
	worn_icon_state = "hypertool"
	lefthand_file = 'icons/mob/inhands/equipment/tools_lefthand.dmi'
	righthand_file = 'icons/mob/inhands/equipment/tools_righthand.dmi'
	slot_flags = ITEM_SLOT_BELT
	damtype = BRAIN
	armour_penetration = 35
	attack_verb_continuous = list("pulses", "mends", "cuts")
	attack_verb_simple = list("pulse", "mend", "cut")
	hitsound = 'sound/effects/sparks4.ogg'
	menu_description = "A tool dealing brain damage which partially penetrates armor. Fits in pockets. Can be worn on the belt."

/obj/item/nullrod/spear
	name = "ancient spear"
	desc = "An ancient spear made of brass, I mean gold, I mean bronze. It looks highly mechanical."
	icon = 'icons/obj/items_and_weapons.dmi'
	icon_state = "ratvarian_spear"
	inhand_icon_state = "ratvarian_spear"
	lefthand_file = 'icons/mob/inhands/antag/clockwork_lefthand.dmi'
	righthand_file = 'icons/mob/inhands/antag/clockwork_righthand.dmi'
	slot_flags = ITEM_SLOT_BELT
	armour_penetration = 10
	sharpness = SHARP_POINTY
	w_class = WEIGHT_CLASS_HUGE
	attack_verb_continuous = list("stabs", "pokes", "slashes", "clocks")
	attack_verb_simple = list("stab", "poke", "slash", "clock")
	hitsound = 'sound/weapons/bladeslice.ogg'
	menu_description = "A pointy spear which penetrates armor a little. Can be worn only on the belt."<|MERGE_RESOLUTION|>--- conflicted
+++ resolved
@@ -1,133 +1,3 @@
-<<<<<<< HEAD
-// CHAPLAIN CUSTOM ARMORS //
-
-/obj/item/clothing/head/helmet/chaplain/clock
-	name = "forgotten helmet"
-	desc = "It has the unyielding gaze of a god eternally forgotten."
-	icon_state = "clockwork_helmet"
-	inhand_icon_state = "clockwork_helmet_inhand"
-	armor = list(MELEE = 50, BULLET = 10, LASER = 10, ENERGY = 10, BOMB = 0, BIO = 0, FIRE = 80, ACID = 80)
-	flags_inv = HIDEMASK|HIDEEARS|HIDEEYES|HIDEFACE|HIDEHAIR|HIDESNOUT
-	flags_cover = HEADCOVERSEYES | HEADCOVERSMOUTH
-	strip_delay = 8 SECONDS
-	dog_fashion = null
-
-/obj/item/clothing/suit/armor/riot/chaplain/clock
-	name = "forgotten armour"
-	desc = "It sounds like hissing steam, ticking cogs, gone silent, It looks like a dead machine, trying to tick with life."
-	icon_state = "clockwork_cuirass"
-	inhand_icon_state = "clockwork_cuirass_inhand"
-	allowed = list(/obj/item/storage/book/bible, /obj/item/nullrod, /obj/item/reagent_containers/food/drinks/bottle/holywater, /obj/item/storage/fancy/candle_box, /obj/item/candle, /obj/item/tank/internals/emergency_oxygen, /obj/item/tank/internals/plasmaman)
-	slowdown = 0
-	clothing_flags = NONE
-
-/obj/item/clothing/head/helmet/chaplain
-	name = "crusader helmet"
-	desc = "Don't you think this is a bit embarrassing?"
-	icon_state = "knight_templar"
-	inhand_icon_state = "knight_templar"
-	armor = list(MELEE = 50, BULLET = 10, LASER = 10, ENERGY = 10, BOMB = 0, BIO = 0, FIRE = 80, ACID = 80)
-	flags_inv = HIDEMASK|HIDEEARS|HIDEEYES|HIDEFACE|HIDEHAIR|HIDESNOUT
-	flags_cover = HEADCOVERSEYES | HEADCOVERSMOUTH
-	strip_delay = 80
-	dog_fashion = null
-
-/obj/item/clothing/suit/armor/riot/chaplain
-	name = "crusader armour"
-	desc = "You like Paradox games, don't you?"
-	icon_state = "knight_templar"
-	inhand_icon_state = "knight_templar"
-	allowed = list(/obj/item/storage/book/bible, /obj/item/nullrod, /obj/item/reagent_containers/food/drinks/bottle/holywater, /obj/item/storage/fancy/candle_box, /obj/item/candle, /obj/item/tank/internals/emergency_oxygen, /obj/item/tank/internals/plasmaman)
-	slowdown = 0
-	clothing_flags = NONE
-
-/obj/item/clothing/suit/armor/riot/chaplain/studentuni
-	name = "student robe"
-	desc = "The uniform of a bygone institute of learning."
-	icon_state = "studentuni"
-	inhand_icon_state = "studentuni"
-	body_parts_covered = ARMS|CHEST
-
-/obj/item/clothing/head/helmet/chaplain/cage
-	name = "cage"
-	desc = "A cage that restrains the will of the self, allowing one to see the profane world for what it is."
-	flags_inv = NONE
-	icon_state = "cage"
-	inhand_icon_state = "cage"
-	worn_y_offset = 7
-
-/obj/item/clothing/head/helmet/chaplain/ancient
-	name = "ancient helmet"
-	desc = "None may pass!"
-	icon_state = "knight_ancient"
-	inhand_icon_state = "knight_ancient"
-
-/obj/item/clothing/suit/armor/riot/chaplain/ancient
-	name = "ancient armour"
-	desc = "Defend the treasure..."
-	icon_state = "knight_ancient"
-	inhand_icon_state = "knight_ancient"
-
-/obj/item/clothing/suit/armor/riot/chaplain/witchhunter
-	name = "witchunter garb"
-	desc = "This worn outfit saw much use back in the day."
-	icon_state = "witchhunter"
-	inhand_icon_state = "witchhunter"
-	body_parts_covered = CHEST|GROIN|LEGS|ARMS
-
-/obj/item/clothing/head/helmet/chaplain/witchunter_hat
-	name = "witchunter hat"
-	desc = "This hat saw much use back in the day."
-	icon_state = "witchhunterhat"
-	inhand_icon_state = "witchhunterhat"
-	flags_cover = HEADCOVERSEYES
-	flags_inv = HIDEEYES
-
-/obj/item/clothing/head/helmet/chaplain/adept
-	name = "adept hood"
-	desc = "Its only heretical when others do it."
-	icon_state = "crusader"
-	inhand_icon_state = "crusader"
-	flags_cover = HEADCOVERSEYES
-	flags_inv = HIDEHAIR|HIDEFACE|HIDEEARS
-
-/obj/item/clothing/suit/armor/riot/chaplain/adept
-	name = "adept robes"
-	desc = "The ideal outfit for burning the unfaithful."
-	icon_state = "crusader"
-	inhand_icon_state = "crusader"
-
-/obj/item/clothing/suit/hooded/chaplain_hoodie
-	name = "follower hoodie"
-	desc = "Hoodie made for acolytes of the chaplain."
-	icon_state = "chaplain_hoodie"
-	inhand_icon_state = "chaplain_hoodie"
-	body_parts_covered = CHEST|GROIN|LEGS|ARMS
-	allowed = list(/obj/item/storage/book/bible, /obj/item/nullrod, /obj/item/reagent_containers/food/drinks/bottle/holywater, /obj/item/storage/fancy/candle_box, /obj/item/candle, /obj/item/tank/internals/emergency_oxygen, /obj/item/tank/internals/plasmaman)
-	hoodtype = /obj/item/clothing/head/hooded/chaplain_hood
-
-/obj/item/clothing/head/hooded/chaplain_hood
-	name = "follower hood"
-	desc = "Hood made for acolytes of the chaplain."
-	icon_state = "chaplain_hood"
-	body_parts_covered = HEAD
-	flags_inv = HIDEHAIR|HIDEFACE|HIDEEARS
-
-/obj/item/clothing/suit/hooded/chaplain_hoodie/leader
-	name = "leader hoodie"
-	desc = "Now you're ready for some 50 dollar bling water."
-	icon_state = "chaplain_hoodie_leader"
-	inhand_icon_state = "chaplain_hoodie_leader"
-	hoodtype = /obj/item/clothing/head/hooded/chaplain_hood/leader
-
-/obj/item/clothing/head/hooded/chaplain_hood/leader
-	name = "leader hood"
-	desc = "I mean, you don't /have/ to seek bling water. I just think you should."
-	icon_state = "chaplain_hood_leader"
-
-
-=======
->>>>>>> 10d38390
 // CHAPLAIN NULLROD AND CUSTOM WEAPONS //
 
 /obj/item/nullrod
