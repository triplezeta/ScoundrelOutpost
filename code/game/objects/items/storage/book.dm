/obj/item/storage/book
	name = "hollowed book"
	desc = "I guess someone didn't like it."
	icon = 'icons/obj/library.dmi'
	icon_state ="book"
	worn_icon_state = "book"
	throw_speed = 2
	throw_range = 5
	w_class = WEIGHT_CLASS_NORMAL
	resistance_flags = FLAMMABLE
	var/title = "book"

/obj/item/storage/book/Initialize(mapload)
	. = ..()
	atom_storage.max_slots = 1

/obj/item/storage/book/attack_self(mob/user)
	balloon_alert(user, "pages cut out!")

GLOBAL_LIST_INIT(biblenames, list("Holy Book", "Bible", "Quran", "Scrapbook", "Burning Bible", "Clown Bible", "Banana Bible", "Creeper Bible", "White Bible", "Holy Light", "The God Delusion", "Tome", "The King in Yellow", "Ithaqua", "Scientology", "Melted Bible", "Necronomicon", "Insulationism", "Guru Granth Sahib"))
//If you get these two lists not matching in size, there will be runtimes and I will hurt you in ways you couldn't even begin to imagine
// if your bible has no custom itemstate, use one of the existing ones
GLOBAL_LIST_INIT(biblestates, list("holybook", "bible", "koran", "scrapbook", "burning", "honk1", "honk2", "creeper", "white", "holylight", "atheist", "tome", "kingyellow", "ithaqua", "scientology", "melted", "necronomicon", "insuls", "gurugranthsahib"))
GLOBAL_LIST_INIT(bibleitemstates, list("holybook", "bible", "koran", "scrapbook", "burning", "honk1", "honk2", "creeper", "white", "holylight", "atheist", "tome", "kingyellow", "ithaqua", "scientology", "melted", "necronomicon", "kingyellow", "gurugranthsahib"))

/obj/item/storage/book/bible
	name = "holy book"
	desc = "Apply to head repeatedly."
<<<<<<< HEAD
	icon = 'icons/obj/storage.dmi'
	icon_state = "holybook"
	inhand_icon_state = "holybook"
	worn_icon_state = "holybook"
=======
	icon = 'icons/obj/storage/storage.dmi'
	icon_state = "bible"
	inhand_icon_state = "bible"
	worn_icon_state = "bible"
>>>>>>> 669ac092
	lefthand_file = 'icons/mob/inhands/misc/books_lefthand.dmi'
	righthand_file = 'icons/mob/inhands/misc/books_righthand.dmi'
	var/mob/affecting = null
	var/deity_name = "Space God"
	force_string = "holy"

/obj/item/storage/book/bible/examine(mob/user)
	. = ..()
	if(user?.mind?.holy_role)
		if(GLOB.chaplain_altars.len)
			. += span_notice("[src] has an expansion pack to replace any broken Altar.")
		else
			. += span_notice("[src] can be unpacked by hitting the floor of a holy area with it.")

/obj/item/storage/book/bible/Initialize(mapload)
	. = ..()
	atom_storage.max_specific_storage = WEIGHT_CLASS_SMALL
	AddComponent(/datum/component/anti_magic, MAGIC_RESISTANCE_HOLY)

/obj/item/storage/book/bible/suicide_act(mob/user)
	user.visible_message(span_suicide("[user] is offering [user.p_them()]self to [deity_name]! It looks like [user.p_theyre()] trying to commit suicide!"))
	return (BRUTELOSS)

/obj/item/storage/book/bible/attack_self(mob/living/carbon/human/user)
	if(GLOB.bible_icon_state)
		return FALSE
	if(user?.mind?.holy_role != HOLY_ROLE_HIGHPRIEST)
		return FALSE

	var/list/skins = list()
	for(var/i in 1 to GLOB.biblestates.len)
		var/image/bible_image = image(icon = 'icons/obj/storage/storage.dmi', icon_state = GLOB.biblestates[i])
		skins += list("[GLOB.biblenames[i]]" = bible_image)

	var/choice = show_radial_menu(user, src, skins, custom_check = CALLBACK(src, .proc/check_menu, user), radius = 40, require_near = TRUE)
	if(!choice)
		return FALSE
	var/bible_index = GLOB.biblenames.Find(choice)
	if(!bible_index)
		return FALSE
	icon_state = GLOB.biblestates[bible_index]
	inhand_icon_state = GLOB.bibleitemstates[bible_index]

	switch(icon_state)
		if("honk1")
			user.dna.add_mutation(/datum/mutation/human/clumsy)
			user.equip_to_slot_or_del(new /obj/item/clothing/mask/gas/clown_hat(user), ITEM_SLOT_MASK)
		if("honk2")
			user.dna.add_mutation(/datum/mutation/human/clumsy)
			user.equip_to_slot_or_del(new /obj/item/clothing/mask/gas/clown_hat(user), ITEM_SLOT_MASK)
		if("insuls")
			var/obj/item/clothing/gloves/color/fyellow/insuls = new
			insuls.name = "insuls"
			insuls.desc = "A mere copy of the true insuls."
			insuls.siemens_coefficient = 0.99999
			user.equip_to_slot(insuls, ITEM_SLOT_GLOVES)
	GLOB.bible_icon_state = icon_state
	GLOB.bible_inhand_icon_state = inhand_icon_state
	SSblackbox.record_feedback("text", "religion_book", 1, "[choice]")

/**
 * Checks if we are allowed to interact with a radial menu
 *
 * Arguments:
 * * user The mob interacting with the menu
 */
/obj/item/storage/book/bible/proc/check_menu(mob/living/carbon/human/user)
	if(GLOB.bible_icon_state)
		return FALSE
	if(!istype(user) || !user.is_holding(src))
		return FALSE
	if(user.incapacitated())
		return FALSE
	if(user.mind?.holy_role != HOLY_ROLE_HIGHPRIEST)
		return FALSE
	return TRUE

/obj/item/storage/book/bible/proc/make_new_altar(atom/bible_smacked, mob/user)
	var/new_altar_area = get_turf(bible_smacked)

	balloon_alert(user, "unpacking bible...")
	if(!do_after(user, 15 SECONDS, new_altar_area))
		return
	new /obj/structure/altar_of_gods(new_altar_area)
	qdel(src)

/obj/item/storage/book/bible/proc/bless(mob/living/L, mob/living/user)
	if(GLOB.religious_sect)
		return GLOB.religious_sect.sect_bless(L,user)
	if(!ishuman(L))
		return
	var/mob/living/carbon/human/H = L
	for(var/obj/item/bodypart/bodypart as anything in H.bodyparts)
		if(!IS_ORGANIC_LIMB(bodypart))
			balloon_alert(user, "can't heal metal!")
			return 0

	var/heal_amt = 10
	var/list/hurt_limbs = H.get_damaged_bodyparts(1, 1, null, BODYTYPE_ORGANIC)

	if(hurt_limbs.len)
		for(var/X in hurt_limbs)
			var/obj/item/bodypart/affecting = X
			if(affecting.heal_damage(heal_amt, heal_amt, null, BODYTYPE_ORGANIC))
				H.update_damage_overlays()
		H.visible_message(span_notice("[user] heals [H] with the power of [deity_name]!"))
		to_chat(H, span_boldnotice("May the power of [deity_name] compel you to be healed!"))
		playsound(src.loc, SFX_PUNCH, 25, TRUE, -1)
		H.add_mood_event("blessing", /datum/mood_event/blessing)
	return TRUE

/obj/item/storage/book/bible/attack(mob/living/M, mob/living/carbon/human/user, heal_mode = TRUE)

	if (!ISADVANCEDTOOLUSER(user))
		balloon_alert(user, "not dextrous enough!")
		return

	if (HAS_TRAIT(user, TRAIT_CLUMSY) && prob(50))
		to_chat(user, span_danger("[src] slips out of your hand and hits your head."))
		user.take_bodypart_damage(10)
		user.Unconscious(40 SECONDS)
		return

	if (!user.mind || !user.mind.holy_role)
		to_chat(user, span_danger("The book sizzles in your hands."))
		user.take_bodypart_damage(0, 10)
		return

	if (!heal_mode)
		return ..()

	if (M.stat == DEAD)
		M.visible_message(span_danger("[user] smacks [M]'s lifeless corpse with [src]."))
		playsound(src.loc, SFX_PUNCH, 25, TRUE, -1)
		return

	if(user == M)
		balloon_alert(user, "can't heal yourself!")
		return

	var/smack = TRUE

	if(prob(60) && bless(M, user))
		smack = FALSE
	else if(iscarbon(M))
		var/mob/living/carbon/C = M
		if(!istype(C.head, /obj/item/clothing/head/helmet))
			C.adjustOrganLoss(ORGAN_SLOT_BRAIN, 5, 60)
			C.balloon_alert(C, "you feel dumber")

	if(smack)
		M.visible_message(span_danger("[user] beats [M] over the head with [src]!"), \
				span_userdanger("[user] beats [M] over the head with [src]!"))
		playsound(src.loc, SFX_PUNCH, 25, TRUE, -1)
		log_combat(user, M, "attacked", src)

/obj/item/storage/book/bible/afterattack(atom/bible_smacked, mob/user, proximity)
	. = ..()
	if(!proximity)
		return
	if(SEND_SIGNAL(bible_smacked, COMSIG_BIBLE_SMACKED, user, proximity) & COMSIG_END_BIBLE_CHAIN)
		return
	if(isfloorturf(bible_smacked))
		if(user.mind && (user.mind.holy_role))
			var/area/current_area = get_area(bible_smacked)
			if(!GLOB.chaplain_altars.len && istype(current_area, /area/station/service/chapel))
				make_new_altar(bible_smacked, user)
				return
			for(var/obj/effect/rune/nearby_runes in orange(2,user))
				nearby_runes.invisibility = 0
		bible_smacked.balloon_alert(user, "floor smacked")

	if(user?.mind?.holy_role)
		if(bible_smacked.reagents && bible_smacked.reagents.has_reagent(/datum/reagent/water)) // blesses all the water in the holder
			bible_smacked.balloon_alert(user, "blessed")
			var/water2holy = bible_smacked.reagents.get_reagent_amount(/datum/reagent/water)
			bible_smacked.reagents.del_reagent(/datum/reagent/water)
			bible_smacked.reagents.add_reagent(/datum/reagent/water/holywater,water2holy)
		if(bible_smacked.reagents && bible_smacked.reagents.has_reagent(/datum/reagent/fuel/unholywater)) // yeah yeah, copy pasted code - sue me
			bible_smacked.balloon_alert(user, "purified")
			var/unholy2clean = bible_smacked.reagents.get_reagent_amount(/datum/reagent/fuel/unholywater)
			bible_smacked.reagents.del_reagent(/datum/reagent/fuel/unholywater)
			bible_smacked.reagents.add_reagent(/datum/reagent/water/holywater,unholy2clean)
		if(istype(bible_smacked, /obj/item/storage/book/bible) && !istype(bible_smacked, /obj/item/storage/book/bible/syndicate))
			bible_smacked.balloon_alert(user, "converted")
			var/obj/item/storage/book/bible/B = bible_smacked
			B.name = name
			B.icon_state = icon_state
			B.inhand_icon_state = inhand_icon_state

	if(istype(bible_smacked, /obj/item/cult_bastard) && !IS_CULTIST(user))
		var/obj/item/cult_bastard/sword = bible_smacked
		bible_smacked.balloon_alert(user, "exorcising...")
		playsound(src,'sound/hallucinations/veryfar_noise.ogg',40,TRUE)
		if(do_after(user, 40, target = sword))
			playsound(src,'sound/effects/pray_chaplain.ogg',60,TRUE)
			for(var/obj/item/soulstone/SS in sword.contents)
				SS.required_role = null
				for(var/mob/living/simple_animal/shade/EX in SS)
					var/datum/antagonist/cult/cultist = EX.mind.has_antag_datum(/datum/antagonist/cult)
					if (cultist)
						cultist.silent = TRUE
						cultist.on_removal()

					EX.icon_state = "shade_holy"
					EX.name = "Purified [EX.name]"
				SS.release_shades(user)
				qdel(SS)
			new /obj/item/nullrod/claymore(get_turf(sword))
			user.visible_message(span_notice("[user] purifies [sword]!"))
			qdel(sword)

/obj/item/storage/book/bible/booze
	desc = "To be applied to the head repeatedly."

/obj/item/storage/book/bible/booze/PopulateContents()
	new /obj/item/reagent_containers/cup/glass/bottle/whiskey(src)

/obj/item/storage/book/bible/syndicate
	icon_state ="ebook"
	deity_name = "The Syndicate"
	throw_speed = 2
	throwforce = 18
	throw_range = 7
	force = 18
	hitsound = 'sound/weapons/sear.ogg'
	damtype = BURN
	name = "Syndicate Tome"
	attack_verb_continuous = list("attacks", "burns", "blesses", "damns", "scorches")
	attack_verb_simple = list("attack", "burn", "bless", "damn", "scorch")
	var/uses = 1

/obj/item/storage/book/bible/syndicate/attack_self(mob/living/carbon/human/H)
	if (uses)
		H.mind.holy_role = HOLY_ROLE_PRIEST
		uses -= 1
		to_chat(H, span_userdanger("You try to open the book AND IT BITES YOU!"))
		playsound(src.loc, 'sound/effects/snap.ogg', 50, TRUE)
		H.apply_damage(5, BRUTE, pick(BODY_ZONE_L_ARM, BODY_ZONE_R_ARM))
		to_chat(H, span_notice("Your name appears on the inside cover, in blood."))
		var/ownername = H.real_name
		desc += span_warning("The name [ownername] is written in blood inside the cover.")

/obj/item/storage/book/bible/syndicate/attack(mob/living/M, mob/living/carbon/human/user, heal_mode = TRUE)
	if (!user.combat_mode)
		return ..()
	else
		return ..(M,user,heal_mode = FALSE)

/obj/item/storage/book/bible/syndicate/add_blood_DNA(list/blood_dna)
	return FALSE<|MERGE_RESOLUTION|>--- conflicted
+++ resolved
@@ -24,19 +24,12 @@
 GLOBAL_LIST_INIT(bibleitemstates, list("holybook", "bible", "koran", "scrapbook", "burning", "honk1", "honk2", "creeper", "white", "holylight", "atheist", "tome", "kingyellow", "ithaqua", "scientology", "melted", "necronomicon", "kingyellow", "gurugranthsahib"))
 
 /obj/item/storage/book/bible
-	name = "holy book"
+	name = "bible"
 	desc = "Apply to head repeatedly."
-<<<<<<< HEAD
-	icon = 'icons/obj/storage.dmi'
-	icon_state = "holybook"
-	inhand_icon_state = "holybook"
-	worn_icon_state = "holybook"
-=======
 	icon = 'icons/obj/storage/storage.dmi'
 	icon_state = "bible"
 	inhand_icon_state = "bible"
 	worn_icon_state = "bible"
->>>>>>> 669ac092
 	lefthand_file = 'icons/mob/inhands/misc/books_lefthand.dmi'
 	righthand_file = 'icons/mob/inhands/misc/books_righthand.dmi'
 	var/mob/affecting = null
