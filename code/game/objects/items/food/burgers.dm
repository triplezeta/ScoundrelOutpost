/obj/item/food/burger
	icon = 'icons/obj/food/burgerbread.dmi'
	icon_state = "hburger"
	bite_consumption = 3
	food_reagents = list(/datum/reagent/consumable/nutriment = 2, /datum/reagent/consumable/nutriment/protein = 5, /datum/reagent/consumable/nutriment/vitamin = 1)
	tastes = list("bun" = 2, "beef patty" = 4)
	foodtypes = GRAIN | MEAT //lettuce doesn't make burger a vegetable.
	eat_time = 15 //Quick snack
	w_class = WEIGHT_CLASS_SMALL

/obj/item/food/burger/plain
	name = "plain burger"
	desc = "The cornerstone of every nutritious breakfast."
	food_reagents = list(/datum/reagent/consumable/nutriment = 2, /datum/reagent/consumable/nutriment/protein = 6, /datum/reagent/consumable/nutriment/vitamin = 1)
	foodtypes = GRAIN | MEAT
	custom_price = PAYCHECK_CREW * 0.8
	venue_value = FOOD_PRICE_CHEAP

/obj/item/food/burger/plain/Initialize(mapload)
	. = ..()
	if(prob(1))
		new/obj/effect/particle_effect/fluid/smoke(get_turf(src))
		playsound(src, 'sound/effects/smoke.ogg', 50, TRUE)
		visible_message(span_warning("Oh, ye gods! [src] is ruined! But what if...?"))
		name = "steamed ham"
		desc = pick("Ahh, Head of Personnel, welcome. I hope you're prepared for an unforgettable luncheon!",
		"And you call these steamed hams despite the fact that they are obviously microwaved?",
		"Aurora Station 13? At this time of shift, in this time of year, in this sector of space, localized entirely within your freezer?",
		"You know, these hamburgers taste quite similar to the ones they have at the Maltese Falcon.")

/obj/item/food/burger/human
	name = "human burger"
	desc = "A bloody burger."
	food_reagents = list(/datum/reagent/consumable/nutriment = 2, /datum/reagent/consumable/nutriment/protein = 6, /datum/reagent/consumable/nutriment/vitamin = 5)
	tastes = list("bun" = 2, "long pig" = 4)
	foodtypes = MEAT | GRAIN | GORE
	venue_value = FOOD_PRICE_CHEAP

/obj/item/food/burger/human/CheckParts(list/parts_list)
	..()
	var/obj/item/food/patty/human/human_patty = locate(/obj/item/food/patty/human) in contents
	for(var/datum/material/meat/mob_meat/mob_meat_material in human_patty.custom_materials)
		if(mob_meat_material.subjectname)
			name = "[mob_meat_material.subjectname] burger"
		else if(mob_meat_material.subjectjob)
			name = "[mob_meat_material.subjectjob] burger"

/obj/item/food/burger/corgi
	name = "corgi burger"
	desc = "You monster."
	food_reagents = list(/datum/reagent/consumable/nutriment = 2, /datum/reagent/consumable/nutriment/protein = 6, /datum/reagent/consumable/nutriment/vitamin = 6)
	foodtypes = GRAIN | MEAT | GORE
	venue_value = FOOD_PRICE_EXOTIC


/obj/item/food/burger/appendix
	name = "appendix burger"
	desc = "Tastes like appendicitis."
	food_reagents = list(/datum/reagent/consumable/nutriment = 2, /datum/reagent/consumable/nutriment/protein = 6, /datum/reagent/consumable/nutriment/vitamin = 6)
	icon_state = "appendixburger"
	tastes = list("bun" = 4, "grass" = 2)
	foodtypes = GRAIN | MEAT | GORE
	venue_value = FOOD_PRICE_NORMAL

/obj/item/food/burger/fish
	name = "fillet -o- carp sandwich"
	desc = "Almost like a carp is yelling somewhere... Give me back that fillet -o- carp, give me that carp."
	icon_state = "fishburger"
	food_reagents = list(/datum/reagent/consumable/nutriment = 3, /datum/reagent/consumable/nutriment/protein = 6, /datum/reagent/consumable/nutriment/vitamin = 4)
	tastes = list("bun" = 4, "fish" = 4)
	foodtypes = GRAIN | SEAFOOD
	venue_value = FOOD_PRICE_EXOTIC

/obj/item/food/burger/tofu
	name = "tofu burger"
	desc = "What.. is that meat?"
	icon_state = "tofuburger"
	food_reagents = list(/datum/reagent/consumable/nutriment = 3, /datum/reagent/consumable/nutriment/protein = 6, /datum/reagent/consumable/nutriment/vitamin = 3)
	tastes = list("bun" = 4, "tofu" = 4)
	foodtypes = GRAIN | VEGETABLES
	venue_value = FOOD_PRICE_CHEAP

/obj/item/food/burger/roburger
	name = "roburger"
	desc = "The lettuce is the only organic component. Beep."
	icon_state = "roburger"
	food_reagents = list(/datum/reagent/consumable/nutriment = 8, /datum/reagent/cyborg_mutation_nanomachines = 6, /datum/reagent/consumable/nutriment/vitamin = 6)
	tastes = list("bun" = 4, "lettuce" = 2, "sludge" = 1)
	foodtypes = GRAIN | TOXIC
	venue_value = FOOD_PRICE_EXOTIC

/obj/item/food/burger/roburgerbig
	name = "roburger"
	desc = "This massive patty looks like poison. Beep."
	icon_state = "roburger"
	max_volume = 120
	food_reagents = list(/datum/reagent/consumable/nutriment = 11, /datum/reagent/cyborg_mutation_nanomachines = 80, /datum/reagent/consumable/nutriment/vitamin = 15)
	tastes = list("bun" = 4, "lettuce" = 2, "sludge" = 1)
	foodtypes = GRAIN | TOXIC

/obj/item/food/burger/xeno
	name = "xenoburger"
	desc = "Smells caustic. Tastes like heresy."
	icon_state = "xburger"
	food_reagents = list(/datum/reagent/consumable/nutriment = 3, /datum/reagent/consumable/nutriment/protein = 6, /datum/reagent/consumable/nutriment/vitamin = 5)
	tastes = list("bun" = 4, "acid" = 4)
	foodtypes = GRAIN | MEAT
	venue_value = FOOD_PRICE_EXOTIC

/obj/item/food/burger/bearger
	name = "bearger"
	desc = "Best served rawr."
	icon_state = "bearger"
	food_reagents = list(/datum/reagent/consumable/nutriment = 3, /datum/reagent/consumable/nutriment/protein = 6, /datum/reagent/consumable/nutriment/vitamin = 5)
	foodtypes = GRAIN | MEAT
	venue_value = FOOD_PRICE_EXOTIC

/obj/item/food/burger/clown
	name = "clown burger"
	desc = "This tastes funny..."
	icon_state = "clownburger"
	food_reagents = list(/datum/reagent/consumable/nutriment = 4, /datum/reagent/consumable/nutriment/protein = 6, /datum/reagent/consumable/nutriment/vitamin = 6)
	foodtypes = GRAIN | FRUIT
	venue_value = FOOD_PRICE_NORMAL

/obj/item/food/burger/mime
	name = "mime burger"
	desc = "Its taste defies language."
	icon_state = "mimeburger"
	food_reagents = list(/datum/reagent/consumable/nutriment = 6, /datum/reagent/consumable/nutriment/protein = 9, /datum/reagent/consumable/nutriment/vitamin = 4, /datum/reagent/consumable/nothing = 6)
	foodtypes = GRAIN
	venue_value = FOOD_PRICE_NORMAL

/obj/item/food/burger/brain
	name = "brainburger"
	desc = "A strange looking burger. It looks almost sentient."
	icon_state = "brainburger"
	food_reagents = list(/datum/reagent/consumable/nutriment = 6, /datum/reagent/medicine/mannitol = 6, /datum/reagent/consumable/nutriment/vitamin = 5, /datum/reagent/consumable/nutriment/protein = 6)
	tastes = list("bun" = 4, "brains" = 2)
	foodtypes = GRAIN | MEAT | GORE
	venue_value = FOOD_PRICE_CHEAP

/obj/item/food/burger/ghost
	name = "ghost burger"
	desc = "Too Spooky!"
	icon_state = "ghostburger"
	food_reagents = list(/datum/reagent/consumable/nutriment = 5, /datum/reagent/consumable/nutriment/protein = 4, /datum/reagent/consumable/nutriment/vitamin = 12, /datum/reagent/consumable/salt = 5)
	tastes = list("bun" = 2, "ectoplasm" = 4)
	foodtypes = GRAIN
	alpha = 170
	verb_say = "moans"
	verb_yell = "wails"
	venue_value = FOOD_PRICE_EXOTIC

/obj/item/food/burger/ghost/Initialize(mapload)
	. = ..()
	START_PROCESSING(SSobj, src)

/obj/item/food/burger/ghost/process()
	if(!isturf(loc)) //no floating out of bags
		return
	var/paranormal_activity = rand(100)
	switch(paranormal_activity)
		if(97 to 100)
			audible_message("[src] rattles a length of chain.")
			playsound(loc, 'sound/misc/chain_rattling.ogg', 300, TRUE)
		if(91 to 96)
			say(pick("OoOoOoo.", "OoooOOooOoo!!"))
		if(84 to 90)
			dir = pick(NORTH, SOUTH, EAST, WEST, NORTHEAST, NORTHWEST, SOUTHEAST, SOUTHWEST)
			step(src, dir)
		if(71 to 83)
			step(src, dir)
		if(65 to 70)
			var/obj/machinery/light/light = locate(/obj/machinery/light) in view(4, src)
			light?.flicker()
		if(62 to 64)
			playsound(loc, pick('sound/hallucinations/i_see_you1.ogg', 'sound/hallucinations/i_see_you2.ogg'), 50, TRUE, ignore_walls = FALSE)
		if(61)
			visible_message("[src] spews out a glob of ectoplasm!")
			new /obj/effect/decal/cleanable/greenglow/ecto(loc)
			playsound(loc, 'sound/effects/splat.ogg', 200, TRUE)

		//If i was less lazy i would make the burger forcefeed itself to a nearby mob here.

/obj/item/food/burger/ghost/Destroy()
	STOP_PROCESSING(SSobj, src)
	. = ..()

/obj/item/food/burger/red
	name = "red burger"
	desc = "Perfect for hiding the fact it's burnt to a crisp."
	icon_state = "cburger"
	color = COLOR_RED
	food_reagents = list(/datum/reagent/consumable/nutriment = 2, /datum/reagent/consumable/nutriment/protein = 5, /datum/reagent/consumable/nutriment/vitamin = 4, /datum/reagent/colorful_reagent/powder/red = 10)
	foodtypes = GRAIN | MEAT

/obj/item/food/burger/orange
	name = "orange burger"
	desc = "Contains 0% juice."
	icon_state = "cburger"
	color = COLOR_ORANGE
	food_reagents = list(/datum/reagent/consumable/nutriment = 2, /datum/reagent/consumable/nutriment/protein = 5, /datum/reagent/consumable/nutriment/vitamin = 4, /datum/reagent/colorful_reagent/powder/orange = 10)
	foodtypes = GRAIN | MEAT

/obj/item/food/burger/yellow
	name = "yellow burger"
	desc = "Bright to the last bite."
	icon_state = "cburger"
	color = COLOR_YELLOW
	food_reagents = list(/datum/reagent/consumable/nutriment = 2, /datum/reagent/consumable/nutriment/protein = 5, /datum/reagent/consumable/nutriment/vitamin = 4, /datum/reagent/colorful_reagent/powder/yellow = 10)
	foodtypes = GRAIN | MEAT

/obj/item/food/burger/green
	name = "green burger"
	desc = "It's not tainted meat, it's painted meat!"
	icon_state = "cburger"
	color = COLOR_GREEN
	food_reagents = list(/datum/reagent/consumable/nutriment = 2, /datum/reagent/consumable/nutriment/protein = 5, /datum/reagent/consumable/nutriment/vitamin = 4, /datum/reagent/colorful_reagent/powder/green = 10)
	foodtypes = GRAIN | MEAT

/obj/item/food/burger/blue
	name = "blue burger"
	desc = "Is this blue rare?"
	icon_state = "cburger"
	color = COLOR_BLUE
	food_reagents = list(/datum/reagent/consumable/nutriment = 2, /datum/reagent/consumable/nutriment/protein = 5, /datum/reagent/consumable/nutriment/vitamin = 4, /datum/reagent/colorful_reagent/powder/blue = 10)
	foodtypes = GRAIN | MEAT

/obj/item/food/burger/purple
	name = "purple burger"
	desc = "Regal and low class at the same time."
	icon_state = "cburger"
	color = COLOR_PURPLE
	food_reagents = list(/datum/reagent/consumable/nutriment = 2, /datum/reagent/consumable/nutriment/protein = 5, /datum/reagent/consumable/nutriment/vitamin = 4, /datum/reagent/colorful_reagent/powder/purple = 10)
	foodtypes = GRAIN | MEAT

/obj/item/food/burger/black
	name = "black burger"
	desc = "This is overcooked."
	icon_state = "cburger"
	color = COLOR_ALMOST_BLACK
	food_reagents = list(/datum/reagent/consumable/nutriment = 2, /datum/reagent/consumable/nutriment/protein = 5, /datum/reagent/consumable/nutriment/vitamin = 4, /datum/reagent/colorful_reagent/powder/black = 10)
	foodtypes = GRAIN | MEAT

/obj/item/food/burger/white
	name = "white burger"
	desc = "Delicous Titanium!"
	icon_state = "cburger"
	color = COLOR_WHITE
	food_reagents = list(/datum/reagent/consumable/nutriment = 2, /datum/reagent/consumable/nutriment/protein = 5, /datum/reagent/consumable/nutriment/vitamin = 4, /datum/reagent/colorful_reagent/powder/white = 10)
	foodtypes = GRAIN | MEAT

/obj/item/food/burger/spell
	name = "spell burger"
	desc = "This is absolutely Ei Nath."
	icon_state = "spellburger"
	food_reagents = list(/datum/reagent/consumable/nutriment = 6, /datum/reagent/consumable/nutriment/protein = 5, /datum/reagent/consumable/nutriment/vitamin = 10)
	tastes = list("bun" = 4, "magic" = 2)
	foodtypes = GRAIN | MEAT
	venue_value = FOOD_PRICE_NORMAL

/obj/item/food/burger/bigbite
	name = "big bite burger"
	desc = "Forget the Big Mac. THIS is the future!"
	icon_state = "bigbiteburger"
	food_reagents = list(/datum/reagent/consumable/nutriment = 4, /datum/reagent/consumable/nutriment/protein = 10, /datum/reagent/consumable/nutriment/vitamin = 5)
	w_class = WEIGHT_CLASS_NORMAL
	foodtypes = GRAIN | MEAT | DAIRY
	venue_value = FOOD_PRICE_NORMAL

/obj/item/food/burger/jelly
	name = "jelly burger"
	desc = "Culinary delight..?"
	icon_state = "jellyburger"
	tastes = list("bun" = 4, "jelly" = 2)
	foodtypes = GRAIN | MEAT
	venue_value = FOOD_PRICE_EXOTIC

/obj/item/food/burger/jelly/slime
	food_reagents = list(/datum/reagent/consumable/nutriment = 6, /datum/reagent/toxin/slimejelly = 6, /datum/reagent/consumable/nutriment/vitamin = 6)
	foodtypes = GRAIN | TOXIC

/obj/item/food/burger/jelly/cherry
	food_reagents = list(/datum/reagent/consumable/nutriment = 6, /datum/reagent/consumable/cherryjelly = 6, /datum/reagent/consumable/nutriment/vitamin = 6)
	foodtypes = GRAIN | FRUIT

/obj/item/food/burger/superbite
	name = "super bite burger"
	desc = "This is a mountain of a burger. FOOD!"
	icon_state = "superbiteburger"
	food_reagents = list(/datum/reagent/consumable/nutriment = 25, /datum/reagent/consumable/nutriment/protein = 40, /datum/reagent/consumable/nutriment/vitamin = 12)
	w_class = WEIGHT_CLASS_NORMAL
	bite_consumption = 7
	max_volume = 100
	tastes = list("bun" = 4, "type two diabetes" = 10)
	foodtypes = GRAIN | MEAT | DAIRY
	venue_value = FOOD_PRICE_EXOTIC

/obj/item/food/burger/superbite/suicide_act(mob/user)
	user.visible_message(span_suicide("[user] starts to eat [src] in one bite, it looks like [user.p_theyre()] trying to commit suicide!"))
	var/datum/component/edible/component = GetComponent(/datum/component/edible)
	component?.TakeBite(user, user)
	return OXYLOSS

/obj/item/food/burger/fivealarm
	name = "five alarm burger"
	desc = "HOT! HOT!"
	icon_state = "fivealarmburger"
	food_reagents = list(/datum/reagent/consumable/nutriment = 4, /datum/reagent/consumable/nutriment/protein = 6, /datum/reagent/consumable/capsaicin = 5, /datum/reagent/consumable/condensedcapsaicin = 5, /datum/reagent/consumable/nutriment/vitamin = 6)
	foodtypes = GRAIN | MEAT
	venue_value = FOOD_PRICE_NORMAL

/obj/item/food/burger/rat
	name = "rat burger"
	desc = "Pretty much what you'd expect..."
	icon_state = "ratburger"
	food_reagents = list(/datum/reagent/consumable/nutriment = 3, /datum/reagent/consumable/nutriment/protein = 6, /datum/reagent/consumable/nutriment/vitamin = 2)
	foodtypes = GRAIN | MEAT | GORE
	venue_value = FOOD_PRICE_CHEAP

/obj/item/food/burger/baseball
	name = "home run baseball burger"
	desc = "It's still warm. The steam coming off of it looks like baseball."
	icon_state = "baseball"
	food_reagents = list(/datum/reagent/consumable/nutriment = 3, /datum/reagent/consumable/nutriment/protein = 5, /datum/reagent/consumable/nutriment/vitamin = 2)
	foodtypes = GRAIN | GROSS
	custom_price = PAYCHECK_CREW * 0.8
	venue_value = FOOD_PRICE_NORMAL

/obj/item/food/burger/baconburger
	name = "bacon burger"
	desc = "The perfect combination of all things American."
	icon_state = "baconburger"
	food_reagents = list(/datum/reagent/consumable/nutriment = 3, /datum/reagent/consumable/nutriment/protein = 6, /datum/reagent/consumable/nutriment/vitamin = 2)
	tastes = list("bacon" = 4, "bun" = 2)
	foodtypes = GRAIN | MEAT
	custom_premium_price = PAYCHECK_CREW * 1.6
	venue_value = FOOD_PRICE_NORMAL

/obj/item/food/burger/empoweredburger
	name = "empowered burger"
	desc = "It's shockingly good, if you live off of electricity that is."
	icon_state = "empoweredburger"
	food_reagents = list(/datum/reagent/consumable/nutriment = 5, /datum/reagent/consumable/nutriment/protein = 5, /datum/reagent/consumable/nutriment/vitamin = 1, /datum/reagent/consumable/liquidelectricity/enriched = 6)
	tastes = list("bun" = 2, "pure electricity" = 4)
	foodtypes = GRAIN | TOXIC
	venue_value = FOOD_PRICE_CHEAP

<<<<<<< HEAD
=======
/obj/item/food/burger/catburger
	name = "catburger"
	desc = "Finally those cats and catpeople are worth something!"
	icon_state = "catburger"
	food_reagents = list(/datum/reagent/consumable/nutriment = 6, /datum/reagent/consumable/nutriment/protein = 3, /datum/reagent/consumable/nutriment/vitamin = 2)
	tastes = list("bun" = 4, "meat" = 2, "cat" = 2)
	foodtypes = GRAIN | MEAT | GORE

>>>>>>> 92dc954a
/obj/item/food/burger/crab
	name = "crab burger"
	desc = "A delicious patty of the crabby kind, slapped in between a bun."
	icon_state = "crabburger"
	food_reagents = list(/datum/reagent/consumable/nutriment = 4, /datum/reagent/consumable/nutriment/protein = 5, /datum/reagent/consumable/nutriment/vitamin = 4)
	tastes = list("bun" = 2, "crab meat" = 4)
	foodtypes = GRAIN | SEAFOOD
	venue_value = FOOD_PRICE_NORMAL

/obj/item/food/burger/soylent
	name = "soylent burger"
	desc = "An eco-friendly burger made using upcycled low value biomass."
	icon_state = "soylentburger"
	food_reagents = list(/datum/reagent/consumable/nutriment = 4, /datum/reagent/consumable/nutriment/protein = 6, /datum/reagent/consumable/nutriment/vitamin = 4)
	tastes = list("bun" = 2, "assistant" = 4)
	foodtypes = GRAIN | MEAT | DAIRY
	venue_value = FOOD_PRICE_EXOTIC

/obj/item/food/burger/rib
	name = "mcrib"
	desc = "An elusive rib shaped burger with limited availablity across the galaxy. Not as good as you remember it."
	icon_state = "mcrib"
	food_reagents = list(/datum/reagent/consumable/nutriment = 2, /datum/reagent/consumable/nutriment/protein = 7, /datum/reagent/consumable/nutriment/vitamin = 4, /datum/reagent/consumable/bbqsauce = 1)
	tastes = list("bun" = 2, "pork patty" = 4)
	foodtypes = GRAIN | MEAT
	venue_value = FOOD_PRICE_NORMAL

/obj/item/food/burger/mcguffin
	name = "mcguffin"
	desc = "A cheap and greasy imitation of an eggs benedict."
	icon_state = "mcguffin"
	tastes = list("muffin" = 2, "bacon" = 3)
	food_reagents = list(/datum/reagent/consumable/nutriment = 2, /datum/reagent/consumable/eggyolk = 3, /datum/reagent/consumable/nutriment/protein = 7, /datum/reagent/consumable/nutriment/vitamin = 1)
	foodtypes = GRAIN | MEAT | BREAKFAST
	venue_value = FOOD_PRICE_NORMAL

/obj/item/food/burger/chicken
	name = "chicken sandwich"
	desc = "A delicious chicken sandwich."
	icon_state = "chickenburger"
	tastes = list("bun" = 2, "chicken" = 4)
	food_reagents = list(/datum/reagent/consumable/nutriment = 3, /datum/reagent/consumable/mayonnaise = 3, /datum/reagent/consumable/nutriment/protein = 7, /datum/reagent/consumable/nutriment/vitamin = 1, /datum/reagent/consumable/cooking_oil = 2)
	foodtypes = GRAIN | MEAT | FRIED
	venue_value = FOOD_PRICE_NORMAL

/obj/item/food/burger/cheese
	name = "cheese burger"
	desc = "This noble burger stands proudly clad in golden cheese."
	icon_state = "cheeseburger"
	tastes = list("bun" = 2, "beef patty" = 4, "cheese" = 3)
	food_reagents = list(/datum/reagent/consumable/nutriment = 3, /datum/reagent/consumable/nutriment/protein = 7, /datum/reagent/consumable/nutriment/vitamin = 2)
	foodtypes = GRAIN | MEAT | DAIRY
	venue_value = FOOD_PRICE_CHEAP

/obj/item/food/burger/cheese/Initialize(mapload)
	. = ..()
	if(prob(33))
		icon_state = "cheeseburgeralt"

/obj/item/food/burger/crazy
	name = "crazy hamburger"
	desc = "This looks like the sort of food that a demented clown in a trenchcoat would make."
	icon_state = "crazyburger"
	tastes = list("bun" = 2, "beef patty" = 4, "cheese" = 2, "beef soaked in chili" = 3, "a smoking flare" = 2)
	food_reagents = list(/datum/reagent/consumable/nutriment = 4, /datum/reagent/consumable/nutriment/protein = 6, /datum/reagent/consumable/capsaicin = 3, /datum/reagent/consumable/condensedcapsaicin = 3, /datum/reagent/consumable/nutriment/vitamin = 6)
	foodtypes = GRAIN | MEAT | DAIRY

/obj/item/food/burger/crazy/Initialize(mapload)
	. = ..()
	START_PROCESSING(SSobj, src)

/obj/item/food/burger/crazy/process(delta_time) // DIT EES HORRIBLE
	if(DT_PROB(2.5, delta_time))
		var/datum/effect_system/fluid_spread/smoke/bad/green/smoke = new
		smoke.set_up(0, holder = src, location = src)
		smoke.start()

// empty burger you can customize
/obj/item/food/burger/empty
	name = "burger"
	icon_state = "custburg"
	tastes = list("bun")
	foodtypes = GRAIN
	desc = "A crazy, custom burger made by a mad cook."<|MERGE_RESOLUTION|>--- conflicted
+++ resolved
@@ -347,17 +347,6 @@
 	foodtypes = GRAIN | TOXIC
 	venue_value = FOOD_PRICE_CHEAP
 
-<<<<<<< HEAD
-=======
-/obj/item/food/burger/catburger
-	name = "catburger"
-	desc = "Finally those cats and catpeople are worth something!"
-	icon_state = "catburger"
-	food_reagents = list(/datum/reagent/consumable/nutriment = 6, /datum/reagent/consumable/nutriment/protein = 3, /datum/reagent/consumable/nutriment/vitamin = 2)
-	tastes = list("bun" = 4, "meat" = 2, "cat" = 2)
-	foodtypes = GRAIN | MEAT | GORE
-
->>>>>>> 92dc954a
 /obj/item/food/burger/crab
 	name = "crab burger"
 	desc = "A delicious patty of the crabby kind, slapped in between a bun."
