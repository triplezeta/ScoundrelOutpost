--- conflicted
+++ resolved
@@ -663,16 +663,6 @@
 	foodtypes = VEGETABLES
 	venue_value = FOOD_PRICE_CHEAP
 
-<<<<<<< HEAD
-=======
-/obj/item/food/kebab/tail
-	name = "lizard-tail kebab"
-	desc = "Severed lizard tail on a stick."
-	food_reagents = list(/datum/reagent/consumable/nutriment/protein = 30, /datum/reagent/consumable/nutriment/vitamin = 4)
-	tastes = list("meat" = 8, "metal" = 4, "scales" = 1)
-	foodtypes = MEAT | GORE
-
->>>>>>> 92dc954a
 /obj/item/food/kebab/rat
 	name = "rat-kebab"
 	desc = "Not so delicious rat meat, on a stick."
