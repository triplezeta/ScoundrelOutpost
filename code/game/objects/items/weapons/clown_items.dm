--- conflicted
+++ resolved
@@ -1,166 +1,162 @@
-/* Clown Items
- * Contains:
- *		Soap
- *		Bike Horns
- *		Air Horns
- */
-
-/*
- * Soap
- */
-
-/obj/item/weapon/soap
-	name = "soap"
-	desc = "A cheap bar of soap. Doesn't smell."
-	gender = PLURAL
-	icon = 'icons/obj/items.dmi'
-	icon_state = "soap"
-	w_class = 1
-	flags = NOBLUDGEON
-	throwforce = 0
-	throw_speed = 3
-	throw_range = 7
-	var/cleanspeed = 50 //slower than mop
-
-/obj/item/weapon/soap/nanotrasen
-	desc = "A Nanotrasen brand bar of soap. Smells of plasma."
-	icon_state = "soapnt"
-
-/obj/item/weapon/soap/homemade
-	desc = "A homemade bar of soap. Smells of... well...."
-	icon_state = "soapgibs"
-	cleanspeed = 45 // a little faster to reward chemists for going to the effort
-
-/obj/item/weapon/soap/deluxe
-	desc = "A deluxe Waffle Co. brand bar of soap. Smells of high-class luxury."
-	icon_state = "soapdeluxe"
-	cleanspeed = 40 //same speed as mop because deluxe -- captain gets one of these
-
-/obj/item/weapon/soap/syndie
-	desc = "An untrustworthy bar of soap made of strong chemical agents that dissolve blood faster."
-	icon_state = "soapsyndie"
-	cleanspeed = 10 //much faster than mop so it is useful for traitors who want to clean crime scenes
-
-/obj/item/weapon/soap/suicide_act(mob/user)
-	user.say(";FFFFFFFFFFFFFFFFUUUUUUUDGE!!")
-	user.visible_message("<span class='suicide'>[user] lifts the [src.name] to their mouth and gnaws on it furiously, producing a thick froth! They'll never get that BB gun now!")
-	PoolOrNew(/obj/effect/particle_effect/foam, loc)
-	return (TOXLOSS)
-
-/obj/item/weapon/soap/Crossed(AM as mob|obj)
-	if (istype(AM, /mob/living/carbon))
-		var/mob/living/carbon/M = AM
-		M.slip(4, 2, src)
-
-/obj/item/weapon/soap/afterattack(atom/target, mob/user, proximity)
-	if(!proximity || !check_allowed_items(target))
-		return
-	//I couldn't feasibly  fix the overlay bugs caused by cleaning items we are wearing.
-	//So this is a workaround. This also makes more sense from an IC standpoint. ~Carn
-	if(user.client && (target in user.client.screen))
-		user << "<span class='warning'>You need to take that [target.name] off before cleaning it!</span>"
-	else if(istype(target,/obj/effect/decal/cleanable))
-		user.visible_message("[user] begins to scrub \the [target.name] out with [src].", "<span class='warning'>You begin to scrub \the [target.name] out with [src]...</span>")
-		if(do_after(user, src.cleanspeed, target = target))
-			user << "<span class='notice'>You scrub \the [target.name] out.</span>"
-			qdel(target)
-	else if(ishuman(target) && user.zone_selected == "mouth")
-		user.visible_message("<span class='warning'>\the [user] washes \the [target]'s mouth out with [src.name]!</span>", "<span class='notice'>You wash \the [target]'s mouth out with [src.name]!</span>") //washes mouth out with soap sounds better than 'the soap' here
-		return
-	else if(istype(target, /obj/structure/window))
-		user.visible_message("[user] begins to clean \the [target.name] with [src]...", "<span class='notice'>You begin to clean \the [target.name] with [src]...</span>")
-		if(do_after(user, src.cleanspeed, target = target))
-			user << "<span class='notice'>You clean \the [target.name].</span>"
-			target.color = initial(target.color)
-			target.SetOpacity(initial(target.opacity))
-	else
-		user.visible_message("[user] begins to clean \the [target.name] with [src]...", "<span class='notice'>You begin to clean \the [target.name] with [src]...</span>")
-		if(do_after(user, src.cleanspeed, target = target))
-			user << "<span class='notice'>You clean \the [target.name].</span>"
-			var/obj/effect/decal/cleanable/C = locate() in target
-			qdel(C)
-			target.clean_blood()
-			target.wash_cream()
-	return
-
-
-/*
- * Bike Horns
- */
-
-
-/obj/item/weapon/bikehorn
-	name = "bike horn"
-	desc = "A horn off of a bicycle."
-	icon = 'icons/obj/items.dmi'
-	icon_state = "bike_horn"
-	item_state = "bike_horn"
-	throwforce = 0
-	hitsound = null //To prevent tap.ogg playing, as the item lacks of force
-	w_class = 1
-	throw_speed = 3
-	throw_range = 7
-	attack_verb = list("HONKED")
-	var/spam_flag = 0
-	var/honksound = 'sound/items/bikehorn.ogg'
-	var/cooldowntime = 20
-
-/obj/item/weapon/bikehorn/suicide_act(mob/user)
-	user.visible_message("<span class='suicide'>[user] solemnly points the horn at \his temple! It looks like \he's trying to commit suicide..</span>")
-	playsound(src.loc, honksound, 50, 1)
-	return (BRUTELOSS)
-
-/obj/item/weapon/bikehorn/attack(mob/living/carbon/M, mob/living/carbon/user)
-	if(!spam_flag)
-		playsound(loc, honksound, 50, 1, -1) //plays instead of tap.ogg!
-	return ..()
-
-/obj/item/weapon/bikehorn/attack_self(mob/user)
-	if(!spam_flag)
-		spam_flag = 1
-		playsound(src.loc, honksound, 50, 1)
-		src.add_fingerprint(user)
-		spawn(cooldowntime)
-			spam_flag = 0
-	return
-
-/obj/item/weapon/bikehorn/Crossed(mob/living/L)
-	if(isliving(L))
-		playsound(loc, honksound, 50, 1, -1)
-	..()
-
-/obj/item/weapon/bikehorn/airhorn
-	name = "air horn"
-	desc = "Damn son, where'd you find this?"
-	icon_state = "air_horn"
-	honksound = 'sound/items/AirHorn2.ogg'
-	cooldowntime = 50
-<<<<<<< HEAD
-	origin_tech = "materials=4;engineering=4"
-
-=======
-
-/obj/item/weapon/bikehorn/golden
-	name = "golden bike horn"
-	desc = "Golden? Clearly, its made with bananium! Honk!"
-	icon_state = "gold_horn"
-	item_state = "gold_horn"
-
-/obj/item/weapon/bikehorn/golden/attack()
-	flip_mobs()
-	return ..()
-
-/obj/item/weapon/bikehorn/golden/attack_self(mob/user)
-	flip_mobs()
-	..()
-
-/obj/item/weapon/bikehorn/golden/proc/flip_mobs(mob/living/carbon/M, mob/user)
-	if (!spam_flag)
-		var/turf/T = get_turf(src)
-		for(M in ohearers(7, T))
-			if(istype(M, /mob/living/carbon/human))
-				var/mob/living/carbon/human/H = M
-				if((istype(H.ears, /obj/item/clothing/ears/earmuffs)) || H.ear_deaf)
-					continue
-			M.emote("flip")
->>>>>>> 6d6711fa
+/* Clown Items
+ * Contains:
+ *		Soap
+ *		Bike Horns
+ *		Air Horns
+ */
+
+/*
+ * Soap
+ */
+
+/obj/item/weapon/soap
+	name = "soap"
+	desc = "A cheap bar of soap. Doesn't smell."
+	gender = PLURAL
+	icon = 'icons/obj/items.dmi'
+	icon_state = "soap"
+	w_class = 1
+	flags = NOBLUDGEON
+	throwforce = 0
+	throw_speed = 3
+	throw_range = 7
+	var/cleanspeed = 50 //slower than mop
+
+/obj/item/weapon/soap/nanotrasen
+	desc = "A Nanotrasen brand bar of soap. Smells of plasma."
+	icon_state = "soapnt"
+
+/obj/item/weapon/soap/homemade
+	desc = "A homemade bar of soap. Smells of... well...."
+	icon_state = "soapgibs"
+	cleanspeed = 45 // a little faster to reward chemists for going to the effort
+
+/obj/item/weapon/soap/deluxe
+	desc = "A deluxe Waffle Co. brand bar of soap. Smells of high-class luxury."
+	icon_state = "soapdeluxe"
+	cleanspeed = 40 //same speed as mop because deluxe -- captain gets one of these
+
+/obj/item/weapon/soap/syndie
+	desc = "An untrustworthy bar of soap made of strong chemical agents that dissolve blood faster."
+	icon_state = "soapsyndie"
+	cleanspeed = 10 //much faster than mop so it is useful for traitors who want to clean crime scenes
+
+/obj/item/weapon/soap/suicide_act(mob/user)
+	user.say(";FFFFFFFFFFFFFFFFUUUUUUUDGE!!")
+	user.visible_message("<span class='suicide'>[user] lifts the [src.name] to their mouth and gnaws on it furiously, producing a thick froth! They'll never get that BB gun now!")
+	PoolOrNew(/obj/effect/particle_effect/foam, loc)
+	return (TOXLOSS)
+
+/obj/item/weapon/soap/Crossed(AM as mob|obj)
+	if (istype(AM, /mob/living/carbon))
+		var/mob/living/carbon/M = AM
+		M.slip(4, 2, src)
+
+/obj/item/weapon/soap/afterattack(atom/target, mob/user, proximity)
+	if(!proximity || !check_allowed_items(target))
+		return
+	//I couldn't feasibly  fix the overlay bugs caused by cleaning items we are wearing.
+	//So this is a workaround. This also makes more sense from an IC standpoint. ~Carn
+	if(user.client && (target in user.client.screen))
+		user << "<span class='warning'>You need to take that [target.name] off before cleaning it!</span>"
+	else if(istype(target,/obj/effect/decal/cleanable))
+		user.visible_message("[user] begins to scrub \the [target.name] out with [src].", "<span class='warning'>You begin to scrub \the [target.name] out with [src]...</span>")
+		if(do_after(user, src.cleanspeed, target = target))
+			user << "<span class='notice'>You scrub \the [target.name] out.</span>"
+			qdel(target)
+	else if(ishuman(target) && user.zone_selected == "mouth")
+		user.visible_message("<span class='warning'>\the [user] washes \the [target]'s mouth out with [src.name]!</span>", "<span class='notice'>You wash \the [target]'s mouth out with [src.name]!</span>") //washes mouth out with soap sounds better than 'the soap' here
+		return
+	else if(istype(target, /obj/structure/window))
+		user.visible_message("[user] begins to clean \the [target.name] with [src]...", "<span class='notice'>You begin to clean \the [target.name] with [src]...</span>")
+		if(do_after(user, src.cleanspeed, target = target))
+			user << "<span class='notice'>You clean \the [target.name].</span>"
+			target.color = initial(target.color)
+			target.SetOpacity(initial(target.opacity))
+	else
+		user.visible_message("[user] begins to clean \the [target.name] with [src]...", "<span class='notice'>You begin to clean \the [target.name] with [src]...</span>")
+		if(do_after(user, src.cleanspeed, target = target))
+			user << "<span class='notice'>You clean \the [target.name].</span>"
+			var/obj/effect/decal/cleanable/C = locate() in target
+			qdel(C)
+			target.clean_blood()
+			target.wash_cream()
+	return
+
+
+/*
+ * Bike Horns
+ */
+
+
+/obj/item/weapon/bikehorn
+	name = "bike horn"
+	desc = "A horn off of a bicycle."
+	icon = 'icons/obj/items.dmi'
+	icon_state = "bike_horn"
+	item_state = "bike_horn"
+	throwforce = 0
+	hitsound = null //To prevent tap.ogg playing, as the item lacks of force
+	w_class = 1
+	throw_speed = 3
+	throw_range = 7
+	attack_verb = list("HONKED")
+	var/spam_flag = 0
+	var/honksound = 'sound/items/bikehorn.ogg'
+	var/cooldowntime = 20
+
+/obj/item/weapon/bikehorn/suicide_act(mob/user)
+	user.visible_message("<span class='suicide'>[user] solemnly points the horn at \his temple! It looks like \he's trying to commit suicide..</span>")
+	playsound(src.loc, honksound, 50, 1)
+	return (BRUTELOSS)
+
+/obj/item/weapon/bikehorn/attack(mob/living/carbon/M, mob/living/carbon/user)
+	if(!spam_flag)
+		playsound(loc, honksound, 50, 1, -1) //plays instead of tap.ogg!
+	return ..()
+
+/obj/item/weapon/bikehorn/attack_self(mob/user)
+	if(!spam_flag)
+		spam_flag = 1
+		playsound(src.loc, honksound, 50, 1)
+		src.add_fingerprint(user)
+		spawn(cooldowntime)
+			spam_flag = 0
+	return
+
+/obj/item/weapon/bikehorn/Crossed(mob/living/L)
+	if(isliving(L))
+		playsound(loc, honksound, 50, 1, -1)
+	..()
+
+/obj/item/weapon/bikehorn/airhorn
+	name = "air horn"
+	desc = "Damn son, where'd you find this?"
+	icon_state = "air_horn"
+	honksound = 'sound/items/AirHorn2.ogg'
+	cooldowntime = 50
+	origin_tech = "materials=4;engineering=4"
+
+/obj/item/weapon/bikehorn/golden
+	name = "golden bike horn"
+	desc = "Golden? Clearly, its made with bananium! Honk!"
+	icon_state = "gold_horn"
+	item_state = "gold_horn"
+
+/obj/item/weapon/bikehorn/golden/attack()
+	flip_mobs()
+	return ..()
+
+/obj/item/weapon/bikehorn/golden/attack_self(mob/user)
+	flip_mobs()
+	..()
+
+/obj/item/weapon/bikehorn/golden/proc/flip_mobs(mob/living/carbon/M, mob/user)
+	if (!spam_flag)
+		var/turf/T = get_turf(src)
+		for(M in ohearers(7, T))
+			if(istype(M, /mob/living/carbon/human))
+				var/mob/living/carbon/human/H = M
+				if((istype(H.ears, /obj/item/clothing/ears/earmuffs)) || H.ear_deaf)
+					continue
+			M.emote("flip")