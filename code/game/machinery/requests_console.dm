/******************** Requests Console ********************/
/** Originally written by errorage, updated by: Carn, needs more work though. I just added some security fixes */

var/req_console_assistance = list()
var/req_console_supplies = list()
var/req_console_information = list()
var/list/obj/machinery/requests_console/allConsoles = list()

/obj/machinery/requests_console
	name = "requests console"
	desc = "A console intended to send requests to different departments on the station."
	anchored = 1
	icon = 'icons/obj/terminals.dmi'
	icon_state = "req_comp0"
	var/department = "Unknown" //The list of all departments on the station (Determined from this variable on each unit) Set this to the same thing if you want several consoles in one department
	var/list/messages = list() //List of all messages
	var/departmentType = 0
		// 0 = none (not listed, can only replied to)
		// 1 = assistance
		// 2 = supplies
		// 3 = info
		// 4 = ass + sup //Erro goddamn you just HAD to shorten "assistance" down to "ass"
		// 5 = ass + info
		// 6 = sup + info
		// 7 = ass + sup + info
	var/newmessagepriority = 0
		// 0 = no new message
		// 1 = normal priority
		// 2 = high priority
		// 3 = extreme priority - not implemented, will probably require some hacking... everything needs to have a hidden feature in this game.
	var/screen = 0
		// 0 = main menu,
		// 1 = req. assistance,
		// 2 = req. supplies
		// 3 = relay information
		// 4 = write msg - not used
		// 5 = choose priority - not used
		// 6 = sent successfully
		// 7 = sent unsuccessfully
		// 8 = view messages
		// 9 = authentication before sending
		// 10 = send announcement
	var/silent = 0 // set to 1 for it not to beep all the time
	var/hackState = 0
		// 0 = not hacked
		// 1 = hacked
	var/announcementConsole = 0
		// 0 = This console cannot be used to send department announcements
		// 1 = This console can send department announcements
	var/open = 0 // 1 if open
	var/announceAuth = 0 //Will be set to 1 when you authenticate yourself for announcements
	var/msgVerified = "" //Will contain the name of the person who verified it
	var/msgStamped = "" //If a message is stamped, this will contain the stamp name
	var/message = "";
	var/dpt = ""; //the department which will be receiving the message
	var/priority = -1 ; //Priority of the message being sent
	var/obj/item/device/radio/Radio
	var/emergency //If an emergency has been called by this device. Acts as both a cooldown and lets the responder know where it the emergency was triggered from
	obj_integrity = 300
	max_integrity = 300
	armor = list(melee = 70, bullet = 30, laser = 30, energy = 30, bomb = 0, bio = 0, rad = 0, fire = 90, acid = 90)

/obj/machinery/requests_console/power_change()
	..()
	update_icon()

/obj/machinery/requests_console/update_icon()
	if(stat & NOPOWER)
		SetLuminosity(0)
	else
		SetLuminosity(2)
	if(open)
		if(!hackState)
			icon_state="req_comp_open"
		else
			icon_state="req_comp_rewired"
	else if(stat & NOPOWER)
		if(icon_state != "req_comp_off")
			icon_state = "req_comp_off"
	else
		if(emergency || (newmessagepriority == 3))
			icon_state = "req_comp3"
		else if(newmessagepriority == 2)
			icon_state = "req_comp2"
		else if(newmessagepriority == 1)
			icon_state = "req_comp1"
		else
			icon_state = "req_comp0"

/obj/machinery/requests_console/New()
	name = "\improper [department] requests console"
	allConsoles += src
	//req_console_departments += department
	switch(departmentType)
		if(1)
			if(!("[department]" in req_console_assistance))
				req_console_assistance += department
		if(2)
			if(!("[department]" in req_console_supplies))
				req_console_supplies += department
		if(3)
			if(!("[department]" in req_console_information))
				req_console_information += department
		if(4)
			if(!("[department]" in req_console_assistance))
				req_console_assistance += department
			if(!("[department]" in req_console_supplies))
				req_console_supplies += department
		if(5)
			if(!("[department]" in req_console_assistance))
				req_console_assistance += department
			if(!("[department]" in req_console_information))
				req_console_information += department
		if(6)
			if(!("[department]" in req_console_supplies))
				req_console_supplies += department
			if(!("[department]" in req_console_information))
				req_console_information += department
		if(7)
			if(!("[department]" in req_console_assistance))
				req_console_assistance += department
			if(!("[department]" in req_console_supplies))
				req_console_supplies += department
			if(!("[department]" in req_console_information))
				req_console_information += department

	Radio = new /obj/item/device/radio(src)
	Radio.listening = 0

/obj/machinery/requests_console/attack_hand(mob/user)
	if(..())
		return
	var/dat = ""
	if(!open)
		switch(screen)
			if(1)	//req. assistance
				dat += "Which department do you need assistance from?<BR><BR>"
				dat += "<table width='100%'>"
				for(var/dpt in req_console_assistance)
					if (dpt != department)
						dat += "<tr>"
						dat += "<td width='55%'>[dpt]</td>"
						dat += "<td width='45%'><A href='?src=\ref[src];write=[ckey(dpt)]'>Normal</A> <A href='?src=\ref[src];write=[ckey(dpt)];priority=2'>High</A>"
						if(hackState)
							dat += "<A href='?src=\ref[src];write=[ckey(dpt)];priority=3'>EXTREME</A>"
						dat += "</td>"
						dat += "</tr>"
				dat += "</table>"
				dat += "<BR><A href='?src=\ref[src];setScreen=0'><< Back</A><BR>"

			if(2)	//req. supplies
				dat += "Which department do you need supplies from?<BR><BR>"
				dat += "<table width='100%'>"
				for(var/dpt in req_console_supplies)
					if (dpt != department)
						dat += "<tr>"
						dat += "<td width='55%'>[dpt]</td>"
						dat += "<td width='45%'><A href='?src=\ref[src];write=[ckey(dpt)]'>Normal</A> <A href='?src=\ref[src];write=[ckey(dpt)];priority=2'>High</A>"
						if(hackState)
							dat += "<A href='?src=\ref[src];write=[ckey(dpt)];priority=3'>EXTREME</A>"
						dat += "</td>"
						dat += "</tr>"
				dat += "</table>"
				dat += "<BR><A href='?src=\ref[src];setScreen=0'><< Back</A><BR>"

			if(3)	//relay information
				dat += "Which department would you like to send information to?<BR><BR>"
				dat += "<table width='100%'>"
				for(var/dpt in req_console_information)
					if (dpt != department)
						dat += "<tr>"
						dat += "<td width='55%'>[dpt]</td>"
						dat += "<td width='45%'><A href='?src=\ref[src];write=[ckey(dpt)]'>Normal</A> <A href='?src=\ref[src];write=[ckey(dpt)];priority=2'>High</A>"
						if(hackState)
							dat += "<A href='?src=\ref[src];write=[ckey(dpt)];priority=3'>EXTREME</A>"
						dat += "</td>"
						dat += "</tr>"
				dat += "</table>"
				dat += "<BR><A href='?src=\ref[src];setScreen=0'><< Back</A><BR>"

			if(6)	//sent successfully
				dat += "<span class='good'>Message sent.</span><BR><BR>"
				dat += "<A href='?src=\ref[src];setScreen=0'>Continue</A><BR>"

			if(7)	//unsuccessful; not sent
				dat += "<span class='bad'>An error occurred.</span><BR><BR>"
				dat += "<A href='?src=\ref[src];setScreen=0'>Continue</A><BR>"

			if(8)	//view messages
				for (var/obj/machinery/requests_console/Console in allConsoles)
					if (Console.department == department)
						Console.newmessagepriority = 0
						Console.update_icon()
<<<<<<< HEAD
						Console.set_light(1)
=======
>>>>>>> 88a089da
				newmessagepriority = 0
				update_icon()
				var/messageComposite = ""
				for(var/msg in messages) // This puts more recent messages at the *top*, where they belong.
					messageComposite = "<div class='block'>[msg]</div>" + messageComposite
				dat += messageComposite
				dat += "<BR><A href='?src=\ref[src];setScreen=0'><< Back to Main Menu</A><BR>"

			if(9)	//authentication before sending
				dat += "<B>Message Authentication</B><BR><BR>"
				dat += "<b>Message for [dpt]: </b>[message]<BR><BR>"
				dat += "<div class='notice'>You may authenticate your message now by scanning your ID or your stamp</div><BR>"
				dat += "<b>Validated by:</b> [msgVerified ? msgVerified : "<i>Not Validated</i>"]<br>"
				dat += "<b>Stamped by:</b> [msgStamped ? msgStamped : "<i>Not Stamped</i>"]<br><br>"
				dat += "<A href='?src=\ref[src];department=[dpt]'>Send Message</A><BR>"
				dat += "<BR><A href='?src=\ref[src];setScreen=0'><< Discard Message</A><BR>"

			if(10)	//send announcement
				dat += "<h3>Station-wide Announcement</h3>"
				if(announceAuth)
					dat += "<div class='notice'>Authentication accepted</div><BR>"
				else
					dat += "<div class='notice'>Swipe your card to authenticate yourself</div><BR>"
				dat += "<b>Message: </b>[message ? message : "<i>No Message</i>"]<BR>"
				dat += "<A href='?src=\ref[src];writeAnnouncement=1'>[message ? "Edit" : "Write"] Message</A><BR><BR>"
				if ((announceAuth || IsAdminGhost(user)) && message)
					dat += "<A href='?src=\ref[src];sendAnnouncement=1'>Announce Message</A><BR>"
				else
					dat += "<span class='linkOff'>Announce Message</span><BR>"
				dat += "<BR><A href='?src=\ref[src];setScreen=0'><< Back</A><BR>"

			else	//main menu
				screen = 0
				announceAuth = 0
				if (newmessagepriority == 1)
					dat += "<div class='notice'>There are new messages</div><BR>"
				if (newmessagepriority == 2)
					dat += "<div class='notice'>There are new <b>PRIORITY</b> messages</div><BR>"
				if (newmessagepriority == 3)
					dat += "<div class='notice'>There are new <b>EXTREME PRIORITY</b> messages</div><BR>"
				dat += "<A href='?src=\ref[src];setScreen=8'>View Messages</A><BR><BR>"

				dat += "<A href='?src=\ref[src];setScreen=1'>Request Assistance</A><BR>"
				dat += "<A href='?src=\ref[src];setScreen=2'>Request Supplies</A><BR>"
				dat += "<A href='?src=\ref[src];setScreen=3'>Relay Anonymous Information</A><BR><BR>"

				if(!emergency)
					dat += "<A href='?src=\ref[src];emergency=1'>Emergency: Security</A><BR>"
					dat += "<A href='?src=\ref[src];emergency=2'>Emergency: Engineering</A><BR>"
					dat += "<A href='?src=\ref[src];emergency=3'>Emergency: Medical</A><BR><BR>"
				else
					dat += "<B><font color='red'>[emergency] has been dispatched to this location.</font></B><BR><BR>"

				if(announcementConsole)
					dat += "<A href='?src=\ref[src];setScreen=10'>Send Station-wide Announcement</A><BR><BR>"
				if (silent)
					dat += "Speaker <A href='?src=\ref[src];setSilent=0'>OFF</A>"
				else
					dat += "Speaker <A href='?src=\ref[src];setSilent=1'>ON</A>"
		var/datum/browser/popup = new(user, "req_console", "[department] Requests Console", 450, 440)
		popup.set_content(dat)
		popup.set_title_image(user.browse_rsc_icon(src.icon, src.icon_state))
		popup.open()
	return

/obj/machinery/requests_console/Topic(href, href_list)
	if(..())
		return
	usr.set_machine(src)
	add_fingerprint(usr)

	if(reject_bad_text(href_list["write"]))
		dpt = ckey(href_list["write"]) //write contains the string of the receiving department's name

		var/new_message = copytext(reject_bad_text(input(usr, "Write your message:", "Awaiting Input", "")),1,MAX_MESSAGE_LEN)
		if(new_message)
			message = new_message
			screen = 9
			if (text2num(href_list["priority"]) < 2)
				priority = -1
			else
				priority = text2num(href_list["priority"])
		else
			dpt = "";
			msgVerified = ""
			msgStamped = ""
			screen = 0
			priority = -1

	if(href_list["writeAnnouncement"])
		var/new_message = copytext(reject_bad_text(input(usr, "Write your message:", "Awaiting Input", "")),1,MAX_MESSAGE_LEN)
		if(new_message)
			message = new_message
			if (text2num(href_list["priority"]) < 2)
				priority = -1
			else
				priority = text2num(href_list["priority"])
		else
			message = ""
			announceAuth = 0
			screen = 0

	if(href_list["sendAnnouncement"])
		if(!announcementConsole)
			return
		minor_announce(message, "[department] Announcement:")
		news_network.SubmitArticle(message, department, "Station Announcements", null)
		log_say("[key_name(usr)] has made a station announcement: [message]")
		message_admins("[key_name_admin(usr)] has made a station announcement.")
		announceAuth = 0
		message = ""
		screen = 0

	if(href_list["emergency"])
		if(!emergency)
			var/radio_freq
			switch(text2num(href_list["emergency"]))
				if(1) //Security
					radio_freq = SEC_FREQ
					emergency = "Security"
				if(2) //Engineering
					radio_freq = ENG_FREQ
					emergency = "Engineering"
				if(3) //Medical
					radio_freq = MED_FREQ
					emergency = "Medical"
			if(radio_freq)
				Radio.set_frequency(radio_freq)
				Radio.talk_into(src,"[emergency] emergency in [department]!!",radio_freq)
				update_icon()
				spawn(3000)
					emergency = null
					update_icon()

	if( href_list["department"] && message )
		var/log_msg = message
		var/sending = message
		sending += "<br>"
		if (msgVerified)
			sending += msgVerified
			sending += "<br>"
		if (msgStamped)
			sending += msgStamped
			sending += "<br>"
		screen = 7 //if it's successful, this will get overrwritten (7 = unsufccessfull, 6 = successfull)
		if (sending)
			var/pass = 0
			for (var/obj/machinery/message_server/MS in machines)
				if(!MS.active) continue
				MS.send_rc_message(href_list["department"],department,log_msg,msgStamped,msgVerified,priority)
				pass = 1

			if(pass)
				var/radio_freq = 0
				switch(href_list["department"])
					if("bridge")
						radio_freq = COMM_FREQ
					if("medbay")
						radio_freq = MED_FREQ
					if("science")
						radio_freq = SCI_FREQ
					if("engineering")
						radio_freq = ENG_FREQ
					if("security")
						radio_freq = SEC_FREQ
					if("cargobay" || "mining")
						radio_freq = SUPP_FREQ
				Radio.set_frequency(radio_freq)
				var/authentic
				if(msgVerified || msgStamped)
					authentic = " (Authenticated)"

				var/alert = ""
				for (var/obj/machinery/requests_console/Console in allConsoles)
					if (ckey(Console.department) == ckey(href_list["department"]))
						switch(priority)
							if(2)		//High priority
								alert = "PRIORITY Alert in [department][authentic]"
								Console.createmessage(src, alert, sending, 2, 1)
							if(3)		// Extreme Priority
								alert = "EXTREME PRIORITY Alert from [department][authentic]"
								Console.createmessage(src, alert , sending, 3, 1)
							else		// Normal priority
								alert = "Message from [department][authentic]"
								Console.createmessage(src, alert , sending, 1, 1)
						screen = 6
<<<<<<< HEAD
						Console.set_light(2)
=======
>>>>>>> 88a089da

				if(radio_freq)
					Radio.talk_into(src,"[alert]: <i>[message]</i>",radio_freq)

				switch(priority)
					if(2)
						messages += "<span class='bad'>High Priority</span><BR><b>To:</b> [dpt]<BR>[sending]"
					else
						messages += "<b>To: [dpt]</b><BR>[sending]"
			else
				say("NOTICE: No server detected!")


	//Handle screen switching
	switch(text2num(href_list["setScreen"]))
		if(null)	//skip
		if(1)		//req. assistance
			screen = 1
		if(2)		//req. supplies
			screen = 2
		if(3)		//relay information
			screen = 3
//		if(4)		//write message
//			screen = 4
		if(5)		//choose priority
			screen = 5
		if(6)		//sent successfully
			screen = 6
		if(7)		//unsuccessfull; not sent
			screen = 7
		if(8)		//view messages
			screen = 8
		if(9)		//authentication
			screen = 9
		if(10)		//send announcement
			if(!announcementConsole)
				return
			screen = 10
		else		//main menu
			dpt = ""
			msgVerified = ""
			msgStamped = ""
			message = ""
			priority = -1
			screen = 0

	//Handle silencing the console
	switch( href_list["setSilent"] )
		if(null)	//skip
		if("1")
			silent = 1
		else
			silent = 0

	updateUsrDialog()
	return

/obj/machinery/say_quote(input, list/spans)
	var/ending = copytext(input, length(input) - 2)
	if (ending == "!!!")
		return "blares, \"[attach_spans(input, spans)]\""

	return ..()

/obj/machinery/requests_console/proc/createmessage(source, title, message, priority)
	var/linkedsender
	if(istype(source, /obj/machinery/requests_console))
		var/obj/machinery/requests_console/sender = source
		linkedsender = "<a href='?src=\ref[src];write=[ckey(sender.department)]'>[sender.department]</a>"
	else
		capitalize(source)
		linkedsender = source
	capitalize(title)
	switch(priority)
		if(2)		//High priority
			if(src.newmessagepriority < 2)
				src.newmessagepriority = 2
				src.update_icon()
			if(!src.silent)
				playsound(src.loc, 'sound/machines/twobeep.ogg', 50, 1)
				say(title)
				src.messages += "<span class='bad'>High Priority</span><BR><b>From:</b> [linkedsender]<BR>[message]"

		if(3)		// Extreme Priority
			if(src.newmessagepriority < 3)
				src.newmessagepriority = 3
				src.update_icon()
			if(1)
				playsound(src.loc, 'sound/machines/twobeep.ogg', 50, 1)
				say(title)
			src.messages += "<span class='bad'>!!!Extreme Priority!!!</span><BR><b>From:</b> [linkedsender]<BR>[message]"

		else		// Normal priority
			if(src.newmessagepriority < 1)
				src.newmessagepriority = 1
				src.update_icon()
			if(!src.silent)
				playsound(src.loc, 'sound/machines/twobeep.ogg', 50, 1)
				say(title)
			src.messages += "<b>From:</b> [linkedsender]<BR>[message]"
<<<<<<< HEAD
	set_light(2)
=======
>>>>>>> 88a089da

/obj/machinery/requests_console/attackby(obj/item/weapon/O, mob/user, params)
	if(istype(O, /obj/item/weapon/crowbar))
		if(open)
			user << "<span class='notice'>You close the maintenance panel.</span>"
			open = 0
		else
			user << "<span class='notice'>You open the maintenance panel.</span>"
			open = 1
		update_icon()
		return
	if(istype(O, /obj/item/weapon/screwdriver))
		if(open)
			hackState = !hackState
			if(hackState)
				user << "<span class='notice'>You modify the wiring.</span>"
			else
				user << "<span class='notice'>You reset the wiring.</span>"
			update_icon()
		else
			user << "<span class='warning'>You must open the maintenance panel first!</span>"
		return

	var/obj/item/weapon/card/id/ID = O.GetID()
	if(ID)
		if(screen == 9)
			msgVerified = "<font color='green'><b>Verified by [ID.registered_name] ([ID.assignment])</b></font>"
			updateUsrDialog()
		if(screen == 10)
			if (access_RC_announce in ID.access)
				announceAuth = 1
			else
				announceAuth = 0
				user << "<span class='warning'>You are not authorized to send announcements!</span>"
			updateUsrDialog()
		return
	if (istype(O, /obj/item/weapon/stamp))
		if(screen == 9)
			var/obj/item/weapon/stamp/T = O
			msgStamped = "<span class='boldnotice'>Stamped with the [T.name]</span>"
			updateUsrDialog()
		return
	return ..()
<|MERGE_RESOLUTION|>--- conflicted
+++ resolved
@@ -1,534 +1,523 @@
-/******************** Requests Console ********************/
-/** Originally written by errorage, updated by: Carn, needs more work though. I just added some security fixes */
-
-var/req_console_assistance = list()
-var/req_console_supplies = list()
-var/req_console_information = list()
-var/list/obj/machinery/requests_console/allConsoles = list()
-
-/obj/machinery/requests_console
-	name = "requests console"
-	desc = "A console intended to send requests to different departments on the station."
-	anchored = 1
-	icon = 'icons/obj/terminals.dmi'
-	icon_state = "req_comp0"
-	var/department = "Unknown" //The list of all departments on the station (Determined from this variable on each unit) Set this to the same thing if you want several consoles in one department
-	var/list/messages = list() //List of all messages
-	var/departmentType = 0
-		// 0 = none (not listed, can only replied to)
-		// 1 = assistance
-		// 2 = supplies
-		// 3 = info
-		// 4 = ass + sup //Erro goddamn you just HAD to shorten "assistance" down to "ass"
-		// 5 = ass + info
-		// 6 = sup + info
-		// 7 = ass + sup + info
-	var/newmessagepriority = 0
-		// 0 = no new message
-		// 1 = normal priority
-		// 2 = high priority
-		// 3 = extreme priority - not implemented, will probably require some hacking... everything needs to have a hidden feature in this game.
-	var/screen = 0
-		// 0 = main menu,
-		// 1 = req. assistance,
-		// 2 = req. supplies
-		// 3 = relay information
-		// 4 = write msg - not used
-		// 5 = choose priority - not used
-		// 6 = sent successfully
-		// 7 = sent unsuccessfully
-		// 8 = view messages
-		// 9 = authentication before sending
-		// 10 = send announcement
-	var/silent = 0 // set to 1 for it not to beep all the time
-	var/hackState = 0
-		// 0 = not hacked
-		// 1 = hacked
-	var/announcementConsole = 0
-		// 0 = This console cannot be used to send department announcements
-		// 1 = This console can send department announcements
-	var/open = 0 // 1 if open
-	var/announceAuth = 0 //Will be set to 1 when you authenticate yourself for announcements
-	var/msgVerified = "" //Will contain the name of the person who verified it
-	var/msgStamped = "" //If a message is stamped, this will contain the stamp name
-	var/message = "";
-	var/dpt = ""; //the department which will be receiving the message
-	var/priority = -1 ; //Priority of the message being sent
-	var/obj/item/device/radio/Radio
-	var/emergency //If an emergency has been called by this device. Acts as both a cooldown and lets the responder know where it the emergency was triggered from
-	obj_integrity = 300
-	max_integrity = 300
-	armor = list(melee = 70, bullet = 30, laser = 30, energy = 30, bomb = 0, bio = 0, rad = 0, fire = 90, acid = 90)
-
-/obj/machinery/requests_console/power_change()
-	..()
-	update_icon()
-
-/obj/machinery/requests_console/update_icon()
-	if(stat & NOPOWER)
-		SetLuminosity(0)
-	else
-		SetLuminosity(2)
-	if(open)
-		if(!hackState)
-			icon_state="req_comp_open"
-		else
-			icon_state="req_comp_rewired"
-	else if(stat & NOPOWER)
-		if(icon_state != "req_comp_off")
-			icon_state = "req_comp_off"
-	else
-		if(emergency || (newmessagepriority == 3))
-			icon_state = "req_comp3"
-		else if(newmessagepriority == 2)
-			icon_state = "req_comp2"
-		else if(newmessagepriority == 1)
-			icon_state = "req_comp1"
-		else
-			icon_state = "req_comp0"
-
-/obj/machinery/requests_console/New()
-	name = "\improper [department] requests console"
-	allConsoles += src
-	//req_console_departments += department
-	switch(departmentType)
-		if(1)
-			if(!("[department]" in req_console_assistance))
-				req_console_assistance += department
-		if(2)
-			if(!("[department]" in req_console_supplies))
-				req_console_supplies += department
-		if(3)
-			if(!("[department]" in req_console_information))
-				req_console_information += department
-		if(4)
-			if(!("[department]" in req_console_assistance))
-				req_console_assistance += department
-			if(!("[department]" in req_console_supplies))
-				req_console_supplies += department
-		if(5)
-			if(!("[department]" in req_console_assistance))
-				req_console_assistance += department
-			if(!("[department]" in req_console_information))
-				req_console_information += department
-		if(6)
-			if(!("[department]" in req_console_supplies))
-				req_console_supplies += department
-			if(!("[department]" in req_console_information))
-				req_console_information += department
-		if(7)
-			if(!("[department]" in req_console_assistance))
-				req_console_assistance += department
-			if(!("[department]" in req_console_supplies))
-				req_console_supplies += department
-			if(!("[department]" in req_console_information))
-				req_console_information += department
-
-	Radio = new /obj/item/device/radio(src)
-	Radio.listening = 0
-
-/obj/machinery/requests_console/attack_hand(mob/user)
-	if(..())
-		return
-	var/dat = ""
-	if(!open)
-		switch(screen)
-			if(1)	//req. assistance
-				dat += "Which department do you need assistance from?<BR><BR>"
-				dat += "<table width='100%'>"
-				for(var/dpt in req_console_assistance)
-					if (dpt != department)
-						dat += "<tr>"
-						dat += "<td width='55%'>[dpt]</td>"
-						dat += "<td width='45%'><A href='?src=\ref[src];write=[ckey(dpt)]'>Normal</A> <A href='?src=\ref[src];write=[ckey(dpt)];priority=2'>High</A>"
-						if(hackState)
-							dat += "<A href='?src=\ref[src];write=[ckey(dpt)];priority=3'>EXTREME</A>"
-						dat += "</td>"
-						dat += "</tr>"
-				dat += "</table>"
-				dat += "<BR><A href='?src=\ref[src];setScreen=0'><< Back</A><BR>"
-
-			if(2)	//req. supplies
-				dat += "Which department do you need supplies from?<BR><BR>"
-				dat += "<table width='100%'>"
-				for(var/dpt in req_console_supplies)
-					if (dpt != department)
-						dat += "<tr>"
-						dat += "<td width='55%'>[dpt]</td>"
-						dat += "<td width='45%'><A href='?src=\ref[src];write=[ckey(dpt)]'>Normal</A> <A href='?src=\ref[src];write=[ckey(dpt)];priority=2'>High</A>"
-						if(hackState)
-							dat += "<A href='?src=\ref[src];write=[ckey(dpt)];priority=3'>EXTREME</A>"
-						dat += "</td>"
-						dat += "</tr>"
-				dat += "</table>"
-				dat += "<BR><A href='?src=\ref[src];setScreen=0'><< Back</A><BR>"
-
-			if(3)	//relay information
-				dat += "Which department would you like to send information to?<BR><BR>"
-				dat += "<table width='100%'>"
-				for(var/dpt in req_console_information)
-					if (dpt != department)
-						dat += "<tr>"
-						dat += "<td width='55%'>[dpt]</td>"
-						dat += "<td width='45%'><A href='?src=\ref[src];write=[ckey(dpt)]'>Normal</A> <A href='?src=\ref[src];write=[ckey(dpt)];priority=2'>High</A>"
-						if(hackState)
-							dat += "<A href='?src=\ref[src];write=[ckey(dpt)];priority=3'>EXTREME</A>"
-						dat += "</td>"
-						dat += "</tr>"
-				dat += "</table>"
-				dat += "<BR><A href='?src=\ref[src];setScreen=0'><< Back</A><BR>"
-
-			if(6)	//sent successfully
-				dat += "<span class='good'>Message sent.</span><BR><BR>"
-				dat += "<A href='?src=\ref[src];setScreen=0'>Continue</A><BR>"
-
-			if(7)	//unsuccessful; not sent
-				dat += "<span class='bad'>An error occurred.</span><BR><BR>"
-				dat += "<A href='?src=\ref[src];setScreen=0'>Continue</A><BR>"
-
-			if(8)	//view messages
-				for (var/obj/machinery/requests_console/Console in allConsoles)
-					if (Console.department == department)
-						Console.newmessagepriority = 0
-						Console.update_icon()
-<<<<<<< HEAD
-						Console.set_light(1)
-=======
->>>>>>> 88a089da
-				newmessagepriority = 0
-				update_icon()
-				var/messageComposite = ""
-				for(var/msg in messages) // This puts more recent messages at the *top*, where they belong.
-					messageComposite = "<div class='block'>[msg]</div>" + messageComposite
-				dat += messageComposite
-				dat += "<BR><A href='?src=\ref[src];setScreen=0'><< Back to Main Menu</A><BR>"
-
-			if(9)	//authentication before sending
-				dat += "<B>Message Authentication</B><BR><BR>"
-				dat += "<b>Message for [dpt]: </b>[message]<BR><BR>"
-				dat += "<div class='notice'>You may authenticate your message now by scanning your ID or your stamp</div><BR>"
-				dat += "<b>Validated by:</b> [msgVerified ? msgVerified : "<i>Not Validated</i>"]<br>"
-				dat += "<b>Stamped by:</b> [msgStamped ? msgStamped : "<i>Not Stamped</i>"]<br><br>"
-				dat += "<A href='?src=\ref[src];department=[dpt]'>Send Message</A><BR>"
-				dat += "<BR><A href='?src=\ref[src];setScreen=0'><< Discard Message</A><BR>"
-
-			if(10)	//send announcement
-				dat += "<h3>Station-wide Announcement</h3>"
-				if(announceAuth)
-					dat += "<div class='notice'>Authentication accepted</div><BR>"
-				else
-					dat += "<div class='notice'>Swipe your card to authenticate yourself</div><BR>"
-				dat += "<b>Message: </b>[message ? message : "<i>No Message</i>"]<BR>"
-				dat += "<A href='?src=\ref[src];writeAnnouncement=1'>[message ? "Edit" : "Write"] Message</A><BR><BR>"
-				if ((announceAuth || IsAdminGhost(user)) && message)
-					dat += "<A href='?src=\ref[src];sendAnnouncement=1'>Announce Message</A><BR>"
-				else
-					dat += "<span class='linkOff'>Announce Message</span><BR>"
-				dat += "<BR><A href='?src=\ref[src];setScreen=0'><< Back</A><BR>"
-
-			else	//main menu
-				screen = 0
-				announceAuth = 0
-				if (newmessagepriority == 1)
-					dat += "<div class='notice'>There are new messages</div><BR>"
-				if (newmessagepriority == 2)
-					dat += "<div class='notice'>There are new <b>PRIORITY</b> messages</div><BR>"
-				if (newmessagepriority == 3)
-					dat += "<div class='notice'>There are new <b>EXTREME PRIORITY</b> messages</div><BR>"
-				dat += "<A href='?src=\ref[src];setScreen=8'>View Messages</A><BR><BR>"
-
-				dat += "<A href='?src=\ref[src];setScreen=1'>Request Assistance</A><BR>"
-				dat += "<A href='?src=\ref[src];setScreen=2'>Request Supplies</A><BR>"
-				dat += "<A href='?src=\ref[src];setScreen=3'>Relay Anonymous Information</A><BR><BR>"
-
-				if(!emergency)
-					dat += "<A href='?src=\ref[src];emergency=1'>Emergency: Security</A><BR>"
-					dat += "<A href='?src=\ref[src];emergency=2'>Emergency: Engineering</A><BR>"
-					dat += "<A href='?src=\ref[src];emergency=3'>Emergency: Medical</A><BR><BR>"
-				else
-					dat += "<B><font color='red'>[emergency] has been dispatched to this location.</font></B><BR><BR>"
-
-				if(announcementConsole)
-					dat += "<A href='?src=\ref[src];setScreen=10'>Send Station-wide Announcement</A><BR><BR>"
-				if (silent)
-					dat += "Speaker <A href='?src=\ref[src];setSilent=0'>OFF</A>"
-				else
-					dat += "Speaker <A href='?src=\ref[src];setSilent=1'>ON</A>"
-		var/datum/browser/popup = new(user, "req_console", "[department] Requests Console", 450, 440)
-		popup.set_content(dat)
-		popup.set_title_image(user.browse_rsc_icon(src.icon, src.icon_state))
-		popup.open()
-	return
-
-/obj/machinery/requests_console/Topic(href, href_list)
-	if(..())
-		return
-	usr.set_machine(src)
-	add_fingerprint(usr)
-
-	if(reject_bad_text(href_list["write"]))
-		dpt = ckey(href_list["write"]) //write contains the string of the receiving department's name
-
-		var/new_message = copytext(reject_bad_text(input(usr, "Write your message:", "Awaiting Input", "")),1,MAX_MESSAGE_LEN)
-		if(new_message)
-			message = new_message
-			screen = 9
-			if (text2num(href_list["priority"]) < 2)
-				priority = -1
-			else
-				priority = text2num(href_list["priority"])
-		else
-			dpt = "";
-			msgVerified = ""
-			msgStamped = ""
-			screen = 0
-			priority = -1
-
-	if(href_list["writeAnnouncement"])
-		var/new_message = copytext(reject_bad_text(input(usr, "Write your message:", "Awaiting Input", "")),1,MAX_MESSAGE_LEN)
-		if(new_message)
-			message = new_message
-			if (text2num(href_list["priority"]) < 2)
-				priority = -1
-			else
-				priority = text2num(href_list["priority"])
-		else
-			message = ""
-			announceAuth = 0
-			screen = 0
-
-	if(href_list["sendAnnouncement"])
-		if(!announcementConsole)
-			return
-		minor_announce(message, "[department] Announcement:")
-		news_network.SubmitArticle(message, department, "Station Announcements", null)
-		log_say("[key_name(usr)] has made a station announcement: [message]")
-		message_admins("[key_name_admin(usr)] has made a station announcement.")
-		announceAuth = 0
-		message = ""
-		screen = 0
-
-	if(href_list["emergency"])
-		if(!emergency)
-			var/radio_freq
-			switch(text2num(href_list["emergency"]))
-				if(1) //Security
-					radio_freq = SEC_FREQ
-					emergency = "Security"
-				if(2) //Engineering
-					radio_freq = ENG_FREQ
-					emergency = "Engineering"
-				if(3) //Medical
-					radio_freq = MED_FREQ
-					emergency = "Medical"
-			if(radio_freq)
-				Radio.set_frequency(radio_freq)
-				Radio.talk_into(src,"[emergency] emergency in [department]!!",radio_freq)
-				update_icon()
-				spawn(3000)
-					emergency = null
-					update_icon()
-
-	if( href_list["department"] && message )
-		var/log_msg = message
-		var/sending = message
-		sending += "<br>"
-		if (msgVerified)
-			sending += msgVerified
-			sending += "<br>"
-		if (msgStamped)
-			sending += msgStamped
-			sending += "<br>"
-		screen = 7 //if it's successful, this will get overrwritten (7 = unsufccessfull, 6 = successfull)
-		if (sending)
-			var/pass = 0
-			for (var/obj/machinery/message_server/MS in machines)
-				if(!MS.active) continue
-				MS.send_rc_message(href_list["department"],department,log_msg,msgStamped,msgVerified,priority)
-				pass = 1
-
-			if(pass)
-				var/radio_freq = 0
-				switch(href_list["department"])
-					if("bridge")
-						radio_freq = COMM_FREQ
-					if("medbay")
-						radio_freq = MED_FREQ
-					if("science")
-						radio_freq = SCI_FREQ
-					if("engineering")
-						radio_freq = ENG_FREQ
-					if("security")
-						radio_freq = SEC_FREQ
-					if("cargobay" || "mining")
-						radio_freq = SUPP_FREQ
-				Radio.set_frequency(radio_freq)
-				var/authentic
-				if(msgVerified || msgStamped)
-					authentic = " (Authenticated)"
-
-				var/alert = ""
-				for (var/obj/machinery/requests_console/Console in allConsoles)
-					if (ckey(Console.department) == ckey(href_list["department"]))
-						switch(priority)
-							if(2)		//High priority
-								alert = "PRIORITY Alert in [department][authentic]"
-								Console.createmessage(src, alert, sending, 2, 1)
-							if(3)		// Extreme Priority
-								alert = "EXTREME PRIORITY Alert from [department][authentic]"
-								Console.createmessage(src, alert , sending, 3, 1)
-							else		// Normal priority
-								alert = "Message from [department][authentic]"
-								Console.createmessage(src, alert , sending, 1, 1)
-						screen = 6
-<<<<<<< HEAD
-						Console.set_light(2)
-=======
->>>>>>> 88a089da
-
-				if(radio_freq)
-					Radio.talk_into(src,"[alert]: <i>[message]</i>",radio_freq)
-
-				switch(priority)
-					if(2)
-						messages += "<span class='bad'>High Priority</span><BR><b>To:</b> [dpt]<BR>[sending]"
-					else
-						messages += "<b>To: [dpt]</b><BR>[sending]"
-			else
-				say("NOTICE: No server detected!")
-
-
-	//Handle screen switching
-	switch(text2num(href_list["setScreen"]))
-		if(null)	//skip
-		if(1)		//req. assistance
-			screen = 1
-		if(2)		//req. supplies
-			screen = 2
-		if(3)		//relay information
-			screen = 3
-//		if(4)		//write message
-//			screen = 4
-		if(5)		//choose priority
-			screen = 5
-		if(6)		//sent successfully
-			screen = 6
-		if(7)		//unsuccessfull; not sent
-			screen = 7
-		if(8)		//view messages
-			screen = 8
-		if(9)		//authentication
-			screen = 9
-		if(10)		//send announcement
-			if(!announcementConsole)
-				return
-			screen = 10
-		else		//main menu
-			dpt = ""
-			msgVerified = ""
-			msgStamped = ""
-			message = ""
-			priority = -1
-			screen = 0
-
-	//Handle silencing the console
-	switch( href_list["setSilent"] )
-		if(null)	//skip
-		if("1")
-			silent = 1
-		else
-			silent = 0
-
-	updateUsrDialog()
-	return
-
-/obj/machinery/say_quote(input, list/spans)
-	var/ending = copytext(input, length(input) - 2)
-	if (ending == "!!!")
-		return "blares, \"[attach_spans(input, spans)]\""
-
-	return ..()
-
-/obj/machinery/requests_console/proc/createmessage(source, title, message, priority)
-	var/linkedsender
-	if(istype(source, /obj/machinery/requests_console))
-		var/obj/machinery/requests_console/sender = source
-		linkedsender = "<a href='?src=\ref[src];write=[ckey(sender.department)]'>[sender.department]</a>"
-	else
-		capitalize(source)
-		linkedsender = source
-	capitalize(title)
-	switch(priority)
-		if(2)		//High priority
-			if(src.newmessagepriority < 2)
-				src.newmessagepriority = 2
-				src.update_icon()
-			if(!src.silent)
-				playsound(src.loc, 'sound/machines/twobeep.ogg', 50, 1)
-				say(title)
-				src.messages += "<span class='bad'>High Priority</span><BR><b>From:</b> [linkedsender]<BR>[message]"
-
-		if(3)		// Extreme Priority
-			if(src.newmessagepriority < 3)
-				src.newmessagepriority = 3
-				src.update_icon()
-			if(1)
-				playsound(src.loc, 'sound/machines/twobeep.ogg', 50, 1)
-				say(title)
-			src.messages += "<span class='bad'>!!!Extreme Priority!!!</span><BR><b>From:</b> [linkedsender]<BR>[message]"
-
-		else		// Normal priority
-			if(src.newmessagepriority < 1)
-				src.newmessagepriority = 1
-				src.update_icon()
-			if(!src.silent)
-				playsound(src.loc, 'sound/machines/twobeep.ogg', 50, 1)
-				say(title)
-			src.messages += "<b>From:</b> [linkedsender]<BR>[message]"
-<<<<<<< HEAD
-	set_light(2)
-=======
->>>>>>> 88a089da
-
-/obj/machinery/requests_console/attackby(obj/item/weapon/O, mob/user, params)
-	if(istype(O, /obj/item/weapon/crowbar))
-		if(open)
-			user << "<span class='notice'>You close the maintenance panel.</span>"
-			open = 0
-		else
-			user << "<span class='notice'>You open the maintenance panel.</span>"
-			open = 1
-		update_icon()
-		return
-	if(istype(O, /obj/item/weapon/screwdriver))
-		if(open)
-			hackState = !hackState
-			if(hackState)
-				user << "<span class='notice'>You modify the wiring.</span>"
-			else
-				user << "<span class='notice'>You reset the wiring.</span>"
-			update_icon()
-		else
-			user << "<span class='warning'>You must open the maintenance panel first!</span>"
-		return
-
-	var/obj/item/weapon/card/id/ID = O.GetID()
-	if(ID)
-		if(screen == 9)
-			msgVerified = "<font color='green'><b>Verified by [ID.registered_name] ([ID.assignment])</b></font>"
-			updateUsrDialog()
-		if(screen == 10)
-			if (access_RC_announce in ID.access)
-				announceAuth = 1
-			else
-				announceAuth = 0
-				user << "<span class='warning'>You are not authorized to send announcements!</span>"
-			updateUsrDialog()
-		return
-	if (istype(O, /obj/item/weapon/stamp))
-		if(screen == 9)
-			var/obj/item/weapon/stamp/T = O
-			msgStamped = "<span class='boldnotice'>Stamped with the [T.name]</span>"
-			updateUsrDialog()
-		return
-	return ..()
+/******************** Requests Console ********************/
+/** Originally written by errorage, updated by: Carn, needs more work though. I just added some security fixes */
+
+var/req_console_assistance = list()
+var/req_console_supplies = list()
+var/req_console_information = list()
+var/list/obj/machinery/requests_console/allConsoles = list()
+
+/obj/machinery/requests_console
+	name = "requests console"
+	desc = "A console intended to send requests to different departments on the station."
+	anchored = 1
+	icon = 'icons/obj/terminals.dmi'
+	icon_state = "req_comp0"
+	var/department = "Unknown" //The list of all departments on the station (Determined from this variable on each unit) Set this to the same thing if you want several consoles in one department
+	var/list/messages = list() //List of all messages
+	var/departmentType = 0
+		// 0 = none (not listed, can only replied to)
+		// 1 = assistance
+		// 2 = supplies
+		// 3 = info
+		// 4 = ass + sup //Erro goddamn you just HAD to shorten "assistance" down to "ass"
+		// 5 = ass + info
+		// 6 = sup + info
+		// 7 = ass + sup + info
+	var/newmessagepriority = 0
+		// 0 = no new message
+		// 1 = normal priority
+		// 2 = high priority
+		// 3 = extreme priority - not implemented, will probably require some hacking... everything needs to have a hidden feature in this game.
+	var/screen = 0
+		// 0 = main menu,
+		// 1 = req. assistance,
+		// 2 = req. supplies
+		// 3 = relay information
+		// 4 = write msg - not used
+		// 5 = choose priority - not used
+		// 6 = sent successfully
+		// 7 = sent unsuccessfully
+		// 8 = view messages
+		// 9 = authentication before sending
+		// 10 = send announcement
+	var/silent = 0 // set to 1 for it not to beep all the time
+	var/hackState = 0
+		// 0 = not hacked
+		// 1 = hacked
+	var/announcementConsole = 0
+		// 0 = This console cannot be used to send department announcements
+		// 1 = This console can send department announcements
+	var/open = 0 // 1 if open
+	var/announceAuth = 0 //Will be set to 1 when you authenticate yourself for announcements
+	var/msgVerified = "" //Will contain the name of the person who verified it
+	var/msgStamped = "" //If a message is stamped, this will contain the stamp name
+	var/message = "";
+	var/dpt = ""; //the department which will be receiving the message
+	var/priority = -1 ; //Priority of the message being sent
+	var/obj/item/device/radio/Radio
+	var/emergency //If an emergency has been called by this device. Acts as both a cooldown and lets the responder know where it the emergency was triggered from
+	obj_integrity = 300
+	max_integrity = 300
+	armor = list(melee = 70, bullet = 30, laser = 30, energy = 30, bomb = 0, bio = 0, rad = 0, fire = 90, acid = 90)
+
+/obj/machinery/requests_console/power_change()
+	..()
+	update_icon()
+
+/obj/machinery/requests_console/update_icon()
+	if(stat & NOPOWER)
+		set_light(0)
+	else
+		set_light(2)
+	if(open)
+		if(!hackState)
+			icon_state="req_comp_open"
+		else
+			icon_state="req_comp_rewired"
+	else if(stat & NOPOWER)
+		if(icon_state != "req_comp_off")
+			icon_state = "req_comp_off"
+	else
+		if(emergency || (newmessagepriority == 3))
+			icon_state = "req_comp3"
+		else if(newmessagepriority == 2)
+			icon_state = "req_comp2"
+		else if(newmessagepriority == 1)
+			icon_state = "req_comp1"
+		else
+			icon_state = "req_comp0"
+
+/obj/machinery/requests_console/New()
+	name = "\improper [department] requests console"
+	allConsoles += src
+	//req_console_departments += department
+	switch(departmentType)
+		if(1)
+			if(!("[department]" in req_console_assistance))
+				req_console_assistance += department
+		if(2)
+			if(!("[department]" in req_console_supplies))
+				req_console_supplies += department
+		if(3)
+			if(!("[department]" in req_console_information))
+				req_console_information += department
+		if(4)
+			if(!("[department]" in req_console_assistance))
+				req_console_assistance += department
+			if(!("[department]" in req_console_supplies))
+				req_console_supplies += department
+		if(5)
+			if(!("[department]" in req_console_assistance))
+				req_console_assistance += department
+			if(!("[department]" in req_console_information))
+				req_console_information += department
+		if(6)
+			if(!("[department]" in req_console_supplies))
+				req_console_supplies += department
+			if(!("[department]" in req_console_information))
+				req_console_information += department
+		if(7)
+			if(!("[department]" in req_console_assistance))
+				req_console_assistance += department
+			if(!("[department]" in req_console_supplies))
+				req_console_supplies += department
+			if(!("[department]" in req_console_information))
+				req_console_information += department
+
+	Radio = new /obj/item/device/radio(src)
+	Radio.listening = 0
+
+/obj/machinery/requests_console/attack_hand(mob/user)
+	if(..())
+		return
+	var/dat = ""
+	if(!open)
+		switch(screen)
+			if(1)	//req. assistance
+				dat += "Which department do you need assistance from?<BR><BR>"
+				dat += "<table width='100%'>"
+				for(var/dpt in req_console_assistance)
+					if (dpt != department)
+						dat += "<tr>"
+						dat += "<td width='55%'>[dpt]</td>"
+						dat += "<td width='45%'><A href='?src=\ref[src];write=[ckey(dpt)]'>Normal</A> <A href='?src=\ref[src];write=[ckey(dpt)];priority=2'>High</A>"
+						if(hackState)
+							dat += "<A href='?src=\ref[src];write=[ckey(dpt)];priority=3'>EXTREME</A>"
+						dat += "</td>"
+						dat += "</tr>"
+				dat += "</table>"
+				dat += "<BR><A href='?src=\ref[src];setScreen=0'><< Back</A><BR>"
+
+			if(2)	//req. supplies
+				dat += "Which department do you need supplies from?<BR><BR>"
+				dat += "<table width='100%'>"
+				for(var/dpt in req_console_supplies)
+					if (dpt != department)
+						dat += "<tr>"
+						dat += "<td width='55%'>[dpt]</td>"
+						dat += "<td width='45%'><A href='?src=\ref[src];write=[ckey(dpt)]'>Normal</A> <A href='?src=\ref[src];write=[ckey(dpt)];priority=2'>High</A>"
+						if(hackState)
+							dat += "<A href='?src=\ref[src];write=[ckey(dpt)];priority=3'>EXTREME</A>"
+						dat += "</td>"
+						dat += "</tr>"
+				dat += "</table>"
+				dat += "<BR><A href='?src=\ref[src];setScreen=0'><< Back</A><BR>"
+
+			if(3)	//relay information
+				dat += "Which department would you like to send information to?<BR><BR>"
+				dat += "<table width='100%'>"
+				for(var/dpt in req_console_information)
+					if (dpt != department)
+						dat += "<tr>"
+						dat += "<td width='55%'>[dpt]</td>"
+						dat += "<td width='45%'><A href='?src=\ref[src];write=[ckey(dpt)]'>Normal</A> <A href='?src=\ref[src];write=[ckey(dpt)];priority=2'>High</A>"
+						if(hackState)
+							dat += "<A href='?src=\ref[src];write=[ckey(dpt)];priority=3'>EXTREME</A>"
+						dat += "</td>"
+						dat += "</tr>"
+				dat += "</table>"
+				dat += "<BR><A href='?src=\ref[src];setScreen=0'><< Back</A><BR>"
+
+			if(6)	//sent successfully
+				dat += "<span class='good'>Message sent.</span><BR><BR>"
+				dat += "<A href='?src=\ref[src];setScreen=0'>Continue</A><BR>"
+
+			if(7)	//unsuccessful; not sent
+				dat += "<span class='bad'>An error occurred.</span><BR><BR>"
+				dat += "<A href='?src=\ref[src];setScreen=0'>Continue</A><BR>"
+
+			if(8)	//view messages
+				for (var/obj/machinery/requests_console/Console in allConsoles)
+					if (Console.department == department)
+						Console.newmessagepriority = 0
+						Console.update_icon()
+
+				newmessagepriority = 0
+				update_icon()
+				var/messageComposite = ""
+				for(var/msg in messages) // This puts more recent messages at the *top*, where they belong.
+					messageComposite = "<div class='block'>[msg]</div>" + messageComposite
+				dat += messageComposite
+				dat += "<BR><A href='?src=\ref[src];setScreen=0'><< Back to Main Menu</A><BR>"
+
+			if(9)	//authentication before sending
+				dat += "<B>Message Authentication</B><BR><BR>"
+				dat += "<b>Message for [dpt]: </b>[message]<BR><BR>"
+				dat += "<div class='notice'>You may authenticate your message now by scanning your ID or your stamp</div><BR>"
+				dat += "<b>Validated by:</b> [msgVerified ? msgVerified : "<i>Not Validated</i>"]<br>"
+				dat += "<b>Stamped by:</b> [msgStamped ? msgStamped : "<i>Not Stamped</i>"]<br><br>"
+				dat += "<A href='?src=\ref[src];department=[dpt]'>Send Message</A><BR>"
+				dat += "<BR><A href='?src=\ref[src];setScreen=0'><< Discard Message</A><BR>"
+
+			if(10)	//send announcement
+				dat += "<h3>Station-wide Announcement</h3>"
+				if(announceAuth)
+					dat += "<div class='notice'>Authentication accepted</div><BR>"
+				else
+					dat += "<div class='notice'>Swipe your card to authenticate yourself</div><BR>"
+				dat += "<b>Message: </b>[message ? message : "<i>No Message</i>"]<BR>"
+				dat += "<A href='?src=\ref[src];writeAnnouncement=1'>[message ? "Edit" : "Write"] Message</A><BR><BR>"
+				if ((announceAuth || IsAdminGhost(user)) && message)
+					dat += "<A href='?src=\ref[src];sendAnnouncement=1'>Announce Message</A><BR>"
+				else
+					dat += "<span class='linkOff'>Announce Message</span><BR>"
+				dat += "<BR><A href='?src=\ref[src];setScreen=0'><< Back</A><BR>"
+
+			else	//main menu
+				screen = 0
+				announceAuth = 0
+				if (newmessagepriority == 1)
+					dat += "<div class='notice'>There are new messages</div><BR>"
+				if (newmessagepriority == 2)
+					dat += "<div class='notice'>There are new <b>PRIORITY</b> messages</div><BR>"
+				if (newmessagepriority == 3)
+					dat += "<div class='notice'>There are new <b>EXTREME PRIORITY</b> messages</div><BR>"
+				dat += "<A href='?src=\ref[src];setScreen=8'>View Messages</A><BR><BR>"
+
+				dat += "<A href='?src=\ref[src];setScreen=1'>Request Assistance</A><BR>"
+				dat += "<A href='?src=\ref[src];setScreen=2'>Request Supplies</A><BR>"
+				dat += "<A href='?src=\ref[src];setScreen=3'>Relay Anonymous Information</A><BR><BR>"
+
+				if(!emergency)
+					dat += "<A href='?src=\ref[src];emergency=1'>Emergency: Security</A><BR>"
+					dat += "<A href='?src=\ref[src];emergency=2'>Emergency: Engineering</A><BR>"
+					dat += "<A href='?src=\ref[src];emergency=3'>Emergency: Medical</A><BR><BR>"
+				else
+					dat += "<B><font color='red'>[emergency] has been dispatched to this location.</font></B><BR><BR>"
+
+				if(announcementConsole)
+					dat += "<A href='?src=\ref[src];setScreen=10'>Send Station-wide Announcement</A><BR><BR>"
+				if (silent)
+					dat += "Speaker <A href='?src=\ref[src];setSilent=0'>OFF</A>"
+				else
+					dat += "Speaker <A href='?src=\ref[src];setSilent=1'>ON</A>"
+		var/datum/browser/popup = new(user, "req_console", "[department] Requests Console", 450, 440)
+		popup.set_content(dat)
+		popup.set_title_image(user.browse_rsc_icon(src.icon, src.icon_state))
+		popup.open()
+	return
+
+/obj/machinery/requests_console/Topic(href, href_list)
+	if(..())
+		return
+	usr.set_machine(src)
+	add_fingerprint(usr)
+
+	if(reject_bad_text(href_list["write"]))
+		dpt = ckey(href_list["write"]) //write contains the string of the receiving department's name
+
+		var/new_message = copytext(reject_bad_text(input(usr, "Write your message:", "Awaiting Input", "")),1,MAX_MESSAGE_LEN)
+		if(new_message)
+			message = new_message
+			screen = 9
+			if (text2num(href_list["priority"]) < 2)
+				priority = -1
+			else
+				priority = text2num(href_list["priority"])
+		else
+			dpt = "";
+			msgVerified = ""
+			msgStamped = ""
+			screen = 0
+			priority = -1
+
+	if(href_list["writeAnnouncement"])
+		var/new_message = copytext(reject_bad_text(input(usr, "Write your message:", "Awaiting Input", "")),1,MAX_MESSAGE_LEN)
+		if(new_message)
+			message = new_message
+			if (text2num(href_list["priority"]) < 2)
+				priority = -1
+			else
+				priority = text2num(href_list["priority"])
+		else
+			message = ""
+			announceAuth = 0
+			screen = 0
+
+	if(href_list["sendAnnouncement"])
+		if(!announcementConsole)
+			return
+		minor_announce(message, "[department] Announcement:")
+		news_network.SubmitArticle(message, department, "Station Announcements", null)
+		log_say("[key_name(usr)] has made a station announcement: [message]")
+		message_admins("[key_name_admin(usr)] has made a station announcement.")
+		announceAuth = 0
+		message = ""
+		screen = 0
+
+	if(href_list["emergency"])
+		if(!emergency)
+			var/radio_freq
+			switch(text2num(href_list["emergency"]))
+				if(1) //Security
+					radio_freq = SEC_FREQ
+					emergency = "Security"
+				if(2) //Engineering
+					radio_freq = ENG_FREQ
+					emergency = "Engineering"
+				if(3) //Medical
+					radio_freq = MED_FREQ
+					emergency = "Medical"
+			if(radio_freq)
+				Radio.set_frequency(radio_freq)
+				Radio.talk_into(src,"[emergency] emergency in [department]!!",radio_freq)
+				update_icon()
+				spawn(3000)
+					emergency = null
+					update_icon()
+
+	if( href_list["department"] && message )
+		var/log_msg = message
+		var/sending = message
+		sending += "<br>"
+		if (msgVerified)
+			sending += msgVerified
+			sending += "<br>"
+		if (msgStamped)
+			sending += msgStamped
+			sending += "<br>"
+		screen = 7 //if it's successful, this will get overrwritten (7 = unsufccessfull, 6 = successfull)
+		if (sending)
+			var/pass = 0
+			for (var/obj/machinery/message_server/MS in machines)
+				if(!MS.active) continue
+				MS.send_rc_message(href_list["department"],department,log_msg,msgStamped,msgVerified,priority)
+				pass = 1
+
+			if(pass)
+				var/radio_freq = 0
+				switch(href_list["department"])
+					if("bridge")
+						radio_freq = COMM_FREQ
+					if("medbay")
+						radio_freq = MED_FREQ
+					if("science")
+						radio_freq = SCI_FREQ
+					if("engineering")
+						radio_freq = ENG_FREQ
+					if("security")
+						radio_freq = SEC_FREQ
+					if("cargobay" || "mining")
+						radio_freq = SUPP_FREQ
+				Radio.set_frequency(radio_freq)
+				var/authentic
+				if(msgVerified || msgStamped)
+					authentic = " (Authenticated)"
+
+				var/alert = ""
+				for (var/obj/machinery/requests_console/Console in allConsoles)
+					if (ckey(Console.department) == ckey(href_list["department"]))
+						switch(priority)
+							if(2)		//High priority
+								alert = "PRIORITY Alert in [department][authentic]"
+								Console.createmessage(src, alert, sending, 2, 1)
+							if(3)		// Extreme Priority
+								alert = "EXTREME PRIORITY Alert from [department][authentic]"
+								Console.createmessage(src, alert , sending, 3, 1)
+							else		// Normal priority
+								alert = "Message from [department][authentic]"
+								Console.createmessage(src, alert , sending, 1, 1)
+						screen = 6
+
+				if(radio_freq)
+					Radio.talk_into(src,"[alert]: <i>[message]</i>",radio_freq)
+
+				switch(priority)
+					if(2)
+						messages += "<span class='bad'>High Priority</span><BR><b>To:</b> [dpt]<BR>[sending]"
+					else
+						messages += "<b>To: [dpt]</b><BR>[sending]"
+			else
+				say("NOTICE: No server detected!")
+
+
+	//Handle screen switching
+	switch(text2num(href_list["setScreen"]))
+		if(null)	//skip
+		if(1)		//req. assistance
+			screen = 1
+		if(2)		//req. supplies
+			screen = 2
+		if(3)		//relay information
+			screen = 3
+//		if(4)		//write message
+//			screen = 4
+		if(5)		//choose priority
+			screen = 5
+		if(6)		//sent successfully
+			screen = 6
+		if(7)		//unsuccessfull; not sent
+			screen = 7
+		if(8)		//view messages
+			screen = 8
+		if(9)		//authentication
+			screen = 9
+		if(10)		//send announcement
+			if(!announcementConsole)
+				return
+			screen = 10
+		else		//main menu
+			dpt = ""
+			msgVerified = ""
+			msgStamped = ""
+			message = ""
+			priority = -1
+			screen = 0
+
+	//Handle silencing the console
+	switch( href_list["setSilent"] )
+		if(null)	//skip
+		if("1")
+			silent = 1
+		else
+			silent = 0
+
+	updateUsrDialog()
+	return
+
+/obj/machinery/say_quote(input, list/spans)
+	var/ending = copytext(input, length(input) - 2)
+	if (ending == "!!!")
+		return "blares, \"[attach_spans(input, spans)]\""
+
+	return ..()
+
+/obj/machinery/requests_console/proc/createmessage(source, title, message, priority)
+	var/linkedsender
+	if(istype(source, /obj/machinery/requests_console))
+		var/obj/machinery/requests_console/sender = source
+		linkedsender = "<a href='?src=\ref[src];write=[ckey(sender.department)]'>[sender.department]</a>"
+	else
+		capitalize(source)
+		linkedsender = source
+	capitalize(title)
+	switch(priority)
+		if(2)		//High priority
+			if(src.newmessagepriority < 2)
+				src.newmessagepriority = 2
+				src.update_icon()
+			if(!src.silent)
+				playsound(src.loc, 'sound/machines/twobeep.ogg', 50, 1)
+				say(title)
+				src.messages += "<span class='bad'>High Priority</span><BR><b>From:</b> [linkedsender]<BR>[message]"
+
+		if(3)		// Extreme Priority
+			if(src.newmessagepriority < 3)
+				src.newmessagepriority = 3
+				src.update_icon()
+			if(1)
+				playsound(src.loc, 'sound/machines/twobeep.ogg', 50, 1)
+				say(title)
+			src.messages += "<span class='bad'>!!!Extreme Priority!!!</span><BR><b>From:</b> [linkedsender]<BR>[message]"
+
+		else		// Normal priority
+			if(src.newmessagepriority < 1)
+				src.newmessagepriority = 1
+				src.update_icon()
+			if(!src.silent)
+				playsound(src.loc, 'sound/machines/twobeep.ogg', 50, 1)
+				say(title)
+			src.messages += "<b>From:</b> [linkedsender]<BR>[message]"
+
+/obj/machinery/requests_console/attackby(obj/item/weapon/O, mob/user, params)
+	if(istype(O, /obj/item/weapon/crowbar))
+		if(open)
+			user << "<span class='notice'>You close the maintenance panel.</span>"
+			open = 0
+		else
+			user << "<span class='notice'>You open the maintenance panel.</span>"
+			open = 1
+		update_icon()
+		return
+	if(istype(O, /obj/item/weapon/screwdriver))
+		if(open)
+			hackState = !hackState
+			if(hackState)
+				user << "<span class='notice'>You modify the wiring.</span>"
+			else
+				user << "<span class='notice'>You reset the wiring.</span>"
+			update_icon()
+		else
+			user << "<span class='warning'>You must open the maintenance panel first!</span>"
+		return
+
+	var/obj/item/weapon/card/id/ID = O.GetID()
+	if(ID)
+		if(screen == 9)
+			msgVerified = "<font color='green'><b>Verified by [ID.registered_name] ([ID.assignment])</b></font>"
+			updateUsrDialog()
+		if(screen == 10)
+			if (access_RC_announce in ID.access)
+				announceAuth = 1
+			else
+				announceAuth = 0
+				user << "<span class='warning'>You are not authorized to send announcements!</span>"
+			updateUsrDialog()
+		return
+	if (istype(O, /obj/item/weapon/stamp))
+		if(screen == 9)
+			var/obj/item/weapon/stamp/T = O
+			msgStamped = "<span class='boldnotice'>Stamped with the [T.name]</span>"
+			updateUsrDialog()
+		return
+	return ..()