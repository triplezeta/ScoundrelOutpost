--- conflicted
+++ resolved
@@ -173,241 +173,6 @@
 	if(!QDELETED(virt)) //It could happen to YOU
 		qdel(virt)
 
-<<<<<<< HEAD
-/proc/Broadcast_SimpleMessage(source, frequency, text, data, mob/M, compression, level)
-
-  /* ###### Prepare the radio connection ###### */
-
-	if(!M)
-		var/mob/living/carbon/human/H = new
-		M = H
-
-	var/datum/radio_frequency/connection = SSradio.return_frequency(frequency)
-
-	var/display_freq = connection.frequency
-
-	var/list/receive = list()
-
-
-	// --- Broadcast only to intercom devices ---
-
-	if(data == 1)
-		for (var/obj/item/device/radio/intercom/R in connection.devices["[RADIO_CHAT]"])
-			var/turf/position = get_turf(R)
-			if(position && position.z == level)
-				receive |= R.send_hear(display_freq, level)
-
-
-	// --- Broadcast only to intercoms and station-bounced radios ---
-
-	else if(data == 2)
-		for (var/obj/item/device/radio/R in connection.devices["[RADIO_CHAT]"])
-			if(R.subspace_transmission)
-				continue
-			var/turf/position = get_turf(R)
-			if(position && position.z == level)
-				receive |= R.send_hear(display_freq)
-
-
-	// --- Broadcast to syndicate radio! ---
-
-	else if(data == 3)
-		var/datum/radio_frequency/syndicateconnection = SSradio.return_frequency(SYND_FREQ)
-
-		for (var/obj/item/device/radio/R in syndicateconnection.devices["[RADIO_CHAT]"])
-			var/turf/position = get_turf(R)
-			if(position && position.z == level)
-				receive |= R.send_hear(SYND_FREQ)
-
-	// --- Centcom radio, yo. ---
-
-	else if(data == 5)
-
-		for(var/obj/item/device/radio/R in all_radios["[RADIO_CHAT]"])
-			if(R.centcom)
-				receive |= R.send_hear(CENTCOM_FREQ)
-
-	// --- Broadcast to ALL radio devices ---
-
-	else
-		for (var/obj/item/device/radio/R in connection.devices["[RADIO_CHAT]"])
-			var/turf/position = get_turf(R)
-			if(position && position.z == level)
-				receive |= R.send_hear(display_freq)
-
-
-  /* ###### Organize the receivers into categories for displaying the message ###### */
-
-	// Understood the message:
-	var/list/heard_normal 	= list() // normal message
-
-	// Did not understand the message:
-	var/list/heard_garbled	= list() // garbled message (ie "f*c* **u, **i*er!")
-	var/list/heard_gibberish= list() // completely screwed over message (ie "F%! (O*# *#!<>&**%!")
-
-	for (var/mob/R in receive)
-
-	  /* --- Loop through the receivers and categorize them --- */
-
-		if (R.client && !(R.client.prefs.chat_toggles & CHAT_RADIO)) //Adminning with 80 people on can be fun when you're trying to talk and all you can hear is radios.
-			continue
-
-
-		// --- Check for compression ---
-		if(compression > 0)
-
-			heard_gibberish += R
-			continue
-
-		// --- Can understand the speech ---
-
-		if (R.languages_understood & M.languages_spoken)
-
-			heard_normal += R
-
-		// --- Can't understand the speech ---
-
-		else
-			// - Just display a garbled message -
-
-			heard_garbled += R
-
-
-  /* ###### Begin formatting and sending the message ###### */
-	if (length(heard_normal) || length(heard_garbled) || length(heard_gibberish))
-
-	  /* --- Some miscellaneous variables to format the string output --- */
-		var/part_a = "<span class='radio'><span class='name'>" // goes in the actual output
-		var/freq_text // the name of the channel
-
-		// --- Set the name of the channel ---
-		switch(display_freq)
-
-			if(SYND_FREQ)
-				freq_text = "#unkn"
-			if(COMM_FREQ)
-				freq_text = "Command"
-			if(SCI_FREQ)
-				freq_text = "Science"
-			if(MED_FREQ)
-				freq_text = "Medical"
-			if(ENG_FREQ)
-				freq_text = "Engineering"
-			if(SEC_FREQ)
-				freq_text = "Security"
-			if(SERV_FREQ)
-				freq_text = "Service"
-			if(SUPP_FREQ)
-				freq_text = "Supply"
-			if(AIPRIV_FREQ)
-				freq_text = "AI Private"
-		//There's probably a way to use the list var of channels in code\game\communications.dm to make the dept channels non-hardcoded, but I wasn't in an experimentive mood. --NEO
-
-
-		// --- If the frequency has not been assigned a name, just use the frequency as the name ---
-
-		if(!freq_text)
-			freq_text = format_frequency(display_freq)
-
-		// --- Some more pre-message formatting ---
-
-		var/part_b_extra = ""
-		if(data == 3) // intercepted radio message
-			part_b_extra = " <i>(Intercepted)</i>"
-
-		// Create a radio headset for the sole purpose of using its icon
-		var/obj/item/device/radio/headset/radio = new
-
-		var/part_b = "</span><b> [bicon(radio)]\[[freq_text]\][part_b_extra]</b> <span class='message'>"
-		var/part_c = "</span></span>"
-
-		if (display_freq==SYND_FREQ)
-			part_a = "<span class='syndradio'><span class='name'>"
-		else if (display_freq==COMM_FREQ)
-			part_a = "<span class='comradio'><span class='name'>"
-		else if (display_freq==SCI_FREQ)
-			part_a = "<span class='sciradio'><span class='name'>"
-		else if (display_freq==MED_FREQ)
-			part_a = "<span class='medradio'><span class='name'>"
-		else if (display_freq==ENG_FREQ)
-			part_a = "<span class='engradio'><span class='name'>"
-		else if (display_freq==SEC_FREQ)
-			part_a = "<span class='secradio'><span class='name'>"
-		else if (display_freq==SERV_FREQ)
-			part_a = "<span class='servradio'><span class='name'>"
-		else if (display_freq==SUPP_FREQ)
-			part_a = "<span class='suppradio'><span class='name'>"
-		else if (display_freq==CENTCOM_FREQ)
-			part_a = "<span class='centcomradio'><span class='name'>"
-		else if (display_freq==AIPRIV_FREQ)
-			part_a = "<span class='aiprivradio'><span class='name'>"
-
-		// --- This following recording is intended for research and feedback in the use of department radio channels ---
-
-		var/part_blackbox_b = "</span><b> \[[freq_text]\]</b> <span class='message'>"
-		var/blackbox_msg = "[part_a][source][part_blackbox_b]\"[text]\"[part_c]"
-		//var/blackbox_admin_msg = "[part_a][M.name] (Real name: [M.real_name])[part_blackbox_b][quotedmsg][part_c]"
-
-		//BR.messages_admin += blackbox_admin_msg
-		if(istype(blackbox))
-			switch(display_freq)
-				if(1459)
-					blackbox.msg_common += blackbox_msg
-				if(1351)
-					blackbox.msg_science += blackbox_msg
-				if(1353)
-					blackbox.msg_command += blackbox_msg
-				if(1355)
-					blackbox.msg_medical += blackbox_msg
-				if(1357)
-					blackbox.msg_engineering += blackbox_msg
-				if(1359)
-					blackbox.msg_security += blackbox_msg
-				if(1441)
-					blackbox.msg_deathsquad += blackbox_msg
-				if(1213)
-					blackbox.msg_syndicate += blackbox_msg
-				if(1349)
-					blackbox.msg_service += blackbox_msg
-				if(1347)
-					blackbox.msg_cargo += blackbox_msg
-				else
-					blackbox.messages += blackbox_msg
-
-		//End of research and feedback code.
-
-	 /* ###### Send the message ###### */
-
-		/* --- Process all the mobs that heard the voice normally (understood) --- */
-
-		if (length(heard_normal))
-			var/rendered = "[part_a][source][part_b]\"[text]\"[part_c]"
-
-			for (var/mob/R in heard_normal)
-				R.show_message(rendered, 2)
-
-		/* --- Process all the mobs that heard a garbled voice (did not understand) --- */
-			// Displays garbled message (ie "f*c* **u, **i*er!")
-
-		if (length(heard_garbled))
-			var/quotedmsg = "\"[stars(text)]\""
-			var/rendered = "[part_a][source][part_b][quotedmsg][part_c]"
-
-			for (var/mob/R in heard_garbled)
-				R.show_message(rendered, 2)
-
-
-		/* --- Complete gibberish. Usually happens when there's a compressed message --- */
-
-		if (length(heard_gibberish))
-			var/quotedmsg = "\"[Gibberish(text, compression + 50)]\""
-			var/rendered = "[part_a][Gibberish(source, compression + 50)][part_b][quotedmsg][part_c]"
-
-			for (var/mob/R in heard_gibberish)
-				R.show_message(rendered, 2)
-
-=======
->>>>>>> 8c5eca86
 //Use this to test if an obj can communicate with a Telecommunications Network
 
 /atom/proc/test_telecomms()
@@ -441,4 +206,4 @@
 
 	sleep(rand(10,25))
 
-	return signal
+	return signal