/obj/machinery/door/window
	name = "interior door"
	desc = "A strong door."
	icon = 'icons/obj/doors/windoor.dmi'
	icon_state = "left"
	layer = ABOVE_WINDOW_LAYER
	closingLayer = ABOVE_WINDOW_LAYER
	resistance_flags = ACID_PROOF
	var/base_state = "left"
	max_integrity = 75 // ORBSTATION: it's a door made of GLASS. in practice takes about 7 hits from a circular saw or toolbox
	integrity_failure = 0
	armor = list(MELEE = 20, BULLET = 50, LASER = 50, ENERGY = 50, BOMB = 10, BIO = 0, FIRE = 70, ACID = 100)
	visible = FALSE
	flags_1 = ON_BORDER_1
	opacity = FALSE
	pass_flags_self = PASSGLASS
	can_atmos_pass = ATMOS_PASS_PROC
	interaction_flags_machine = INTERACT_MACHINE_WIRES_IF_OPEN | INTERACT_MACHINE_ALLOW_SILICON | INTERACT_MACHINE_OPEN_SILICON | INTERACT_MACHINE_REQUIRES_SILICON | INTERACT_MACHINE_OPEN
	set_dir_on_move = FALSE
	var/obj/item/electronics/airlock/electronics = null
	var/reinf = 0
	var/shards = 2
	var/rods = 2
	var/cable = 1
<<<<<<< HEAD
	var/associated_lift = null
	/// ORBSTATION: Time it takes to pry open the windoor with the jaws of life. Time to disassemble is this * 1.5.
	var/pry_time = 4 SECONDS
	/// ORBSTATION: Percent chance for the windoor to break when pried open with the jaws of life.
	var/pry_break_chance = 30
=======
	var/list/debris = list()
>>>>>>> cd474ff6

/obj/machinery/door/window/Initialize(mapload, set_dir, unres_sides)
	. = ..()
	init_network_id(NETWORK_DOOR_AIRLOCKS)
	flags_1 &= ~PREVENT_CLICK_UNDER_1
	if(set_dir)
		setDir(set_dir)
	if(LAZYLEN(req_access))
		icon_state = "[icon_state]"
		base_state = icon_state

	if(unres_sides)
		//remove unres_sides from directions it can't be bumped from
		switch(dir)
			if(NORTH,SOUTH)
				unres_sides &= ~EAST
				unres_sides &= ~WEST
			if(EAST,WEST)
				unres_sides &= ~NORTH
				unres_sides &= ~SOUTH

	src.unres_sides = unres_sides
	update_appearance(UPDATE_ICON)

	RegisterSignal(src, COMSIG_COMPONENT_NTNET_RECEIVE, PROC_REF(ntnet_receive))

	var/static/list/loc_connections = list(
		COMSIG_ATOM_EXIT = PROC_REF(on_exit),
	)

	AddElement(/datum/element/connect_loc, loc_connections)
	AddElement(/datum/element/atmos_sensitive, mapload)
	AddComponent(/datum/component/ntnet_interface)

/obj/machinery/door/window/Destroy()
	set_density(FALSE)
	if(atom_integrity == 0)
		playsound(src, SFX_SHATTER, 70, TRUE)
	electronics = null
	var/turf/floor = get_turf(src)
	floor.air_update_turf(TRUE, FALSE)
	return ..()

/obj/machinery/door/window/update_icon_state()
	. = ..()
	icon_state = "[base_state][density ? null : "open"]"

	if(hasPower() && unres_sides)
		set_light(l_range = 2, l_power = 1)
		return

	set_light(l_range = 0)

/obj/machinery/door/window/update_overlays()
	. = ..()

	if(!hasPower() || !unres_sides)
		return

	switch(dir)
		if(NORTH,SOUTH)
			if(unres_sides & NORTH)
				var/image/side_overlay = image(icon='icons/obj/doors/airlocks/station/overlays.dmi', icon_state="unres_n")
				side_overlay.pixel_y = dir == NORTH ? 31 : 6
				. += side_overlay
			if(unres_sides & SOUTH)
				var/image/side_overlay = image(icon='icons/obj/doors/airlocks/station/overlays.dmi', icon_state="unres_s")
				side_overlay.pixel_y = dir == NORTH ? -6 : -31
				. += side_overlay
		if(EAST,WEST)
			if(unres_sides & EAST)
				var/image/side_overlay = image(icon='icons/obj/doors/airlocks/station/overlays.dmi', icon_state="unres_e")
				side_overlay.pixel_x = dir == EAST ? 31 : 6
				. += side_overlay
			if(unres_sides & WEST)
				var/image/side_overlay = image(icon='icons/obj/doors/airlocks/station/overlays.dmi', icon_state="unres_w")
				side_overlay.pixel_x = dir == EAST ? -6 : -31
				. += side_overlay

/obj/machinery/door/window/proc/open_and_close()
	if(!open())
		return
	autoclose = TRUE
	if(check_access(null))
		sleep(5 SECONDS)
	else //secure doors close faster
		sleep(2 SECONDS)
	if(!density && autoclose) //did someone change state while we slept?
		close()

/obj/machinery/door/window/Bumped(atom/movable/AM)
	if(operating || !density)
		return
	if(!ismob(AM))
		if(ismecha(AM))
			var/obj/vehicle/sealed/mecha/mecha = AM
			for(var/O in mecha.occupants)
				var/mob/living/occupant = O
				if(allowed(occupant))
					open_and_close()
					return
			do_animate("deny")
		return
	if(!SSticker)
		return
	var/mob/M = AM
	if(HAS_TRAIT(M, TRAIT_HANDS_BLOCKED) || ((isdrone(M) || iscyborg(M)) && M.stat != CONSCIOUS))
		return
	bumpopen(M)

/obj/machinery/door/window/bumpopen(mob/user)
	if(operating || !density)
		return
	add_fingerprint(user)
	if(!requiresID())
		user = null

	if(allowed(user))
		open_and_close()
	else
		do_animate("deny")
	return

/obj/machinery/door/window/CanAllowThrough(atom/movable/mover, border_dir)
	. = ..()
	if(.)
		return

	if(border_dir == dir)
		return FALSE

	if(istype(mover, /obj/structure/window))
		var/obj/structure/window/moved_window = mover
		return valid_window_location(loc, moved_window.dir, is_fulltile = moved_window.fulltile)

	if(istype(mover, /obj/structure/windoor_assembly) || istype(mover, /obj/machinery/door/window))
		return valid_window_location(loc, mover.dir, is_fulltile = FALSE)

	return TRUE

/obj/machinery/door/window/can_atmos_pass(turf/T, vertical = FALSE)
	if(get_dir(loc, T) == dir)
		return !density
	else
		return TRUE

//used in the AStar algorithm to determinate if the turf the door is on is passable
/obj/machinery/door/window/CanAStarPass(obj/item/card/id/ID, to_dir, no_id = FALSE)
	return !density || (dir != to_dir) || (check_access(ID) && hasPower() && !no_id)

/obj/machinery/door/window/proc/on_exit(datum/source, atom/movable/leaving, direction)
	SIGNAL_HANDLER
	if(leaving.movement_type & PHASING)
		return

	if(leaving == src)
		return // Let's not block ourselves.

	if((pass_flags_self & leaving.pass_flags) || ((pass_flags_self & LETPASSTHROW) && leaving.throwing))
		return

	if(direction == dir && density)
		leaving.Bump(src)
		return COMPONENT_ATOM_BLOCK_EXIT

/obj/machinery/door/window/open(forced=FALSE)
	if (operating) //doors can still open when emag-disabled
		return 0
	if(!forced)
		if(!hasPower())
			return 0
	if(forced < 2)
		if(obj_flags & EMAGGED)
			return 0
	if(!operating) //in case of emag
		operating = TRUE
	do_animate("opening")
	playsound(src, 'sound/machines/windowdoor.ogg', 100, TRUE)
	icon_state ="[base_state]open"
	sleep(1 SECONDS)
	set_density(FALSE)
	air_update_turf(TRUE, FALSE)
	update_freelook_sight()

	if(operating == 1) //emag again
		operating = FALSE
	return 1

/obj/machinery/door/window/close(forced=FALSE)
	if (operating)
		return 0
	if(!forced)
		if(!hasPower())
			return 0
	if(forced < 2)
		if(obj_flags & EMAGGED)
			return 0
	operating = TRUE
	do_animate("closing")
	playsound(src, 'sound/machines/windowdoor.ogg', 100, TRUE)
	icon_state = base_state

	set_density(TRUE)
	air_update_turf(TRUE, TRUE)
	update_freelook_sight()
	sleep(1 SECONDS)

	operating = FALSE
	return 1

///When the tram is in station, the doors are locked to engineering only.
/obj/machinery/door/window/lock()
	req_access = list("engineering")

/obj/machinery/door/window/unlock()
	req_access = null

/obj/machinery/door/window/play_attack_sound(damage_amount, damage_type = BRUTE, damage_flag = 0)
	switch(damage_type)
		if(BRUTE)
			playsound(src, 'sound/effects/glasshit.ogg', 90, TRUE)
		if(BURN)
			playsound(src, 'sound/items/welder.ogg', 100, TRUE)


/obj/machinery/door/window/deconstruct(disassembled = TRUE)
	if(!(flags_1 & NODECONSTRUCT_1) && !disassembled)
		for(var/i in 1 to shards)
			drop_debris(new /obj/item/shard(src))
		if(rods)
			drop_debris(new /obj/item/stack/rods(src, rods))
		if(cable)
			drop_debris(new /obj/item/stack/cable_coil(src, cable))
	qdel(src)

/obj/machinery/door/window/proc/drop_debris(obj/item/debris)
	debris.forceMove(loc)
	transfer_fingerprints_to(debris)

/obj/machinery/door/window/narsie_act()
	add_atom_colour("#7D1919", FIXED_COLOUR_PRIORITY)

/obj/machinery/door/window/should_atmos_process(datum/gas_mixture/air, exposed_temperature)
	return (exposed_temperature > T0C + (reinf ? 1600 : 800))

/obj/machinery/door/window/atmos_expose(datum/gas_mixture/air, exposed_temperature)
	take_damage(round(exposed_temperature / 200), BURN, 0, 0)


/obj/machinery/door/window/emag_act(mob/user)
	if(!operating && density && !(obj_flags & EMAGGED))
		obj_flags |= EMAGGED
		operating = TRUE
		flick("[base_state]spark", src)
		playsound(src, SFX_SPARKS, 75, TRUE, SHORT_RANGE_SOUND_EXTRARANGE)
		sleep(0.6 SECONDS)
		operating = FALSE
		desc += "<BR>[span_warning("Its access panel is smoking slightly.")]"
		open(2)

/obj/machinery/door/window/screwdriver_act(mob/living/user, obj/item/tool)
	. = ..()
	if(flags_1 & NODECONSTRUCT_1)
		return
	add_fingerprint(user)
	tool.play_tool_sound(src)
	panel_open = !panel_open
	to_chat(user, span_notice("You [panel_open ? "open" : "close"] the maintenance panel."))
	return TRUE

/obj/machinery/door/window/crowbar_act(mob/living/user, obj/item/tool)
	. = ..()
	if(flags_1 & NODECONSTRUCT_1)
		return
	if(!panel_open)
		return
	add_fingerprint(user)
	user.visible_message(span_notice("[user] starts to remove the electronics from \the [name]."), \
	span_notice("You start to remove the electronics from \the [name]..."))
	if(!tool.use_tool(src, user, pry_time * 1.5, volume=50))
		return
	if(!panel_open || !loc)
		return
	var/obj/structure/windoor_assembly/windoor_assembly = new /obj/structure/windoor_assembly(loc)
	switch(base_state)
		if("left")
			windoor_assembly.facing = "l"
		if("right")
			windoor_assembly.facing = "r"
		if("leftsecure")
			windoor_assembly.facing = "l"
			windoor_assembly.secure = TRUE
		if("rightsecure")
			windoor_assembly.facing = "r"
			windoor_assembly.secure = TRUE
	windoor_assembly.set_anchored(TRUE)
	windoor_assembly.state= "02"
	windoor_assembly.setDir(dir)
	windoor_assembly.update_appearance()
	windoor_assembly.created_name = name
	if(obj_flags & EMAGGED)
		to_chat(user, span_warning("You discard the damaged electronics."))
		qdel(src)
		return
	to_chat(user, span_notice("You remove the airlock electronics."))
	var/obj/item/electronics/airlock/dropped_electronics
	if(!electronics)
		dropped_electronics = new/obj/item/electronics/airlock(drop_location())
		if(req_one_access)
			dropped_electronics.one_access = 1
			dropped_electronics.accesses = req_one_access
		else
			dropped_electronics.accesses = req_access
	else
		dropped_electronics = electronics
		electronics = null
		dropped_electronics.forceMove(drop_location())
	qdel(src)
	return TRUE

/obj/machinery/door/window/interact(mob/user) //for sillycones
	try_to_activate_door(user)

/obj/machinery/door/window/try_to_activate_door(mob/user, access_bypass = FALSE)
	if (..())
		autoclose = FALSE

/obj/machinery/door/window/unrestricted_side(mob/opener)
	if(get_turf(opener) == loc)
		return turn(dir,180) & unres_sides
	return ..()

/obj/machinery/door/window/try_to_crowbar(obj/item/I, mob/user)
	if(!hasPower())
		if(density)
			open(2)
		else
			close(2)
	else if(!panel_open)
		if(!density)
			to_chat(user, span_notice("\The [name] is already open!"))
			return
		if(istype(I, /obj/item/crowbar/power)) // ORBSTATION: jaws of life can pry open windoors, but with a chance to break them
			add_fingerprint(user)
			user.visible_message(span_notice("[user] starts to pry open \the [name] with [I]."), \
			span_notice("You start prying open \the [name] with [I]..."))
			if(!I.use_tool(src, user, pry_time, volume=80))
				return
			if(!loc)
				return
			if(prob(pry_break_chance))
				user.visible_message(span_danger("\The [name] breaks apart under the force of [I]!"))
				deconstruct(disassembled = FALSE)
			else
				open(2)
		else
			to_chat(user, span_warning("The door's motors resist your efforts to force it!"))

/obj/machinery/door/window/do_animate(animation)
	switch(animation)
		if("opening")
			flick("[base_state]opening", src)
		if("closing")
			flick("[base_state]closing", src)
		if("deny")
			flick("[base_state]deny", src)

/obj/machinery/door/window/check_access_ntnet(datum/netdata/data)
	return !requiresID() || ..()

/obj/machinery/door/window/proc/ntnet_receive(datum/source, datum/netdata/data)
	SIGNAL_HANDLER

	// Check if the airlock is powered.
	if(!hasPower())
		return

	// Handle received packet.
	var/command = data.data["data"]
	var/command_value = data.data["data_secondary"]
	switch(command)
		if("open")
			if(command_value == "on" && !density)
				return

			if(command_value == "off" && density)
				return

			if(density)
				INVOKE_ASYNC(src, PROC_REF(open))
			else
				INVOKE_ASYNC(src, PROC_REF(close))
		if("touch")
			INVOKE_ASYNC(src, PROC_REF(open_and_close))

/obj/machinery/door/window/rcd_vals(mob/user, obj/item/construction/rcd/the_rcd)
	switch(the_rcd.mode)
		if(RCD_DECONSTRUCT)
			return list("mode" = RCD_DECONSTRUCT, "delay" = 50, "cost" = 32)
	return FALSE

/obj/machinery/door/window/rcd_act(mob/user, obj/item/construction/rcd/the_rcd, passed_mode)
	switch(passed_mode)
		if(RCD_DECONSTRUCT)
			to_chat(user, span_notice("You deconstruct the windoor."))
			qdel(src)
			return TRUE
	return FALSE


/obj/machinery/door/window/brigdoor
	name = "secure door"
	icon_state = "leftsecure"
	base_state = "leftsecure"
	var/id = null
	max_integrity = 220 //Stronger doors for prison (regular window door health is 75)
	reinf = 1
	explosion_block = 1
	pry_time = 10 SECONDS
	pry_break_chance = 60

/obj/machinery/door/window/brigdoor/security/cell
	name = "cell door"
	desc = "For keeping in criminal scum."
	req_access = list(ACCESS_BRIG)

/obj/machinery/door/window/brigdoor/security/holding
	name = "holding cell door"
	req_one_access = list(ACCESS_SECURITY)

MAPPING_DIRECTIONAL_HELPERS(/obj/machinery/door/window/left, 0)
MAPPING_DIRECTIONAL_HELPERS(/obj/machinery/door/window/right, 0)

/obj/machinery/door/window/right
	icon_state = "right"
	base_state = "right"

MAPPING_DIRECTIONAL_HELPERS(/obj/machinery/door/window/brigdoor/left, 0)
MAPPING_DIRECTIONAL_HELPERS(/obj/machinery/door/window/brigdoor/right, 0)

/obj/machinery/door/window/brigdoor/right
	icon_state = "rightsecure"
	base_state = "rightsecure"

MAPPING_DIRECTIONAL_HELPERS(/obj/machinery/door/window/brigdoor/security/cell/left, 0)
MAPPING_DIRECTIONAL_HELPERS(/obj/machinery/door/window/brigdoor/security/cell/right, 0)

/obj/machinery/door/window/brigdoor/security/cell/right
	icon_state = "rightsecure"
	base_state = "rightsecure"

MAPPING_DIRECTIONAL_HELPERS(/obj/machinery/door/window/brigdoor/security/holding/left, 0)
MAPPING_DIRECTIONAL_HELPERS(/obj/machinery/door/window/brigdoor/security/holding/right, 0)

/obj/machinery/door/window/brigdoor/security/holding/right
	icon_state = "rightsecure"
	base_state = "rightsecure"<|MERGE_RESOLUTION|>--- conflicted
+++ resolved
@@ -22,15 +22,11 @@
 	var/shards = 2
 	var/rods = 2
 	var/cable = 1
-<<<<<<< HEAD
-	var/associated_lift = null
+	var/list/debris = list()
 	/// ORBSTATION: Time it takes to pry open the windoor with the jaws of life. Time to disassemble is this * 1.5.
 	var/pry_time = 4 SECONDS
 	/// ORBSTATION: Percent chance for the windoor to break when pried open with the jaws of life.
 	var/pry_break_chance = 30
-=======
-	var/list/debris = list()
->>>>>>> cd474ff6
 
 /obj/machinery/door/window/Initialize(mapload, set_dir, unres_sides)
 	. = ..()
