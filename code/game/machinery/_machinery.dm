<<<<<<< HEAD
/*
Overview:
   Used to create objects that need a per step proc call.  Default definition of 'Initialize()'
   stores a reference to src machine in global 'machines list'.  Default definition
   of 'Destroy' removes reference to src machine in global 'machines list'.

Class Variables:
   use_power (num)
      current state of auto power use.
      Possible Values:
         NO_POWER_USE -- no auto power use
         IDLE_POWER_USE -- machine is using power at its idle power level
         ACTIVE_POWER_USE -- machine is using power at its active power level

   active_power_usage (num)
      Value for the amount of power to use when in active power mode

   idle_power_usage (num)
      Value for the amount of power to use when in idle power mode

   power_channel (num)
      What channel to draw from when drawing power for power mode
      Possible Values:
         AREA_USAGE_EQUIP:0 -- Equipment Channel
         AREA_USAGE_LIGHT:2 -- Lighting Channel
         AREA_USAGE_ENVIRON:3 -- Environment Channel

   component_parts (list)
      A list of component parts of machine used by frame based machines.

   stat (bitflag)
      Machine status bit flags.
      Possible bit flags:
         BROKEN -- Machine is broken
         NOPOWER -- No power is being supplied to machine.
         MAINT -- machine is currently under going maintenance.
         EMPED -- temporary broken by EMP pulse

Class Procs:
   Initialize()                     'game/machinery/machine.dm'

   Destroy()                   'game/machinery/machine.dm'

   auto_use_power()            'game/machinery/machine.dm'
      This proc determines how power mode power is deducted by the machine.
      'auto_use_power()' is called by the 'master_controller' game_controller every
      tick.

      Return Value:
         return:1 -- if object is powered
         return:0 -- if object is not powered.

      Default definition uses 'use_power', 'power_channel', 'active_power_usage',
      'idle_power_usage', 'powered()', and 'use_power()' implement behavior.

   powered(chan = -1)         'modules/power/power.dm'
      Checks to see if area that contains the object has power available for power
      channel given in 'chan'. -1 defaults to power_channel

   use_power(amount, chan=-1)   'modules/power/power.dm'
      Deducts 'amount' from the power channel 'chan' of the area that contains the object.

   power_change()               'modules/power/power.dm'
      Called by the area that contains the object when ever that area under goes a
      power state change (area runs out of power, or area channel is turned off).

   RefreshParts()               'game/machinery/machine.dm'
      Called to refresh the variables in the machine that are contributed to by parts
      contained in the component_parts list. (example: glass and material amounts for
      the autolathe)

      Default definition does nothing.

   process()                  'game/machinery/machine.dm'
      Called by the 'machinery subsystem' once per machinery tick for each machine that is listed in its 'machines' list.

   process_atmos()
      Called by the 'air subsystem' once per atmos tick for each machine that is listed in its 'atmos_machines' list.

	Compiled by Aygar
*/

/// Machines in the world, such as computers, pipes, and airlocks.
=======
/**
 *Overview:
 *  Used to create objects that need a per step proc call.  Default definition of 'Initialize()'
 *  stores a reference to src machine in global 'machines list'.  Default definition
 *  of 'Destroy' removes reference to src machine in global 'machines list'.
 *
 *Class Variables:
 *  use_power (num)
 *     current state of auto power use.
 *     Possible Values:
 *        NO_POWER_USE -- no auto power use
 *        IDLE_POWER_USE -- machine is using power at its idle power level
 *        ACTIVE_POWER_USE -- machine is using power at its active power level
 *
 *  active_power_usage (num)
 *     Value for the amount of power to use when in active power mode
 *
 *  idle_power_usage (num)
 *     Value for the amount of power to use when in idle power mode
 *
 *  power_channel (num)
 *     What channel to draw from when drawing power for power mode
 *     Possible Values:
 *        AREA_USAGE_EQUIP:0 -- Equipment Channel
 *        AREA_USAGE_LIGHT:2 -- Lighting Channel
 *        AREA_USAGE_ENVIRON:3 -- Environment Channel
 *
 *  component_parts (list)
 *     A list of component parts of machine used by frame based machines.
 *
 *  stat (bitflag)
 *     Machine status bit flags.
 *     Possible bit flags:
 *        BROKEN -- Machine is broken
 *        NOPOWER -- No power is being supplied to machine.
 *        MAINT -- machine is currently under going maintenance.
 *        EMPED -- temporary broken by EMP pulse
 *
 *Class Procs:
 *  Initialize()                     'game/machinery/machine.dm'
 *
 *  Destroy()                   'game/machinery/machine.dm'
 *
 *  auto_use_power()            'game/machinery/machine.dm'
 *     This proc determines how power mode power is deducted by the machine.
 *     'auto_use_power()' is called by the 'master_controller' game_controller every
 *     tick.
 *
 *     Return Value:
 *        return:1 -- if object is powered
 *        return:0 -- if object is not powered.
 *
 *     Default definition uses 'use_power', 'power_channel', 'active_power_usage',
 *     'idle_power_usage', 'powered()', and 'use_power()' implement behavior.
 *
 *  powered(chan = -1)         'modules/power/power.dm'
 *     Checks to see if area that contains the object has power available for power
 *     channel given in 'chan'. -1 defaults to power_channel
 *
 *  use_power(amount, chan=-1)   'modules/power/power.dm'
 *     Deducts 'amount' from the power channel 'chan' of the area that contains the object.
 *
 *  power_change()               'modules/power/power.dm'
 *     Called by the area that contains the object when ever that area under goes a
 *     power state change (area runs out of power, or area channel is turned off).
 *
 *  RefreshParts()               'game/machinery/machine.dm'
 *     Called to refresh the variables in the machine that are contributed to by parts
 *     contained in the component_parts list. (example: glass and material amounts for
 *     the autolathe)
 *
 *     Default definition does nothing.
 *
 *  process()                  'game/machinery/machine.dm'
 *     Called by the 'machinery subsystem' once per machinery tick for each machine that is listed in its 'machines' list.
 *
 *  process_atmos()
 *     Called by the 'air subsystem' once per atmos tick for each machine that is listed in its 'atmos_machines' list.
 *	Compiled by Aygar
 */
>>>>>>> d2454ee4
/obj/machinery
	name = "machinery"
	icon = 'icons/obj/stationobjs.dmi'
	desc = "Some kind of machine."
	verb_say = "beeps"
	verb_yell = "blares"
	pressure_resistance = 15
	max_integrity = 200
	layer = BELOW_OBJ_LAYER //keeps shit coming out of the machine from ending up underneath it.
	flags_ricochet = RICOCHET_HARD
	receive_ricochet_chance_mod = 0.3

	anchored = TRUE
	interaction_flags_atom = INTERACT_ATOM_ATTACK_HAND | INTERACT_ATOM_UI_INTERACT

	var/machine_stat = NONE
	var/use_power = IDLE_POWER_USE
		//0 = dont run the auto
		//1 = run auto, use idle
		//2 = run auto, use active
	var/idle_power_usage = 0
	var/active_power_usage = 0
	var/power_channel = AREA_USAGE_EQUIP
		//AREA_USAGE_EQUIP,AREA_USAGE_ENVIRON or AREA_USAGE_LIGHT
	///A combination of factors such as having power, not being broken and so on. Boolean.
	var/is_operational = TRUE
	var/wire_compatible = FALSE

	var/list/component_parts = null //list of all the parts used to build it, if made from certain kinds of frames.
	var/panel_open = FALSE
	var/state_open = FALSE
	var/critical_machine = FALSE //If this machine is critical to station operation and should have the area be excempted from power failures.
	var/list/occupant_typecache //if set, turned into typecache in Initialize, other wise, defaults to mob/living typecache
	var/atom/movable/occupant = null
	/// Viable flags to go here are START_PROCESSING_ON_INIT, or START_PROCESSING_MANUALLY. See code\__DEFINES\machines.dm for more information on these flags.
	var/processing_flags = START_PROCESSING_ON_INIT
	/// What subsystem this machine will use, which is generally SSmachines or SSfastprocess. By default all machinery use SSmachines. This fires a machine's process() roughly every 2 seconds.
	var/subsystem_type = /datum/controller/subsystem/machines
	var/obj/item/circuitboard/circuit // Circuit to be created and inserted when the machinery is created

	var/interaction_flags_machine = INTERACT_MACHINE_WIRES_IF_OPEN | INTERACT_MACHINE_ALLOW_SILICON | INTERACT_MACHINE_OPEN_SILICON | INTERACT_MACHINE_SET_MACHINE
	var/fair_market_price = 69
	var/market_verb = "Customer"
	var/payment_department = ACCOUNT_ENG

	// For storing and overriding ui id
	var/tgui_id // ID of TGUI interface

/obj/machinery/Initialize()
	if(!armor)
		armor = list(MELEE = 25, BULLET = 10, LASER = 10, ENERGY = 0, BOMB = 0, BIO = 0, RAD = 0, FIRE = 50, ACID = 70)
	. = ..()
	GLOB.machines += src

	if(ispath(circuit, /obj/item/circuitboard))
		circuit = new circuit(src)
		circuit.apply_default_parts(src)

	if(processing_flags & START_PROCESSING_ON_INIT)
		begin_processing()

	if(occupant_typecache)
		occupant_typecache = typecacheof(occupant_typecache)

	return INITIALIZE_HINT_LATELOAD

/obj/machinery/proc/set_occupant(atom/movable/new_occupant)
	SHOULD_CALL_PARENT(TRUE)

	SEND_SIGNAL(src, COMSIG_MACHINERY_SET_OCCUPANT, new_occupant)
	occupant = new_occupant

/// Helper proc for telling a machine to start processing with the subsystem type that is located in its `subsystem_type` var.
/obj/machinery/proc/begin_processing()
	var/datum/controller/subsystem/processing/subsystem = locate(subsystem_type) in Master.subsystems
	START_PROCESSING(subsystem, src)

/// Helper proc for telling a machine to stop processing with the subsystem type that is located in its `subsystem_type` var.
/obj/machinery/proc/end_processing()
	var/datum/controller/subsystem/processing/subsystem = locate(subsystem_type) in Master.subsystems
	STOP_PROCESSING(subsystem, src)

/obj/machinery/LateInitialize()
	. = ..()
	power_change()
	RegisterSignal(src, COMSIG_ENTER_AREA, .proc/power_change)

/obj/machinery/Destroy()
	GLOB.machines.Remove(src)
	end_processing()
	dump_inventory_contents()
	QDEL_LIST(component_parts)
	QDEL_NULL(circuit)
	return ..()

/obj/machinery/proc/locate_machinery()
	return

/obj/machinery/process()//If you dont use process or power why are you here
	return PROCESS_KILL

/obj/machinery/proc/process_atmos()//If you dont use process why are you here
	return PROCESS_KILL


///Called when we want to change the value of the machine_stat variable. Holds bitflags.
/obj/machinery/proc/set_machine_stat(new_value)
	if(new_value == machine_stat)
		return
	. = machine_stat
	machine_stat = new_value
	on_set_machine_stat(.)


///Called when the value of `machine_stat` changes, so we can react to it.
/obj/machinery/proc/on_set_machine_stat(old_value)
	if(old_value & (NOPOWER|BROKEN|MAINT))
		if(!(machine_stat & (NOPOWER|BROKEN|MAINT))) //From off to on.
			set_is_operational(TRUE)
	else if(machine_stat & (NOPOWER|BROKEN|MAINT)) //From on to off.
		set_is_operational(FALSE)


/obj/machinery/emp_act(severity)
	. = ..()
	if(use_power && !machine_stat && !(. & EMP_PROTECT_SELF))
		use_power(7500/severity)
		new /obj/effect/temp_visual/emp(loc)

/**
 * Opens the machine.
 *
 * Will update the machine icon and any user interfaces currently open.
 * Arguments:
 * * drop - Boolean. Whether to drop any stored items in the machine. Does not include components.
 */
/obj/machinery/proc/open_machine(drop = TRUE)
	state_open = TRUE
	density = FALSE
	if(drop)
		dump_inventory_contents()
	update_icon()
	updateUsrDialog()

/**
 * Drop every movable atom in the machine's contents list, including any components and circuit.
 */
/obj/machinery/dump_contents()
	// Start by calling the dump_inventory_contents proc. Will allow machines with special contents
	// to handle their dropping.
	dump_inventory_contents()

	// Then we can clean up and drop everything else.
	var/turf/this_turf = get_turf(src)
	for(var/atom/movable/movable_atom in contents)
		movable_atom.forceMove(this_turf)

	// We'll have dropped the occupant, circuit and component parts as part of this.
	set_occupant(null)
	circuit = null
	LAZYCLEARLIST(component_parts)

/**
 * Drop every movable atom in the machine's contents list that is not a component_part.
 *
 * Proc does not drop components and will skip over anything in the component_parts list.
 * Call dump_contents() to drop all contents including components.
 * Arguments:
 * * subset - If this is not null, only atoms that are also contained within the subset list will be dropped.
 */
/obj/machinery/proc/dump_inventory_contents(list/subset = null)
	var/turf/this_turf = get_turf(src)
	for(var/atom/movable/movable_atom in contents)
		if(subset && !(movable_atom in subset))
			continue

		if(movable_atom in component_parts)
			continue

		movable_atom.forceMove(this_turf)

		if(occupant == movable_atom)
			set_occupant(null)

/**
 * Puts passed object in to user's hand
 *
 * Puts the passed object in to the users hand if they are adjacent.
 * If the user is not adjacent then place the object on top of the machine.
 *
 * Vars:
 * * object (obj) The object to be moved in to the users hand.
 * * user (mob/living) The user to recive the object
 */
/obj/machinery/proc/try_put_in_hand(obj/object, mob/living/user)
	if(!issilicon(user) && in_range(src, user))
		user.put_in_hands(object)
	else
		object.forceMove(drop_location())

/obj/machinery/proc/can_be_occupant(atom/movable/am)
	return occupant_typecache ? is_type_in_typecache(am, occupant_typecache) : isliving(am)

/obj/machinery/proc/close_machine(atom/movable/target = null)
	state_open = FALSE
	density = TRUE
	if(!target)
		for(var/am in loc)
			if (!(can_be_occupant(am)))
				continue
			var/atom/movable/AM = am
			if(AM.has_buckled_mobs())
				continue
			if(isliving(AM))
				var/mob/living/L = am
				if(L.buckled || L.mob_size >= MOB_SIZE_LARGE)
					continue
			target = am

	var/mob/living/mobtarget = target
	if(target && !target.has_buckled_mobs() && (!isliving(target) || !mobtarget.buckled))
		set_occupant(target)
		target.forceMove(src)
	updateUsrDialog()
	update_icon()

/obj/machinery/proc/auto_use_power()
	if(!powered(power_channel))
		return FALSE
	if(use_power == 1)
		use_power(idle_power_usage,power_channel)
	else if(use_power >= 2)
		use_power(active_power_usage,power_channel)
	return TRUE


///Called when we want to change the value of the `is_operational` variable. Boolean.
/obj/machinery/proc/set_is_operational(new_value)
	if(new_value == is_operational)
		return
	. = is_operational
	is_operational = new_value
	on_set_is_operational(.)


///Called when the value of `is_operational` changes, so we can react to it.
/obj/machinery/proc/on_set_is_operational(old_value)
	return


/obj/machinery/can_interact(mob/user)
	if((machine_stat & (NOPOWER|BROKEN)) && !(interaction_flags_machine & INTERACT_MACHINE_OFFLINE)) // Check if the machine is broken, and if we can still interact with it if so
		return FALSE

	var/silicon = issilicon(user)
	if(panel_open && !(interaction_flags_machine & INTERACT_MACHINE_OPEN)) // Check if we can interact with an open panel machine, if the panel is open
		if(!silicon || !(interaction_flags_machine & INTERACT_MACHINE_OPEN_SILICON))
			return FALSE

	if(silicon || isAdminGhostAI(user)) // If we are an AI or adminghsot, make sure the machine allows silicons to interact
		if(!(interaction_flags_machine & INTERACT_MACHINE_ALLOW_SILICON))
			return FALSE

	else if(isliving(user)) // If we are a living human
		var/mob/living/L = user

		if(interaction_flags_machine & INTERACT_MACHINE_REQUIRES_SILICON) // First make sure the machine doesn't require silicon interaction
			return FALSE

		if(interaction_flags_machine & INTERACT_MACHINE_REQUIRES_SIGHT)
			if(user.is_blind())
				to_chat(user, "<span class='warning'>This machine requires sight to use.</span>")
				return FALSE

		if(!Adjacent(user)) // Next make sure we are next to the machine unless we have telekinesis
			var/mob/living/carbon/H = L
			if(!(istype(H) && H.has_dna() && H.dna.check_mutation(TK)))
				return FALSE

		if(L.incapacitated()) // Finally make sure we aren't incapacitated
			return FALSE

	else // If we aren't a silicon, living, or admin ghost, bad!
		return FALSE

	return TRUE // If we pass all these checks, woohoo! We can interact

/obj/machinery/proc/check_nap_violations()
	if(!SSeconomy.full_ancap)
		return TRUE
	if(occupant && !state_open)
		var/mob/living/L = occupant
		var/obj/item/card/id/I = L.get_idcard(TRUE)
		if(I)
			var/datum/bank_account/insurance = I.registered_account
			if(!insurance)
				say("[market_verb] NAP Violation: No bank account found.")
				nap_violation(L)
				return FALSE
			else
				if(!insurance.adjust_money(-fair_market_price))
					say("[market_verb] NAP Violation: Unable to pay.")
					nap_violation(L)
					return FALSE
				var/datum/bank_account/D = SSeconomy.get_dep_account(payment_department)
				if(D)
					D.adjust_money(fair_market_price)
		else
			say("[market_verb] NAP Violation: No ID card found.")
			nap_violation(L)
			return FALSE
	return TRUE

/obj/machinery/proc/nap_violation(mob/violator)
	return

////////////////////////////////////////////////////////////////////////////////////////////

//Return a non FALSE value to interrupt attack_hand propagation to subtypes.
/obj/machinery/interact(mob/user, special_state)
	if(interaction_flags_machine & INTERACT_MACHINE_SET_MACHINE)
		user.set_machine(src)
	. = ..()

/obj/machinery/ui_act(action, list/params)
	add_fingerprint(usr)
	return ..()

/obj/machinery/Topic(href, href_list)
	..()
	if(!can_interact(usr))
		return TRUE
	if(!usr.canUseTopic(src))
		return TRUE
	add_fingerprint(usr)
	return FALSE

////////////////////////////////////////////////////////////////////////////////////////////

/obj/machinery/attack_paw(mob/living/user)
	if(user.a_intent != INTENT_HARM)
		return attack_hand(user)
	else
		user.changeNext_move(CLICK_CD_MELEE)
		user.do_attack_animation(src, ATTACK_EFFECT_PUNCH)
		user.visible_message("<span class='danger'>[user.name] smashes against \the [src.name] with its paws.</span>", null, null, COMBAT_MESSAGE_RANGE)
		take_damage(4, BRUTE, MELEE, 1)

/obj/machinery/attack_hulk(mob/living/carbon/user)
	. = ..()
	var/obj/item/bodypart/arm = user.hand_bodyparts[user.active_hand_index]
	if(!arm)
		return
	if(arm.bodypart_disabled)
		return
	var/damage = damage_deflection / 10
	arm.receive_damage(brute=damage, wound_bonus = CANT_WOUND)

/obj/machinery/attack_robot(mob/user)
	if(!(interaction_flags_machine & INTERACT_MACHINE_ALLOW_SILICON) && !isAdminGhostAI(user))
		return FALSE
	if(Adjacent(user) && can_buckle && has_buckled_mobs()) //so that borgs (but not AIs, sadly (perhaps in a future PR?)) can unbuckle people from machines
		if(buckled_mobs.len > 1)
			var/unbuckled = input(user, "Who do you wish to unbuckle?","Unbuckle Who?") as null|mob in sortNames(buckled_mobs)
			if(user_unbuckle_mob(unbuckled,user))
				return TRUE
		else
			if(user_unbuckle_mob(buckled_mobs[1],user))
				return TRUE
	return _try_interact(user)

/obj/machinery/attack_ai(mob/user)
	if(!(interaction_flags_machine & INTERACT_MACHINE_ALLOW_SILICON) && !isAdminGhostAI(user))
		return FALSE
	if(iscyborg(user))// For some reason attack_robot doesn't work
		return attack_robot(user)
	else
		return _try_interact(user)

/obj/machinery/_try_interact(mob/user)
	if((interaction_flags_machine & INTERACT_MACHINE_WIRES_IF_OPEN) && panel_open && (attempt_wire_interaction(user) == WIRE_INTERACTION_BLOCK))
		return TRUE
	return ..()

/obj/machinery/CheckParts(list/parts_list)
	..()
	RefreshParts()

/obj/machinery/proc/RefreshParts() //Placeholder proc for machines that are built using frames.
	return

/obj/machinery/proc/default_pry_open(obj/item/I)
	. = !(state_open || panel_open || is_operational || (flags_1 & NODECONSTRUCT_1)) && I.tool_behaviour == TOOL_CROWBAR
	if(.)
		I.play_tool_sound(src, 50)
		visible_message("<span class='notice'>[usr] pries open \the [src].</span>", "<span class='notice'>You pry open \the [src].</span>")
		open_machine()

/obj/machinery/proc/default_deconstruction_crowbar(obj/item/I, ignore_panel = 0)
	. = (panel_open || ignore_panel) && !(flags_1 & NODECONSTRUCT_1) && I.tool_behaviour == TOOL_CROWBAR
	if(.)
		I.play_tool_sound(src, 50)
		deconstruct(TRUE)

/obj/machinery/deconstruct(disassembled = TRUE)
	if(!(flags_1 & NODECONSTRUCT_1))
		on_deconstruction()
		if(LAZYLEN(component_parts))
			spawn_frame(disassembled)
			for(var/obj/item/I in component_parts)
				I.forceMove(loc)
			LAZYCLEARLIST(component_parts)
	return ..()

/obj/machinery/proc/spawn_frame(disassembled)
	var/obj/structure/frame/machine/M = new /obj/structure/frame/machine(loc)
	. = M
	M.set_anchored(anchored)
	if(!disassembled)
		M.obj_integrity = M.max_integrity * 0.5 //the frame is already half broken
	transfer_fingerprints_to(M)
	M.state = 2
	M.icon_state = "box_1"

/obj/machinery/obj_break(damage_flag)
	SHOULD_CALL_PARENT(TRUE)
	. = ..()
	if(!(machine_stat & BROKEN) && !(flags_1 & NODECONSTRUCT_1))
		set_machine_stat(machine_stat | BROKEN)
		SEND_SIGNAL(src, COMSIG_MACHINERY_BROKEN, damage_flag)
		update_icon()
		return TRUE

/obj/machinery/contents_explosion(severity, target)
	occupant?.ex_act(severity, target)

/obj/machinery/handle_atom_del(atom/A)
	if(A == occupant)
		set_occupant(null)
		update_icon()
		updateUsrDialog()
		return ..()

	// The circuit should also be in component parts, so don't early return.
	if(A == circuit)
		circuit = null
	if((A in component_parts) && !QDELETED(src))
		component_parts.Remove(A)
		// It would be unusual for a component_part to be qdel'd ordinarily.
		deconstruct(FALSE)
	return ..()

/obj/machinery/CanAllowThrough(atom/movable/mover, turf/target)
	. = ..()

	if(mover.pass_flags & PASSMACHINE)
		return TRUE

/obj/machinery/proc/default_deconstruction_screwdriver(mob/user, icon_state_open, icon_state_closed, obj/item/I)
	if(!(flags_1 & NODECONSTRUCT_1) && I.tool_behaviour == TOOL_SCREWDRIVER)
		I.play_tool_sound(src, 50)
		if(!panel_open)
			panel_open = TRUE
			icon_state = icon_state_open
			to_chat(user, "<span class='notice'>You open the maintenance hatch of [src].</span>")
		else
			panel_open = FALSE
			icon_state = icon_state_closed
			to_chat(user, "<span class='notice'>You close the maintenance hatch of [src].</span>")
		return TRUE
	return FALSE

/obj/machinery/proc/default_change_direction_wrench(mob/user, obj/item/I)
	if(panel_open && I.tool_behaviour == TOOL_WRENCH)
		I.play_tool_sound(src, 50)
		setDir(turn(dir,-90))
		to_chat(user, "<span class='notice'>You rotate [src].</span>")
		return TRUE
	return FALSE

/obj/proc/can_be_unfasten_wrench(mob/user, silent) //if we can unwrench this object; returns SUCCESSFUL_UNFASTEN and FAILED_UNFASTEN, which are both TRUE, or CANT_UNFASTEN, which isn't.
	if(!(isfloorturf(loc) || istype(loc, /turf/open/indestructible)) && !anchored)
		to_chat(user, "<span class='warning'>[src] needs to be on the floor to be secured!</span>")
		return FAILED_UNFASTEN
	return SUCCESSFUL_UNFASTEN

/obj/proc/default_unfasten_wrench(mob/user, obj/item/I, time = 20) //try to unwrench an object in a WONDERFUL DYNAMIC WAY
	if(!(flags_1 & NODECONSTRUCT_1) && I.tool_behaviour == TOOL_WRENCH)
		var/can_be_unfasten = can_be_unfasten_wrench(user)
		if(!can_be_unfasten || can_be_unfasten == FAILED_UNFASTEN)
			return can_be_unfasten
		if(time)
			to_chat(user, "<span class='notice'>You begin [anchored ? "un" : ""]securing [src]...</span>")
		I.play_tool_sound(src, 50)
		var/prev_anchored = anchored
		//as long as we're the same anchored state and we're either on a floor or are anchored, toggle our anchored state
		if(I.use_tool(src, user, time, extra_checks = CALLBACK(src, .proc/unfasten_wrench_check, prev_anchored, user)))
			to_chat(user, "<span class='notice'>You [anchored ? "un" : ""]secure [src].</span>")
			set_anchored(!anchored)
			playsound(src, 'sound/items/deconstruct.ogg', 50, TRUE)
			SEND_SIGNAL(src, COMSIG_OBJ_DEFAULT_UNFASTEN_WRENCH, anchored)
			return SUCCESSFUL_UNFASTEN
		return FAILED_UNFASTEN
	return CANT_UNFASTEN

/obj/proc/unfasten_wrench_check(prev_anchored, mob/user) //for the do_after, this checks if unfastening conditions are still valid
	if(anchored != prev_anchored)
		return FALSE
	if(can_be_unfasten_wrench(user, TRUE) != SUCCESSFUL_UNFASTEN) //if we aren't explicitly successful, cancel the fuck out
		return FALSE
	return TRUE

/obj/machinery/proc/exchange_parts(mob/user, obj/item/storage/part_replacer/W)
	if(!istype(W))
		return FALSE
	if((flags_1 & NODECONSTRUCT_1) && !W.works_from_distance)
		return FALSE
	var/shouldplaysound = 0
	if(component_parts)
		if(panel_open || W.works_from_distance)
			var/obj/item/circuitboard/machine/CB = locate(/obj/item/circuitboard/machine) in component_parts
			var/P
			if(W.works_from_distance)
				to_chat(user, display_parts(user))
			for(var/obj/item/A in component_parts)
				for(var/D in CB.req_components)
					if(ispath(A.type, D))
						P = D
						break
				for(var/obj/item/B in W.contents)
					if(istype(B, P) && istype(A, P))
						if(B.get_part_rating() > A.get_part_rating())
							if(istype(B,/obj/item/stack)) //conveniently this will mean A is also a stack and I will kill the first person to prove me wrong
								var/obj/item/stack/SA = A
								var/obj/item/stack/SB = B
								var/used_amt = SA.get_amount()
								if(!SB.use(used_amt))
									continue //if we don't have the exact amount to replace we don't
								var/obj/item/stack/SN = new SB.merge_type(null,used_amt)
								component_parts += SN
							else
								if(SEND_SIGNAL(W, COMSIG_TRY_STORAGE_TAKE, B, src))
									component_parts += B
									B.forceMove(src)
							SEND_SIGNAL(W, COMSIG_TRY_STORAGE_INSERT, A, null, null, TRUE)
							component_parts -= A
							to_chat(user, "<span class='notice'>[capitalize(A.name)] replaced with [B.name].</span>")
							shouldplaysound = 1 //Only play the sound when parts are actually replaced!
							break
			RefreshParts()
		else
			to_chat(user, display_parts(user))
		if(shouldplaysound)
			W.play_rped_sound()
		return TRUE
	return FALSE

/obj/machinery/proc/display_parts(mob/user)
	. = list()
	. += "<span class='notice'>It contains the following parts:</span>"
	for(var/obj/item/C in component_parts)
		. += "<span class='notice'>[icon2html(C, user)] \A [C].</span>"
	. = jointext(., "")

/obj/machinery/examine(mob/user)
	. = ..()
	if(machine_stat & BROKEN)
		. += "<span class='notice'>It looks broken and non-functional.</span>"
	if(!(resistance_flags & INDESTRUCTIBLE))
		if(resistance_flags & ON_FIRE)
			. += "<span class='warning'>It's on fire!</span>"
		var/healthpercent = (obj_integrity/max_integrity) * 100
		switch(healthpercent)
			if(50 to 99)
				. += "It looks slightly damaged."
			if(25 to 50)
				. += "It appears heavily damaged."
			if(0 to 25)
				. += "<span class='warning'>It's falling apart!</span>"
	if(user.research_scanner && component_parts)
		. += display_parts(user, TRUE)

//called on machinery construction (i.e from frame to machinery) but not on initialization
/obj/machinery/proc/on_construction()
	return

//called on deconstruction before the final deletion
/obj/machinery/proc/on_deconstruction()
	return

/obj/machinery/proc/can_be_overridden()
	. = 1

/obj/machinery/zap_act(power, zap_flags)
	if(prob(85) && (zap_flags & ZAP_MACHINE_EXPLOSIVE) && !(resistance_flags & INDESTRUCTIBLE))
		explosion(src, 1, 2, 4, flame_range = 2, adminlog = FALSE, smoke = FALSE)
	else if(zap_flags & ZAP_OBJ_DAMAGE)
		take_damage(power * 0.0005, BURN, ENERGY)
		if(prob(40))
			emp_act(EMP_LIGHT)
		power -= power * 0.0005
	return ..()

/obj/machinery/Exited(atom/movable/AM, atom/newloc)
	. = ..()
	if(AM == occupant)
		set_occupant(null)
	if(AM == circuit)
		LAZYREMOVE(component_parts, AM)
		circuit = null

/obj/machinery/proc/adjust_item_drop_location(atom/movable/AM)	// Adjust item drop location to a 3x3 grid inside the tile, returns slot id from 0 to 8
	var/md5 = md5(AM.name)										// Oh, and it's deterministic too. A specific item will always drop from the same slot.
	for (var/i in 1 to 32)
		. += hex2num(md5[i])
	. = . % 9
	AM.pixel_x = -8 + ((.%3)*8)
	AM.pixel_y = -8 + (round( . / 3)*8)

/obj/machinery/rust_heretic_act()
	take_damage(500, BRUTE, MELEE, 1)

/obj/machinery/vv_edit_var(vname, vval)
	if(vname == "occupant")
		set_occupant(vval)
		datum_flags |= DF_VAR_EDITED
		return TRUE
	return ..()

/**
 * Generate a name devices
 *
 * Creates a randomly generated tag or name for devices5
 * The length of the generated name can be set by passing in an int
 * args:
 * * len (int)(Optional) Default=5 The length of the name
 * Returns (string) The generated name
 */
/obj/machinery/proc/assign_random_name(len=5)
	var/list/new_name = list()
	// machine id's should be fun random chars hinting at a larger world
	for(var/i = 1 to len)
		switch(rand(1,3))
			if(1)
				new_name += ascii2text(rand(65, 90)) // A - Z
			if(2)
				new_name += ascii2text(rand(97,122)) // a - z
			if(3)
				new_name += ascii2text(rand(48, 57)) // 0 - 9
	return new_name.Join()

/**
 * Alerts the AI that a hack is in progress.
 *
 * Sends all AIs a message that a hack is occurring.  Specifically used for space ninja tampering as this proc was originally in the ninja files.
 * However, the proc may also be used elsewhere.
 */
/obj/machinery/proc/AI_notify_hack()
	var/alertstr = "<span class='userdanger'>Network Alert: Hacking attempt detected[get_area(src)?" in [get_area_name(src, TRUE)]":". Unable to pinpoint location"].</span>"
	for(var/mob/living/silicon/ai/AI in GLOB.player_list)
		to_chat(AI, alertstr)<|MERGE_RESOLUTION|>--- conflicted
+++ resolved
@@ -1,89 +1,6 @@
-<<<<<<< HEAD
-/*
-Overview:
-   Used to create objects that need a per step proc call.  Default definition of 'Initialize()'
-   stores a reference to src machine in global 'machines list'.  Default definition
-   of 'Destroy' removes reference to src machine in global 'machines list'.
-
-Class Variables:
-   use_power (num)
-      current state of auto power use.
-      Possible Values:
-         NO_POWER_USE -- no auto power use
-         IDLE_POWER_USE -- machine is using power at its idle power level
-         ACTIVE_POWER_USE -- machine is using power at its active power level
-
-   active_power_usage (num)
-      Value for the amount of power to use when in active power mode
-
-   idle_power_usage (num)
-      Value for the amount of power to use when in idle power mode
-
-   power_channel (num)
-      What channel to draw from when drawing power for power mode
-      Possible Values:
-         AREA_USAGE_EQUIP:0 -- Equipment Channel
-         AREA_USAGE_LIGHT:2 -- Lighting Channel
-         AREA_USAGE_ENVIRON:3 -- Environment Channel
-
-   component_parts (list)
-      A list of component parts of machine used by frame based machines.
-
-   stat (bitflag)
-      Machine status bit flags.
-      Possible bit flags:
-         BROKEN -- Machine is broken
-         NOPOWER -- No power is being supplied to machine.
-         MAINT -- machine is currently under going maintenance.
-         EMPED -- temporary broken by EMP pulse
-
-Class Procs:
-   Initialize()                     'game/machinery/machine.dm'
-
-   Destroy()                   'game/machinery/machine.dm'
-
-   auto_use_power()            'game/machinery/machine.dm'
-      This proc determines how power mode power is deducted by the machine.
-      'auto_use_power()' is called by the 'master_controller' game_controller every
-      tick.
-
-      Return Value:
-         return:1 -- if object is powered
-         return:0 -- if object is not powered.
-
-      Default definition uses 'use_power', 'power_channel', 'active_power_usage',
-      'idle_power_usage', 'powered()', and 'use_power()' implement behavior.
-
-   powered(chan = -1)         'modules/power/power.dm'
-      Checks to see if area that contains the object has power available for power
-      channel given in 'chan'. -1 defaults to power_channel
-
-   use_power(amount, chan=-1)   'modules/power/power.dm'
-      Deducts 'amount' from the power channel 'chan' of the area that contains the object.
-
-   power_change()               'modules/power/power.dm'
-      Called by the area that contains the object when ever that area under goes a
-      power state change (area runs out of power, or area channel is turned off).
-
-   RefreshParts()               'game/machinery/machine.dm'
-      Called to refresh the variables in the machine that are contributed to by parts
-      contained in the component_parts list. (example: glass and material amounts for
-      the autolathe)
-
-      Default definition does nothing.
-
-   process()                  'game/machinery/machine.dm'
-      Called by the 'machinery subsystem' once per machinery tick for each machine that is listed in its 'machines' list.
-
-   process_atmos()
-      Called by the 'air subsystem' once per atmos tick for each machine that is listed in its 'atmos_machines' list.
-
-	Compiled by Aygar
-*/
-
-/// Machines in the world, such as computers, pipes, and airlocks.
-=======
 /**
+ * Machines in the world, such as computers, pipes, and airlocks.
+ *
  *Overview:
  *  Used to create objects that need a per step proc call.  Default definition of 'Initialize()'
  *  stores a reference to src machine in global 'machines list'.  Default definition
@@ -163,7 +80,6 @@
  *     Called by the 'air subsystem' once per atmos tick for each machine that is listed in its 'atmos_machines' list.
  *	Compiled by Aygar
  */
->>>>>>> d2454ee4
 /obj/machinery
 	name = "machinery"
 	icon = 'icons/obj/stationobjs.dmi'
