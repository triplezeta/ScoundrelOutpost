--- conflicted
+++ resolved
@@ -1,337 +1,202 @@
-/*
-<<<<<<< HEAD
-	The global hud:
-	Uses the same visual objects for all players.
-*/
-
-var/datum/global_hud/global_hud = new()
-
-/datum/global_hud
-	var/obj/screen/druggy
-	var/obj/screen/blurry
-	var/obj/screen/blind
-	var/list/vimpaired
-	var/list/darkMask
-
-/datum/global_hud/New()
-	//420erryday psychedellic colours screen overlay for when you are high
-	druggy = new /obj/screen()
-	druggy.screen_loc = "WEST,SOUTH to EAST,NORTH"
-	druggy.icon_state = "druggy"
-	druggy.blend_mode = BLEND_MULTIPLY
-	druggy.layer = 17
-	druggy.mouse_opacity = 0
-
-	//that white blurry effect you get when you eyes are damaged
-	blurry = new /obj/screen()
-	blurry.screen_loc = "WEST,SOUTH to EAST,NORTH"
-	blurry.icon_state = "blurry"
-	blurry.layer = 17
-	blurry.mouse_opacity = 0
-
-	blind = new /obj/screen()
-	blind.icon = 'icons/mob/screen_full.dmi'
-	blind.icon_state = "blackimageoverlay"
-	blind.screen_loc = "CENTER-7,CENTER-7"
-	blind.mouse_opacity = 0
-	blind.layer = 18
-
-	var/obj/screen/O
-	var/i
-	//that nasty looking dither you  get when you're short-sighted
-	vimpaired = newlist(/obj/screen,/obj/screen,/obj/screen,/obj/screen)
-	O = vimpaired[1]
-	O.screen_loc = "WEST,SOUTH to CENTER-3,NORTH"	//West dither
-	O = vimpaired[2]
-	O.screen_loc = "WEST,SOUTH to EAST,CENTER-3"	//South dither
-	O = vimpaired[3]
-	O.screen_loc = "CENTER+3,SOUTH to EAST,NORTH"	//East dither
-	O = vimpaired[4]
-	O.screen_loc = "WEST,CENTER+3 to EAST,NORTH"	//North dither
-
-	//welding mask overlay black/dither
-	darkMask = newlist(/obj/screen, /obj/screen, /obj/screen, /obj/screen, /obj/screen, /obj/screen, /obj/screen, /obj/screen)
-	O = darkMask[1]
-	O.screen_loc = "CENTER-5,CENTER-5 to CENTER-3,CENTER+5" //West dither
-	O = darkMask[2]
-	O.screen_loc = "CENTER-5,CENTER-5 to CENTER+5,CENTER-3"	//South dither
-	O = darkMask[3]
-	O.screen_loc = "CENTER+3,CENTER-5 to CENTER+5,CENTER+5"	//East dither
-	O = darkMask[4]
-	O.screen_loc = "CENTER-5,CENTER+3 to CENTER+5,CENTER+5"	//North dither
-	O = darkMask[5]
-	O.screen_loc = "WEST,SOUTH to CENTER-5,NORTH"	//West black
-	O = darkMask[6]
-	O.screen_loc = "WEST,SOUTH to EAST,CENTER-5"	//South black
-	O = darkMask[7]
-	O.screen_loc = "CENTER+5,SOUTH to EAST,NORTH"	//East black
-	O = darkMask[8]
-	O.screen_loc = "WEST,CENTER+5 to EAST,NORTH"	//North black
-
-
-	for(i = 1, i <= 4, i++)
-		O = vimpaired[i]
-		O.icon_state = "dither50"
-		O.blend_mode = BLEND_MULTIPLY
-		O.layer = 17
-		O.mouse_opacity = 0
-
-		O = darkMask[i]
-		O.icon_state = "dither50"
-		O.blend_mode = BLEND_MULTIPLY
-		O.layer = 17
-		O.mouse_opacity = 0
-
-	for(i = 5, i <= 8, i++)
-		O = darkMask[i]
-		O.icon_state = "black"
-		O.blend_mode = BLEND_MULTIPLY
-		O.layer = 17
-		O.mouse_opacity = 0
-
-/*
-=======
->>>>>>> eda3c54d
-	The hud datum
-	Used to show and hide huds for all the different mob types,
-	including inventories and item quick actions.
-*/
-
-/datum/hud
-	var/mob/mymob
-
-	var/hud_shown = 1			//Used for the HUD toggle (F12)
-	var/hud_version = 1			//Current displayed version of the HUD
-	var/inventory_shown = 1		//the inventory
-	var/show_intent_icons = 0
-	var/hotkey_ui_hidden = 0	//This is to hide the buttons that can be used via hotkeys. (hotkeybuttons list of buttons)
-
-	var/obj/screen/ling/chems/lingchemdisplay
-	var/obj/screen/ling/sting/lingstingdisplay
-
-	var/obj/screen/blobpwrdisplay
-
-	var/obj/screen/alien_plasma_display
-
-	var/obj/screen/deity_power_display
-	var/obj/screen/deity_follower_display
-
-	var/obj/screen/nightvisionicon
-	var/obj/screen/r_hand_hud_object
-	var/obj/screen/l_hand_hud_object
-	var/obj/screen/action_intent
-	var/obj/screen/zone_select
-	var/obj/screen/pull_icon
-	var/obj/screen/throw_icon
-	var/obj/screen/module_store_icon
-
-	var/list/static_inventory = list() //the screen objects which are static
-	var/list/toggleable_inventory = list() //the screen objects which can be hidden
-	var/list/obj/screen/hotkeybuttons = list() //the buttons that can be used via hotkeys
-	var/list/infodisplay = list() //the screen objects that display mob info (health, alien plasma, etc...)
-	var/list/screenoverlays = list() //the screen objects used as whole screen overlays (flash, damageoverlay, etc...)
-
-	var/obj/screen/movable/action_button/hide_toggle/hide_actions_toggle
-	var/action_buttons_hidden = 0
-
-	var/obj/screen/healths
-	var/obj/screen/healthdoll
-	var/obj/screen/internals
-
-/datum/hud/New(mob/owner)
-	mymob = owner
-
-/datum/hud/Destroy()
-	if(mymob.hud_used == src)
-		mymob.hud_used = null
-
-	qdel(hide_actions_toggle)
-	hide_actions_toggle = null
-
-	qdel(module_store_icon)
-	module_store_icon = null
-
-	if(static_inventory.len)
-		for(var/thing in static_inventory)
-			qdel(thing)
-		static_inventory.Cut()
-
-	r_hand_hud_object = null
-	l_hand_hud_object = null
-	action_intent = null
-	zone_select = null
-	pull_icon = null
-
-	if(toggleable_inventory.len)
-		for(var/thing in toggleable_inventory)
-			qdel(thing)
-		toggleable_inventory.Cut()
-
-	if(hotkeybuttons.len)
-		for(var/thing in hotkeybuttons)
-			qdel(thing)
-		hotkeybuttons.Cut()
-
-	throw_icon = null
-
-	if(infodisplay.len)
-		for(var/thing in infodisplay)
-			qdel(thing)
-		infodisplay.Cut()
-
-	healths = null
-	healthdoll = null
-	internals = null
-	lingchemdisplay = null
-	lingstingdisplay = null
-	blobpwrdisplay = null
-	alien_plasma_display = null
-	deity_power_display = null
-	deity_follower_display = null
-	nightvisionicon = null
-
-	if(screenoverlays.len)
-		for(var/thing in screenoverlays)
-			qdel(thing)
-		screenoverlays.Cut()
-	mymob = null
-	return ..()
-
-/mob/proc/create_mob_hud()
-	return
-
-
-	reload_fullscreen() // Reload any fullscreen overlays this mob has.
-
-//Version denotes which style should be displayed. blank or 0 means "next version"
-/datum/hud/proc/show_hud(version = 0)
-	if(!ismob(mymob))
-		return 0
-	if(!mymob.client)
-		return 0
-
-	mymob.client.screen = list()
-
-	var/display_hud_version = version
-	if(!display_hud_version)	//If 0 or blank, display the next hud version
-		display_hud_version = hud_version + 1
-	if(display_hud_version > HUD_VERSIONS)	//If the requested version number is greater than the available versions, reset back to the first version
-		display_hud_version = 1
-
-	switch(display_hud_version)
-		if(HUD_STYLE_STANDARD)	//Default HUD
-			hud_shown = 1	//Governs behavior of other procs
-			if(static_inventory.len)
-				mymob.client.screen += static_inventory
-			if(toggleable_inventory.len && inventory_shown)
-				mymob.client.screen += toggleable_inventory
-			if(hotkeybuttons.len && !hotkey_ui_hidden)
-				mymob.client.screen += hotkeybuttons
-			if(infodisplay.len)
-				mymob.client.screen += infodisplay
-
-			if(action_intent)
-				action_intent.screen_loc = initial(action_intent.screen_loc) //Restore intent selection to the original position
-
-<<<<<<< HEAD
-=======
-			action_intent.screen_loc = ui_acti //Restore intent selection to the original position
-			mymob.client.screen += mymob.zone_sel				//This one is a special snowflake
-			mymob.client.screen += mymob.healths				//As are the rest of these.
-			mymob.client.screen += mymob.healthdoll
-			mymob.client.screen += mymob.internals
-			mymob.client.screen += lingstingdisplay
-			mymob.client.screen += lingchemdisplay
->>>>>>> eda3c54d
-		if(HUD_STYLE_REDUCED)	//Reduced HUD
-			hud_shown = 0	//Governs behavior of other procs
-			if(static_inventory.len)
-				mymob.client.screen -= static_inventory
-			if(toggleable_inventory.len)
-				mymob.client.screen -= toggleable_inventory
-			if(hotkeybuttons.len)
-				mymob.client.screen -= hotkeybuttons
-			if(infodisplay.len)
-				mymob.client.screen += infodisplay
-
-			//These ones are a part of 'static_inventory', 'toggleable_inventory' or 'hotkeybuttons' but we want them to stay
-			if(l_hand_hud_object)
-				mymob.client.screen += l_hand_hud_object	//we want the hands to be visible
-			if(r_hand_hud_object)
-				mymob.client.screen += r_hand_hud_object	//we want the hands to be visible
-			if(action_intent)
-				mymob.client.screen += action_intent		//we want the intent switcher visible
-				action_intent.screen_loc = ui_acti_alt	//move this to the alternative position, where zone_select usually is.
-
-<<<<<<< HEAD
-=======
-			//These ones are not a part of 'adding', 'other' or 'hotkeybuttons' but we want them gone.
-			mymob.client.screen -= mymob.zone_sel	//zone_sel is a mob variable for some reason.
-			mymob.client.screen -= lingstingdisplay
-			mymob.client.screen -= lingchemdisplay
-
-			//These ones are a part of 'adding', 'other' or 'hotkeybuttons' but we want them to stay
-			mymob.client.screen += l_hand_hud_object	//we want the hands to be visible
-			mymob.client.screen += r_hand_hud_object	//we want the hands to be visible
-			mymob.client.screen += action_intent		//we want the intent swticher visible
-			action_intent.screen_loc = ui_acti_alt	//move this to the alternative position, where zone_select usually is.
->>>>>>> eda3c54d
-		if(HUD_STYLE_NOHUD)	//No HUD
-			hud_shown = 0	//Governs behavior of other procs
-			if(static_inventory.len)
-				mymob.client.screen -= static_inventory
-			if(toggleable_inventory.len)
-				mymob.client.screen -= toggleable_inventory
-			if(hotkeybuttons.len)
-				mymob.client.screen -= hotkeybuttons
-			if(infodisplay.len)
-				mymob.client.screen -= infodisplay
-
-<<<<<<< HEAD
-	if(screenoverlays.len)
-		mymob.client.screen += screenoverlays
-	mymob.client.screen += mymob.client.void
-=======
-			//These ones are not a part of 'adding', 'other' or 'hotkeybuttons' but we want them gone.
-			mymob.client.screen -= mymob.zone_sel	//zone_sel is a mob variable for some reason.
-			mymob.client.screen -= mymob.healths
-			mymob.client.screen -= mymob.healthdoll
-			mymob.client.screen -= mymob.internals
-			mymob.client.screen -= lingstingdisplay
-			mymob.client.screen -= lingchemdisplay
-	hidden_inventory_update()
-	persistant_inventory_update()
-	mymob.update_action_buttons()
-	reorganize_alerts()
-
->>>>>>> eda3c54d
-	hud_version = display_hud_version
-	persistant_inventory_update()
-	mymob.update_action_buttons()
-	reorganize_alerts()
-
-/datum/hud/human/show_hud(version = 0)
-	..()
-	hidden_inventory_update()
-
-/datum/hud/robot/show_hud(version = 0)
-	..()
-	update_robot_modules_display()
-
-/datum/hud/proc/hidden_inventory_update()
-	return
-
-/datum/hud/proc/persistant_inventory_update()
-	return
-
-//Triggered when F12 is pressed (Unless someone changed something in the DMF)
-/mob/verb/button_pressed_F12()
-	set name = "F12"
-	set hidden = 1
-
-	if(hud_used && client)
-		hud_used.show_hud() //Shows the next hud preset
-		usr << "<span class ='info'>Switched HUD mode. Press F12 to toggle.</span>"
-	else
-		usr << "<span class ='warning'>This mob type does not use a HUD.</span>"
-
+/*
+	The hud datum
+	Used to show and hide huds for all the different mob types,
+	including inventories and item quick actions.
+*/
+
+/datum/hud
+	var/mob/mymob
+
+	var/hud_shown = 1			//Used for the HUD toggle (F12)
+	var/hud_version = 1			//Current displayed version of the HUD
+	var/inventory_shown = 1		//the inventory
+	var/show_intent_icons = 0
+	var/hotkey_ui_hidden = 0	//This is to hide the buttons that can be used via hotkeys. (hotkeybuttons list of buttons)
+
+	var/obj/screen/ling/chems/lingchemdisplay
+	var/obj/screen/ling/sting/lingstingdisplay
+
+	var/obj/screen/blobpwrdisplay
+
+	var/obj/screen/alien_plasma_display
+
+	var/obj/screen/deity_power_display
+	var/obj/screen/deity_follower_display
+
+	var/obj/screen/nightvisionicon
+	var/obj/screen/r_hand_hud_object
+	var/obj/screen/l_hand_hud_object
+	var/obj/screen/action_intent
+	var/obj/screen/zone_select
+	var/obj/screen/pull_icon
+	var/obj/screen/throw_icon
+	var/obj/screen/module_store_icon
+
+	var/list/static_inventory = list() //the screen objects which are static
+	var/list/toggleable_inventory = list() //the screen objects which can be hidden
+	var/list/obj/screen/hotkeybuttons = list() //the buttons that can be used via hotkeys
+	var/list/infodisplay = list() //the screen objects that display mob info (health, alien plasma, etc...)
+	var/list/screenoverlays = list() //the screen objects used as whole screen overlays (flash, damageoverlay, etc...)
+
+	var/obj/screen/movable/action_button/hide_toggle/hide_actions_toggle
+	var/action_buttons_hidden = 0
+
+	var/obj/screen/healths
+	var/obj/screen/healthdoll
+	var/obj/screen/internals
+
+/datum/hud/New(mob/owner)
+	mymob = owner
+
+/datum/hud/Destroy()
+	if(mymob.hud_used == src)
+		mymob.hud_used = null
+
+	qdel(hide_actions_toggle)
+	hide_actions_toggle = null
+
+	qdel(module_store_icon)
+	module_store_icon = null
+
+	if(static_inventory.len)
+		for(var/thing in static_inventory)
+			qdel(thing)
+		static_inventory.Cut()
+
+	r_hand_hud_object = null
+	l_hand_hud_object = null
+	action_intent = null
+	zone_select = null
+	pull_icon = null
+
+	if(toggleable_inventory.len)
+		for(var/thing in toggleable_inventory)
+			qdel(thing)
+		toggleable_inventory.Cut()
+
+	if(hotkeybuttons.len)
+		for(var/thing in hotkeybuttons)
+			qdel(thing)
+		hotkeybuttons.Cut()
+
+	throw_icon = null
+
+	if(infodisplay.len)
+		for(var/thing in infodisplay)
+			qdel(thing)
+		infodisplay.Cut()
+
+	healths = null
+	healthdoll = null
+	internals = null
+	lingchemdisplay = null
+	lingstingdisplay = null
+	blobpwrdisplay = null
+	alien_plasma_display = null
+	deity_power_display = null
+	deity_follower_display = null
+	nightvisionicon = null
+
+	if(screenoverlays.len)
+		for(var/thing in screenoverlays)
+			qdel(thing)
+		screenoverlays.Cut()
+	mymob = null
+	return ..()
+
+/mob/proc/create_mob_hud()
+	return
+
+
+//Version denotes which style should be displayed. blank or 0 means "next version"
+/datum/hud/proc/show_hud(version = 0)
+	if(!ismob(mymob))
+		return 0
+	if(!mymob.client)
+		return 0
+
+	mymob.client.screen = list()
+
+	var/display_hud_version = version
+	if(!display_hud_version)	//If 0 or blank, display the next hud version
+		display_hud_version = hud_version + 1
+	if(display_hud_version > HUD_VERSIONS)	//If the requested version number is greater than the available versions, reset back to the first version
+		display_hud_version = 1
+
+	switch(display_hud_version)
+		if(HUD_STYLE_STANDARD)	//Default HUD
+			hud_shown = 1	//Governs behavior of other procs
+			if(static_inventory.len)
+				mymob.client.screen += static_inventory
+			if(toggleable_inventory.len && inventory_shown)
+				mymob.client.screen += toggleable_inventory
+			if(hotkeybuttons.len && !hotkey_ui_hidden)
+				mymob.client.screen += hotkeybuttons
+			if(infodisplay.len)
+				mymob.client.screen += infodisplay
+
+			if(action_intent)
+				action_intent.screen_loc = initial(action_intent.screen_loc) //Restore intent selection to the original position
+
+		if(HUD_STYLE_REDUCED)	//Reduced HUD
+			hud_shown = 0	//Governs behavior of other procs
+			if(static_inventory.len)
+				mymob.client.screen -= static_inventory
+			if(toggleable_inventory.len)
+				mymob.client.screen -= toggleable_inventory
+			if(hotkeybuttons.len)
+				mymob.client.screen -= hotkeybuttons
+			if(infodisplay.len)
+				mymob.client.screen += infodisplay
+
+			//These ones are a part of 'static_inventory', 'toggleable_inventory' or 'hotkeybuttons' but we want them to stay
+			if(l_hand_hud_object)
+				mymob.client.screen += l_hand_hud_object	//we want the hands to be visible
+			if(r_hand_hud_object)
+				mymob.client.screen += r_hand_hud_object	//we want the hands to be visible
+			if(action_intent)
+				mymob.client.screen += action_intent		//we want the intent switcher visible
+				action_intent.screen_loc = ui_acti_alt	//move this to the alternative position, where zone_select usually is.
+
+		if(HUD_STYLE_NOHUD)	//No HUD
+			hud_shown = 0	//Governs behavior of other procs
+			if(static_inventory.len)
+				mymob.client.screen -= static_inventory
+			if(toggleable_inventory.len)
+				mymob.client.screen -= toggleable_inventory
+			if(hotkeybuttons.len)
+				mymob.client.screen -= hotkeybuttons
+			if(infodisplay.len)
+				mymob.client.screen -= infodisplay
+
+	hud_version = display_hud_version
+	persistant_inventory_update()
+	mymob.update_action_buttons()
+	reorganize_alerts()
+
+
+/datum/hud/human/show_hud(version = 0)
+	..()
+	hidden_inventory_update()
+
+/datum/hud/robot/show_hud(version = 0)
+	..()
+	update_robot_modules_display()
+
+/datum/hud/proc/hidden_inventory_update()
+	return
+
+/datum/hud/proc/persistant_inventory_update()
+	return
+
+//Triggered when F12 is pressed (Unless someone changed something in the DMF)
+/mob/verb/button_pressed_F12()
+	set name = "F12"
+	set hidden = 1
+
+	if(hud_used && client)
+		hud_used.show_hud() //Shows the next hud preset
+		usr << "<span class ='info'>Switched HUD mode. Press F12 to toggle.</span>"
+	else
+		usr << "<span class ='warning'>This mob type does not use a HUD.</span>"
+