/obj/machinery/atmospherics/unary/portables_connector
	name = "connector port"
	desc = "For connecting portables devices related to atmospherics control."
	icon = 'icons/obj/atmospherics/unary_devices.dmi'
	icon_state = "connector_map" //Only for mapping purposes, so mappers can see direction
	can_unwrench = 1
	var/obj/machinery/portable_atmospherics/connected_device
	use_power = 0
	level = 0

/obj/machinery/atmospherics/unary/portables_connector/visible
	level = 2

/obj/machinery/atmospherics/unary/portables_connector/update_icon()
	icon_state = "connector"
	underlays.Cut()
	if(showpipe)
		var/state
		var/col
		if(node)
			state = "pipe_intact"
			col = node.pipe_color
		else
			state = "pipe_exposed"
		underlays += getpipeimage('icons/obj/atmospherics/binary_devices.dmi', state, initialize_directions, col)

/obj/machinery/atmospherics/unary/portables_connector/process()
	if(!connected_device)
		return
	parent.update = 1

/obj/machinery/atmospherics/unary/portables_connector/Destroy()
	if(connected_device)
		connected_device.disconnect()
	..()

/obj/machinery/atmospherics/unary/portables_connector/attackby(obj/item/weapon/W, mob/user)
	if(istype(W, /obj/item/weapon/wrench))
		if(connected_device)
			user << "<span class='danger'>You cannot unwrench this [src], dettach [connected_device] first.</span>"
			return 1
	return ..()

/obj/machinery/atmospherics/unary/portables_connector/portableConnectorReturnAir()
	return connected_device.portableConnectorReturnAir()

<<<<<<< HEAD
/obj/machinery/atmospherics/portables_connector/attackby(var/obj/item/weapon/W as obj, var/mob/user as mob)
	if (!istype(W, /obj/item/weapon/wrench))
		return ..()
	if (connected_device)
		user << "<span class='danger'>You cannot unwrench this [src], detach [connected_device] first.</span>"
		return 1
	return ..()

=======
/obj/proc/portableConnectorReturnAir()

>>>>>>> 65918a17
<|MERGE_RESOLUTION|>--- conflicted
+++ resolved
@@ -1,59 +1,47 @@
-/obj/machinery/atmospherics/unary/portables_connector
-	name = "connector port"
-	desc = "For connecting portables devices related to atmospherics control."
-	icon = 'icons/obj/atmospherics/unary_devices.dmi'
-	icon_state = "connector_map" //Only for mapping purposes, so mappers can see direction
-	can_unwrench = 1
-	var/obj/machinery/portable_atmospherics/connected_device
-	use_power = 0
-	level = 0
-
-/obj/machinery/atmospherics/unary/portables_connector/visible
-	level = 2
-
-/obj/machinery/atmospherics/unary/portables_connector/update_icon()
-	icon_state = "connector"
-	underlays.Cut()
-	if(showpipe)
-		var/state
-		var/col
-		if(node)
-			state = "pipe_intact"
-			col = node.pipe_color
-		else
-			state = "pipe_exposed"
-		underlays += getpipeimage('icons/obj/atmospherics/binary_devices.dmi', state, initialize_directions, col)
-
-/obj/machinery/atmospherics/unary/portables_connector/process()
-	if(!connected_device)
-		return
-	parent.update = 1
-
-/obj/machinery/atmospherics/unary/portables_connector/Destroy()
-	if(connected_device)
-		connected_device.disconnect()
-	..()
-
-/obj/machinery/atmospherics/unary/portables_connector/attackby(obj/item/weapon/W, mob/user)
-	if(istype(W, /obj/item/weapon/wrench))
-		if(connected_device)
-			user << "<span class='danger'>You cannot unwrench this [src], dettach [connected_device] first.</span>"
-			return 1
-	return ..()
-
-/obj/machinery/atmospherics/unary/portables_connector/portableConnectorReturnAir()
-	return connected_device.portableConnectorReturnAir()
-
-<<<<<<< HEAD
-/obj/machinery/atmospherics/portables_connector/attackby(var/obj/item/weapon/W as obj, var/mob/user as mob)
-	if (!istype(W, /obj/item/weapon/wrench))
-		return ..()
-	if (connected_device)
-		user << "<span class='danger'>You cannot unwrench this [src], detach [connected_device] first.</span>"
-		return 1
-	return ..()
-
-=======
-/obj/proc/portableConnectorReturnAir()
-
->>>>>>> 65918a17
+/obj/machinery/atmospherics/unary/portables_connector
+	name = "connector port"
+	desc = "For connecting portables devices related to atmospherics control."
+	icon = 'icons/obj/atmospherics/unary_devices.dmi'
+	icon_state = "connector_map" //Only for mapping purposes, so mappers can see direction
+	can_unwrench = 1
+	var/obj/machinery/portable_atmospherics/connected_device
+	use_power = 0
+	level = 0
+
+/obj/machinery/atmospherics/unary/portables_connector/visible
+	level = 2
+
+/obj/machinery/atmospherics/unary/portables_connector/update_icon()
+	icon_state = "connector"
+	underlays.Cut()
+	if(showpipe)
+		var/state
+		var/col
+		if(node)
+			state = "pipe_intact"
+			col = node.pipe_color
+		else
+			state = "pipe_exposed"
+		underlays += getpipeimage('icons/obj/atmospherics/binary_devices.dmi', state, initialize_directions, col)
+
+/obj/machinery/atmospherics/unary/portables_connector/process()
+	if(!connected_device)
+		return
+	parent.update = 1
+
+/obj/machinery/atmospherics/unary/portables_connector/Destroy()
+	if(connected_device)
+		connected_device.disconnect()
+	..()
+
+/obj/machinery/atmospherics/unary/portables_connector/attackby(obj/item/weapon/W, mob/user)
+	if(istype(W, /obj/item/weapon/wrench))
+		if(connected_device)
+			user << "<span class='danger'>You cannot unwrench this [src], dettach [connected_device] first.</span>"
+			return 1
+	return ..()
+
+/obj/machinery/atmospherics/unary/portables_connector/portableConnectorReturnAir()
+	return connected_device.portableConnectorReturnAir()
+
+/obj/proc/portableConnectorReturnAir()