--- conflicted
+++ resolved
@@ -478,197 +478,4 @@
 
 /obj/item/organ/internal/tongue/ethereal/Initialize(mapload)
 	. = ..()
-<<<<<<< HEAD
-	languages_possible = languages_possible_ethereal
-
-/// Defines used to determine whether a sign language user can sign or not, and if not, why they cannot.
-#define SIGN_OKAY 0
-#define SIGN_ONE_HAND 1
-#define SIGN_HANDS_FULL 2
-#define SIGN_ARMLESS 3
-#define SIGN_ARMS_DISABLED 4
-#define SIGN_TRAIT_BLOCKED 5
-#define SIGN_CUFFED 6
-
-//Sign Language Tongue - yep, that's how you speak sign language.
-/obj/item/organ/internal/tongue/tied
-	name = "tied tongue"
-	desc = "If only one had a sword so we may finally untie this knot."
-	say_mod = "signs"
-	icon_state = "tonguetied"
-	modifies_speech = TRUE
-	// The tonal indicator shown when we finish sending a message. If it's empty, none appears.
-	var/tonal_indicator = null
-	// The timerid for our tonal indicator
-	var/tonal_timerid
-
-/obj/item/organ/internal/tongue/tied/Insert(mob/living/carbon/signer, special = FALSE, drop_if_replaced = TRUE)
-	. = ..()
-	signer.verb_ask = "signs"
-	signer.verb_exclaim = "signs"
-	signer.verb_whisper = "subtly signs"
-	signer.verb_sing = "rythmically signs"
-	signer.verb_yell = "emphatically signs"
-	signer.bubble_icon = "signlang"
-	ADD_TRAIT(signer, TRAIT_SIGN_LANG, ORGAN_TRAIT)
-	RegisterSignal(signer, COMSIG_LIVING_TRY_SPEECH, PROC_REF(on_speech_check))
-	RegisterSignal(signer, COMSIG_LIVING_TREAT_MESSAGE, PROC_REF(on_treat_message))
-	RegisterSignal(signer, COMSIG_MOVABLE_USING_RADIO, PROC_REF(on_use_radio))
-
-/obj/item/organ/internal/tongue/tied/Remove(mob/living/carbon/speaker, special = FALSE)
-	. = ..()
-	speaker.verb_ask = initial(speaker.verb_ask)
-	speaker.verb_exclaim = initial(speaker.verb_exclaim)
-	speaker.verb_whisper = initial(speaker.verb_whisper)
-	speaker.verb_sing = initial(speaker.verb_sing)
-	speaker.verb_yell = initial(speaker.verb_yell)
-	speaker.bubble_icon = initial(speaker.bubble_icon)
-	REMOVE_TRAIT(speaker, TRAIT_SIGN_LANG, ORGAN_TRAIT)
-	UnregisterSignal(speaker, list(COMSIG_LIVING_TRY_SPEECH, COMSIG_LIVING_TREAT_MESSAGE, COMSIG_MOVABLE_USING_RADIO))
-
-/// Signal proc for [COMSIG_LIVING_TRY_SPEECH]
-/// Sign languagers can always speak regardless of they're mute (as long as they're not mimes)
-/obj/item/organ/internal/tongue/tied/proc/on_speech_check(mob/living/source, message, ignore_spam, forced)
-	SIGNAL_HANDLER
-
-	if(source.mind?.miming)
-		to_chat(source, span_green("You stop yourself from signing in favor of the artform of mimery!"))
-		return COMPONENT_CANNOT_SPEAK
-
-	switch(check_signables_state())
-		if(SIGN_HANDS_FULL) // Full hands
-			source.visible_message("tries to sign, but can't with [source.p_their()] hands full!", visible_message_flags = EMOTE_MESSAGE)
-			return COMPONENT_CANNOT_SPEAK
-
-		if(SIGN_CUFFED) // Restrained
-			source.visible_message("tries to sign, but can't with [source.p_their()] hands bound!", visible_message_flags = EMOTE_MESSAGE)
-			return COMPONENT_CANNOT_SPEAK
-
-		if(SIGN_ARMLESS) // No arms
-			to_chat(source, span_warning("You can't sign with no hands!"))
-			return COMPONENT_CANNOT_SPEAK
-
-		if(SIGN_ARMS_DISABLED) // Arms but they're disabled
-			to_chat(source, span_warning("Your can't sign with your hands right now!"))
-			return COMPONENT_CANNOT_SPEAK
-
-		if(SIGN_TRAIT_BLOCKED) // Hands blocked or emote mute
-			to_chat(source, span_warning("You can't sign at the moment!"))
-			return COMPONENT_CANNOT_SPEAK
-
-	// Assuming none of the above fail, sign language users can speak
-	// regardless of being muzzled or mute toxin'd or whatever.
-	return COMPONENT_CAN_ALWAYS_SPEAK
-
-/// Signal proc for [COMSIG_LIVING_TREAT_MESSAGE] that stars out our message if we only have 1 hand free
-/obj/item/organ/internal/tongue/tied/proc/on_treat_message(mob/living/source, list/message_args)
-	SIGNAL_HANDLER
-
-	/*if(check_signables_state() == SIGN_ONE_HAND)
-		message_args[TREAT_MESSAGE_MESSAGE] = stars(message_args[TREAT_MESSAGE_MESSAGE])*/
-
-	return //ORBSTATION: You can sign with one hand.
-
-/// Signal proc for [COMSIG_MOVABLE_USING_RADIO] that disallows us from speaking on comms if we don't have the special trait
-/// Being unable to sign, or having our message be starred out, is handled by the above two signal procs.
-/obj/item/organ/internal/tongue/tied/proc/on_use_radio(atom/movable/source, obj/item/radio/radio)
-	SIGNAL_HANDLER
-
-	return HAS_TRAIT(source, TRAIT_CAN_SIGN_ON_COMMS) ? NONE : COMPONENT_CANNOT_USE_RADIO
-
-/// Checks to see what state this person is in and if they are able to sign or not.
-/obj/item/organ/internal/tongue/tied/proc/check_signables_state()
-	if(!owner)
-		CRASH("[type] called check_signables_state without an owner.")
-
-	// See how many hands we can actually use (this counts disabled / missing limbs for us)
-	var/total_hands = owner.usable_hands
-	// Look ma, no hands!
-	if(total_hands <= 0)
-		// Either our hands are still attached (just disabled) or they're gone entirely
-		return owner.num_hands > 0 ? SIGN_ARMS_DISABLED : SIGN_ARMLESS
-
-	// Now let's see how many of our hands is holding something
-	var/busy_hands = 0
-	// Yes held_items can contain null values, which represents empty hands,
-	// I'm just saving myself a variable cast by using as anything
-	for(var/obj/item/held_item as anything in owner.held_items)
-		// items like slappers/zombie claws/etc. should be ignored
-		if(isnull(held_item) || held_item.item_flags & HAND_ITEM)
-			continue
-
-		busy_hands++
-
-	// Handcuffed or otherwise restrained - can't talk
-	if(HAS_TRAIT(owner, TRAIT_RESTRAINED))
-		return SIGN_CUFFED
-	// Some other trait preventing us from using our hands now
-	else if(HAS_TRAIT(owner, TRAIT_HANDS_BLOCKED) || HAS_TRAIT(owner, TRAIT_EMOTEMUTE))
-		return SIGN_TRAIT_BLOCKED
-
-	// Okay let's compare the total hands to the number of busy hands
-	// to see how many we have left to use for signing right now
-	var/actually_usable_hands = total_hands - busy_hands
-	if(actually_usable_hands <= 0)
-		return SIGN_HANDS_FULL
-	if(actually_usable_hands == 1)
-		return SIGN_ONE_HAND
-
-	return SIGN_OKAY
-
-//Thank you Jwapplephobia for helping me with the literal hellcode below //Shoutout to Jwapplephobia
-/obj/item/organ/internal/tongue/tied/modify_speech(datum/source, list/speech_args)
-	// The message we send instead of our normal one
-	var/new_message
-	// The original message
-	var/message = speech_args[SPEECH_MESSAGE]
-	// Is there a !
-	var/exclamation_found = findtext(message, "!")
-	// Is there a ?
-	var/question_found = findtext(message, "?")
-	new_message = message
-	if(exclamation_found)
-		new_message = replacetext(new_message, "!", ".")
-	if(question_found)
-		new_message = replacetext(new_message, "?", ".")
-	speech_args[SPEECH_MESSAGE] = new_message
-
-	// Cut our last overlay before we replace it
-	if(timeleft(tonal_timerid) > 0)
-		remove_tonal_indicator()
-		deltimer(tonal_timerid)
-	// Prioritize questions
-	if(question_found)
-		tonal_indicator = mutable_appearance('icons/mob/effects/talk.dmi', "signlang1", TYPING_LAYER)
-		owner.visible_message(span_notice("[owner] lowers [owner.p_their()] eyebrows."))
-	else if(exclamation_found)
-		tonal_indicator = mutable_appearance('icons/mob/effects/talk.dmi', "signlang2", TYPING_LAYER)
-		owner.visible_message(span_notice("[owner] raises [owner.p_their()] eyebrows."))
-	// If either an exclamation or question are found
-	if(!isnull(tonal_indicator) && owner.client?.typing_indicators)
-		owner.add_overlay(tonal_indicator)
-		tonal_timerid = addtimer(CALLBACK(src, PROC_REF(remove_tonal_indicator)), 2.5 SECONDS, TIMER_UNIQUE | TIMER_OVERRIDE | TIMER_STOPPABLE | TIMER_DELETE_ME)
-	else // If we're not gonna use it, just be sure we get rid of it
-		tonal_indicator = null
-
-/obj/item/organ/internal/tongue/tied/proc/remove_tonal_indicator()
-	if(isnull(tonal_indicator))
-		return
-	owner.cut_overlay(tonal_indicator)
-	tonal_indicator = null
-
-//ORBSTATION: Check one-handed status specifically. Separate proc for use outside this file.
-/obj/item/organ/internal/tongue/tied/proc/check_one_handed()
-	return check_signables_state() == SIGN_ONE_HAND
-//END ORBSTATION
-
-#undef SIGN_OKAY
-#undef SIGN_ONE_HAND
-#undef SIGN_HANDS_FULL
-#undef SIGN_ARMLESS
-#undef SIGN_ARMS_DISABLED
-#undef SIGN_TRAIT_BLOCKED
-#undef SIGN_CUFFED
-=======
-	languages_possible = languages_possible_ethereal
->>>>>>> d5e7a72b
+	languages_possible = languages_possible_ethereal