--- conflicted
+++ resolved
@@ -51,18 +51,7 @@
 	display_pain(target, "Your head pounds with unimaginable pain!")
 
 /datum/surgery_step/lobotomize/success(mob/user, mob/living/carbon/target, target_zone, obj/item/tool, datum/surgery/surgery, default_display_results = FALSE)
-<<<<<<< HEAD
 	success_output(user, target)
-=======
-	display_results(
-		user,
-		target,
-		span_notice("You succeed in lobotomizing [target]."),
-		span_notice("[user] successfully lobotomizes [target]!"),
-		span_notice("[user] completes the surgery on [target]'s brain."),
-	)
-	display_pain(target, "Your head goes totally numb for a moment, the pain is overwhelming!")
->>>>>>> d5e7a72b
 
 	target.cure_all_traumas(TRAUMA_RESILIENCE_LOBOTOMY)
 	if(target.mind && target.mind.has_antag_datum(/datum/antagonist/brainwashed))
@@ -89,18 +78,7 @@
 /datum/surgery_step/lobotomize/failure(mob/user, mob/living/carbon/target, target_zone, obj/item/tool, datum/surgery/surgery)
 	var/obj/item/organ/internal/brain/target_brain = target.getorganslot(ORGAN_SLOT_BRAIN)
 	if(target_brain)
-<<<<<<< HEAD
 		fail_output(user, target)
-=======
-		display_results(
-			user,
-			target,
-			span_warning("You remove the wrong part, causing more damage!"),
-			span_notice("[user] successfully lobotomizes [target]!"),
-			span_notice("[user] completes the surgery on [target]'s brain."),
-		)
-		display_pain(target, "The pain in your head only seems to get worse!")
->>>>>>> d5e7a72b
 		target_brain.applyOrganDamage(80)
 		switch(rand(1,3))
 			if(1)
