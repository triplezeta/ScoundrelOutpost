// The knowledge and process of heretic sacrificing.

/// How long we put the target so sleep for (during sacrifice).
#define SACRIFICE_SLEEP_DURATION (12 SECONDS)
/// How long sacrifices must stay in the shadow realm to survive.
<<<<<<< HEAD
#define SACRIFICE_REALM_DURATION 1.5 MINUTES
=======
#define SACRIFICE_REALM_DURATION (2.5 MINUTES)
>>>>>>> d5e7a72b

/**
 * Allows the heretic to sacrifice living heart targets.
 */
/datum/heretic_knowledge/hunt_and_sacrifice
	name = "Heartbeat of the Mansus"
	desc = "Allows you to sacrifice targets to the Mansus by bringing them to a rune in critical (or worse) condition. \
		If you have no targets, stand on a transmutation rune and invoke it to aquire some."
	required_atoms = list(/mob/living/carbon/human = 1)
	cost = 0
	priority = MAX_KNOWLEDGE_PRIORITY // Should be at the top
	route = PATH_START
	/// How many targets do we generate?
	var/num_targets_to_generate = 5
	/// Whether we've generated a heretic sacrifice z-level yet, from any heretic.
	var/static/heretic_level_generated = FALSE
	/// A weakref to the mind of our heretic.
	var/datum/mind/heretic_mind
	/// Lazylist of minds that we won't pick as targets.
	var/list/datum/mind/target_blacklist
	/// An assoc list of [ref] to [timers] - a list of all the timers of people in the shadow realm currently
	var/list/return_timers

/datum/heretic_knowledge/hunt_and_sacrifice/Destroy(force, ...)
	heretic_mind = null
	LAZYCLEARLIST(target_blacklist)
	return ..()

/datum/heretic_knowledge/hunt_and_sacrifice/on_research(mob/user, datum/antagonist/heretic/our_heretic)
	. = ..()
	obtain_targets(user, silent = TRUE, heretic_datum = our_heretic)
	heretic_mind = our_heretic.owner
	if(!heretic_level_generated)
		heretic_level_generated = TRUE
		log_game("Generating z-level for heretic sacrifices...")
		INVOKE_ASYNC(src, PROC_REF(generate_heretic_z_level))

/// Generate the sacrifice z-level.
/datum/heretic_knowledge/hunt_and_sacrifice/proc/generate_heretic_z_level()
	var/datum/map_template/heretic_sacrifice_level/new_level = new()
	if(!new_level.load_new_z())
		log_game("The heretic sacrifice z-level failed to load.")
		message_admins("The heretic sacrifice z-level failed to load. Heretic sacrifices won't be teleported to the shadow realm. \
			If you want, you can spawn an /obj/effect/landmark/heretic somewhere to stop that from happening.")
		CRASH("Failed to initialize heretic sacrifice z-level!")

/datum/heretic_knowledge/hunt_and_sacrifice/recipe_snowflake_check(mob/living/user, list/atoms, list/selected_atoms, turf/loc)
	var/datum/antagonist/heretic/heretic_datum = IS_HERETIC(user)
	// First we have to check if the heretic has a Living Heart.
	// You may wonder why we don't straight up prevent them from invoking the ritual if they don't have one -
	// Hunt and sacrifice should always be invokable for clarity's sake, even if it'll fail immediately.
	if(heretic_datum.has_living_heart() != HERETIC_HAS_LIVING_HEART)
		loc.balloon_alert(user, "ritual failed, no living heart!")
		return FALSE

	// We've got no targets set, let's try to set some.
	// If we recently failed to aquire targets, we will be unable to aquire any.
	if(!LAZYLEN(heretic_datum.sac_targets))
		atoms += user
		return TRUE

	// If we have targets, we can check to see if we can do a sacrifice
	// Let's remove any humans in our atoms list that aren't a sac target
	for(var/mob/living/carbon/human/sacrifice in atoms)
		// If the mob's not in soft crit or worse, or isn't one of the sacrifices, remove it from the list
		if(sacrifice.stat < SOFT_CRIT || !(sacrifice in heretic_datum.sac_targets))
			atoms -= sacrifice

	// Finally, return TRUE if we have a target in the list
	if(locate(/mob/living/carbon/human) in atoms)
		return TRUE

	// or FALSE if we don't
	loc.balloon_alert(user, "ritual failed, no sacrifice found!")
	return FALSE

/datum/heretic_knowledge/hunt_and_sacrifice/on_finished_recipe(mob/living/user, list/selected_atoms, turf/loc)
	var/datum/antagonist/heretic/heretic_datum = IS_HERETIC(user)
	if(!LAZYLEN(heretic_datum.sac_targets))
		if(obtain_targets(user, heretic_datum = heretic_datum))
			return TRUE
		else
			loc.balloon_alert(user, "ritual failed, no targets found!")
			return FALSE

	sacrifice_process(user, selected_atoms, loc)
	return TRUE

/**
 * Obtain a list of targets for the user to hunt down and sacrifice.
 * Tries to get four targets (minds) with living human currents.
 *
 * Returns FALSE if no targets are found, TRUE if the targets list was populated.
 */
/datum/heretic_knowledge/hunt_and_sacrifice/proc/obtain_targets(mob/living/user, silent = FALSE, datum/antagonist/heretic/heretic_datum)

	// First construct a list of minds that are valid objective targets.
	var/list/datum/mind/valid_targets = list()
	for(var/datum/mind/possible_target as anything in get_crewmember_minds())
		if(possible_target == user.mind)
			continue
		if(possible_target in target_blacklist)
			continue
		if(!ishuman(possible_target.current))
			continue
		if(possible_target.current.stat == DEAD)
			continue

		valid_targets += possible_target

	if(!length(valid_targets))
		if(!silent)
			to_chat(user, span_hierophant_warning("No sacrifice targets could be found!"))
		return FALSE

	// Now, let's try to get four targets.
	// - One completely random
	// - One from your department
	// - One from security
	// - One from heads of staff ("high value")
	var/list/datum/mind/final_targets = list()

	// ORBSTATION: Whether a head of staff has been selected yet.
	var/head_selected = FALSE
	// ORBSTATION: Whether a security member has been selected yet.
	var/sec_selected = FALSE

	// ORBSTATION: List of fallback targets in case there aren't enough valid targets left (see below).
	var/list/datum/mind/fallback_targets = list()

	// First target, any command.
	for(var/datum/mind/head_mind as anything in shuffle(valid_targets))
		if(head_mind.assigned_role?.departments_bitflags & DEPARTMENT_BITFLAG_COMMAND)
			if(!head_selected)
				head_selected = TRUE
				final_targets += head_mind
				valid_targets -= head_mind
				// ORBSTATION: Head of Security is (obviously) a head AND security
				if(head_mind.assigned_role?.departments_bitflags & DEPARTMENT_BITFLAG_SECURITY)
					sec_selected = TRUE
				continue
			// ORBSTATION: Remove the other heads from the list so they can't be picked unless there's no other options.
			fallback_targets += head_mind
			valid_targets -= head_mind

	// Second target, any security
	for(var/datum/mind/sec_mind as anything in shuffle(valid_targets))
		if(sec_mind.assigned_role?.departments_bitflags & DEPARTMENT_BITFLAG_SECURITY)
			if(!sec_selected)
				sec_selected = TRUE
				final_targets += sec_mind
				valid_targets -= sec_mind
				continue
			// ORBSTATION: Remove the other security members from the list so they can't be picked unless there's no other options.
			fallback_targets += sec_mind
			valid_targets -= sec_mind

	// Third target, someone in their department.
	for(var/datum/mind/department_mind as anything in shuffle(valid_targets))
		if(department_mind.assigned_role?.departments_bitflags & user.mind.assigned_role?.departments_bitflags)
			final_targets += department_mind
			valid_targets -= department_mind
			break

	// Now grab completely random targets until we'll full
	var/target_sanity = 0
	while(length(final_targets) < num_targets_to_generate && length(valid_targets) > num_targets_to_generate && target_sanity < 25)
		final_targets += pick_n_take(valid_targets)
		target_sanity++

<<<<<<< HEAD
	// ORBSTATION: If there STILL aren't enough targets, then select from the fallback list.
	target_sanity = 0
	while(length(final_targets) < 4 && length(fallback_targets) > 0 && target_sanity < 25)
		final_targets += pick_n_take(fallback_targets)
		target_sanity++

	var/datum/antagonist/heretic/heretic_datum = IS_HERETIC(user)

=======
>>>>>>> d5e7a72b
	if(!silent)
		to_chat(user, span_danger("Your targets have been determined. Your Living Heart will allow you to track their position. Go and sacrifice them!"))

	for(var/datum/mind/chosen_mind as anything in final_targets)
		heretic_datum.add_sacrifice_target(chosen_mind.current)
		if(!silent)
			to_chat(user, span_danger("[chosen_mind.current.real_name], the [chosen_mind.assigned_role?.title]."))

	return TRUE

/**
 * Begin the process of sacrificing the target.
 *
 * Arguments
 * * user - the mob doing the sacrifice (a heretic)
 * * selected_atoms - a list of all atoms chosen. Should be (at least) one human.
 * * loc - the turf the sacrifice is occuring on
 */
/datum/heretic_knowledge/hunt_and_sacrifice/proc/sacrifice_process(mob/living/user, list/selected_atoms)

	var/datum/antagonist/heretic/heretic_datum = IS_HERETIC(user)
	var/mob/living/carbon/human/sacrifice = locate() in selected_atoms
	if(!sacrifice)
		CRASH("[type] sacrifice_process didn't have a human in the atoms list. How'd it make it so far?")
	if(!(sacrifice in heretic_datum.sac_targets))
		CRASH("[type] sacrifice_process managed to get a non-target human. This is incorrect.")

	if(sacrifice.mind)
		LAZYADD(target_blacklist, sacrifice.mind)
	heretic_datum.remove_sacrifice_target(sacrifice)

	to_chat(user, span_hypnophrase("Your patrons accepts your offer."))

	if(sacrifice.mind?.assigned_role?.departments_bitflags & DEPARTMENT_BITFLAG_COMMAND)
		heretic_datum.knowledge_points++
		heretic_datum.high_value_sacrifices++

	heretic_datum.total_sacrifices++
	heretic_datum.knowledge_points += 2

	if(!begin_sacrifice(sacrifice))
		disembowel_target(sacrifice)

/**
 * This proc is called from [proc/sacrifice_process] after the heretic successfully sacrifices [sac_target].)
 *
 * Sets off a chain that sends the person sacrificed to the shadow realm to dodge hands to fight for survival.
 *
 * Arguments
 * * sac_target - the mob being sacrificed.
 */
/datum/heretic_knowledge/hunt_and_sacrifice/proc/begin_sacrifice(mob/living/carbon/human/sac_target)
	. = FALSE

	var/datum/antagonist/heretic/our_heretic = heretic_mind?.has_antag_datum(/datum/antagonist/heretic)
	if(!our_heretic)
		CRASH("[type] - begin_sacrifice was called, and no heretic [heretic_mind ? "antag datum":"mind"] could be found!")

	if(!LAZYLEN(GLOB.heretic_sacrifice_landmarks))
		CRASH("[type] - begin_sacrifice was called, but no heretic sacrifice landmarks were found!")

	var/obj/effect/landmark/heretic/destination_landmark = GLOB.heretic_sacrifice_landmarks[our_heretic.heretic_path] || GLOB.heretic_sacrifice_landmarks[PATH_START]
	if(!destination_landmark)
		CRASH("[type] - begin_sacrifice could not find a destination landmark OR default landmark to send the sacrifice! (Heretic's path: [our_heretic.heretic_path])")

	var/turf/destination = get_turf(destination_landmark)

	sac_target.visible_message(span_danger("[sac_target] begins to shudder violenty as dark tendrils begin to drag them into thin air!"))
	sac_target.set_handcuffed(new /obj/item/restraints/handcuffs/energy/cult(sac_target))
	sac_target.update_handcuffed()

	if(sac_target.legcuffed)
		sac_target.legcuffed.forceMove(sac_target.drop_location())
		sac_target.legcuffed.dropped(sac_target)
		sac_target.legcuffed = null
		sac_target.update_worn_legcuffs()

	sac_target.do_jitter_animation()
	log_combat(heretic_mind.current, sac_target, "sacrificed")

	addtimer(CALLBACK(sac_target, TYPE_PROC_REF(/mob/living/carbon, do_jitter_animation)), SACRIFICE_SLEEP_DURATION * (1/3))
	addtimer(CALLBACK(sac_target, TYPE_PROC_REF(/mob/living/carbon, do_jitter_animation)), SACRIFICE_SLEEP_DURATION * (2/3))

	// If our target is dead, try to revive them
	// and if we fail to revive them, don't proceede the chain
	sac_target.adjustOxyLoss(-100, FALSE)
	if(!sac_target.heal_and_revive(50, span_danger("[sac_target]'s heart begins to beat with an unholy force as they return from death!")))
		return

	if(sac_target.AdjustUnconscious(SACRIFICE_SLEEP_DURATION))
		to_chat(sac_target, span_hypnophrase("Your mind feels torn apart as you fall into a shallow slumber..."))
	else
		to_chat(sac_target, span_hypnophrase("Your mind begins to tear apart as you watch dark tendrils envelop you."))

	sac_target.AdjustParalyzed(SACRIFICE_SLEEP_DURATION * 1.2)
	sac_target.AdjustImmobilized(SACRIFICE_SLEEP_DURATION * 1.2)

	addtimer(CALLBACK(src, PROC_REF(after_target_sleeps), sac_target, destination), SACRIFICE_SLEEP_DURATION * 0.5) // Teleport to the minigame

	return TRUE

/**
 * This proc is called from [proc/begin_sacrifice] after the [sac_target] falls asleep), shortly after the sacrifice occurs.
 *
 * Teleports the [sac_target] to the heretic room, asleep.
 * If it fails to teleport, they will be disemboweled and stop the chain.
 *
 * Arguments
 * * sac_target - the mob being sacrificed.
 * * destination - the spot they're being teleported to.
 */
/datum/heretic_knowledge/hunt_and_sacrifice/proc/after_target_sleeps(mob/living/carbon/human/sac_target, turf/destination)
	if(QDELETED(sac_target))
		return

	// The target disconnected or something, we shouldn't bother sending them along.
	if(!sac_target.client || !sac_target.mind)
		disembowel_target(sac_target)
		return

	// Send 'em to the destination. If the teleport fails, just disembowel them and stop the chain
	if(!destination || !do_teleport(sac_target, destination, asoundin = 'sound/magic/repulse.ogg', asoundout = 'sound/magic/blind.ogg', no_effects = TRUE, channel = TELEPORT_CHANNEL_MAGIC, forced = TRUE))
		disembowel_target(sac_target)
		return

	// If our target died during the (short) wait timer,
	// and we fail to revive them (using a lower number than before),
	// just disembowel them and stop the chain
	sac_target.adjustOxyLoss(-100, FALSE)
	if(!sac_target.heal_and_revive(60, span_danger("[sac_target]'s heart begins to beat with an unholy force as they return from death!")))
		disembowel_target(sac_target)
		return

	to_chat(sac_target, span_big(span_hypnophrase("Unnatural forces begin to claw at your every being from beyond the veil.")))

	sac_target.apply_status_effect(/datum/status_effect/unholy_determination, SACRIFICE_REALM_DURATION)
	addtimer(CALLBACK(src, PROC_REF(after_target_wakes), sac_target), SACRIFICE_SLEEP_DURATION * 0.5) // Begin the minigame

	RegisterSignal(sac_target, COMSIG_MOVABLE_Z_CHANGED, PROC_REF(on_target_escape)) // Cheese condition
	RegisterSignal(sac_target, COMSIG_LIVING_DEATH, PROC_REF(on_target_death)) // Loss condition

/**
 * This proc is called from [proc/after_target_sleeps] when the [sac_target] should be waking up.)
 *
 * Begins the survival minigame, featuring the sacrifice targets.
 * Gives them Helgrasp, throwing cursed hands towards them that they must dodge to survive.
 * Also gives them a status effect, Unholy Determination, to help them in this endeavor.
 *
 * Then applies some miscellaneous effects.
 */
/datum/heretic_knowledge/hunt_and_sacrifice/proc/after_target_wakes(mob/living/carbon/human/sac_target)
	if(QDELETED(sac_target))
		return

	// About how long should the helgrasp last? (1 metab a tick = helgrasp_time / 2 ticks (so, 1 minute = 60 seconds = 30 ticks))
	var/helgrasp_time = 1 MINUTES

	sac_target.reagents?.add_reagent(/datum/reagent/inverse/helgrasp/heretic, helgrasp_time / 20)
	sac_target.apply_necropolis_curse(CURSE_BLINDING | CURSE_GRASPING)

	sac_target.add_mood_event("shadow_realm", /datum/mood_event/shadow_realm)

	sac_target.flash_act()
	sac_target.blur_eyes(15)
	sac_target.set_jitter_if_lower(20 SECONDS)
	sac_target.set_dizzy_if_lower(20 SECONDS)
	sac_target.adjust_hallucinations(24 SECONDS)
	sac_target.emote("scream")

	to_chat(sac_target, span_reallybig(span_hypnophrase("The grasp of the Mansus reveal themselves to you!")))
	to_chat(sac_target, span_hypnophrase("You feel invigorated! Fight to survive!"))
	// When it runs out, let them know they're almost home free
	addtimer(CALLBACK(src, PROC_REF(after_helgrasp_ends), sac_target), helgrasp_time)
	// Win condition
	var/win_timer = addtimer(CALLBACK(src, PROC_REF(return_target), sac_target), SACRIFICE_REALM_DURATION, TIMER_STOPPABLE)
	// Orbstation: If the sacrifice target has the paraplegic quirk, temporarily heal their trauma so they can move until the minigame ends.
	if(sac_target.has_quirk(/datum/quirk/paraplegic))
		sac_target.cure_trauma_type(/datum/brain_trauma/severe/paralysis/paraplegic, TRAUMA_RESILIENCE_ABSOLUTE)
	LAZYSET(return_timers, REF(sac_target), win_timer)

/**
 * This proc is called from [proc/after_target_wakes] after the helgrasp runs out in the [sac_target].)
 *
 * It gives them a message letting them know it's getting easier and they're almost free.
 */
/datum/heretic_knowledge/hunt_and_sacrifice/proc/after_helgrasp_ends(mob/living/carbon/human/sac_target)
	if(QDELETED(sac_target) || sac_target.stat == DEAD)
		return

	to_chat(sac_target, span_hypnophrase("The worst is behind you... Not much longer! Hold fast, or expire!"))

/**
 * This proc is called from [proc/begin_sacrifice] if the target survived the shadow realm), or [COMSIG_LIVING_DEATH] if they don't.
 *
 * Teleports [sac_target] back to a random safe turf on the station (or observer spawn if it fails to find a safe turf).
 * Also clears their status effects, unregisters any signals associated with the shadow realm, and sends a message
 * to the heretic who did the sacrificed about whether they survived, and where they ended up.
 *
 * Arguments
 * * sac_target - the mob being sacrificed
 * * heretic - the heretic who originally did the sacrifice.
 */
/datum/heretic_knowledge/hunt_and_sacrifice/proc/return_target(mob/living/carbon/human/sac_target)
	if(QDELETED(sac_target))
		return

	var/current_timer = LAZYACCESS(return_timers, REF(sac_target))
	if(current_timer)
		deltimer(current_timer)
	LAZYREMOVE(return_timers, REF(sac_target))

	UnregisterSignal(sac_target, COMSIG_MOVABLE_Z_CHANGED)
	UnregisterSignal(sac_target, COMSIG_LIVING_DEATH)
	sac_target.remove_status_effect(/datum/status_effect/necropolis_curse)
	sac_target.remove_status_effect(/datum/status_effect/unholy_determination)
	sac_target.reagents?.del_reagent(/datum/reagent/inverse/helgrasp/heretic)
	sac_target.clear_mood_event("shadow_realm")
	sac_target.gain_trauma(/datum/brain_trauma/mild/phobia/supernatural, TRAUMA_RESILIENCE_MAGIC)

	// Orbstation: Gives the target their paraplegia back if it was removed when they got sacrificed.
	if(sac_target.has_quirk(/datum/quirk/paraplegic))
		sac_target.gain_trauma(/datum/brain_trauma/severe/paralysis/paraplegic, TRAUMA_RESILIENCE_ABSOLUTE)

	// Wherever we end up, we sure as hell won't be able to explain
	sac_target.adjust_timed_status_effect(30 SECONDS, /datum/status_effect/speech/slurring/heretic)
	sac_target.adjust_stutter(30 SECONDS)

	// They're already back on the station for some reason, don't bother teleporting
	var/turf/below_target = get_turf(sac_target)
	// is_station_level runtimes when passed z = 0, so I'm being very explicit here about checking for nullspace until fixed
	// otherwise, we really don't want this to runtime error, as it'll get people stuck in hell forever - not ideal!
	if(below_target && below_target.z != 0 && is_station_level(below_target.z))
		return

	// Teleport them to a random safe coordinate on the station z level.
	var/turf/open/floor/safe_turf = get_safe_random_station_turf()
	var/obj/effect/landmark/observer_start/backup_loc = locate(/obj/effect/landmark/observer_start) in GLOB.landmarks_list
	if(!safe_turf)
		safe_turf = get_turf(backup_loc)
		stack_trace("[type] - return_target was unable to find a safe turf for [sac_target] to return to. Defaulting to observer start turf.")

	if(!do_teleport(sac_target, safe_turf, asoundout = 'sound/magic/blind.ogg', no_effects = TRUE, channel = TELEPORT_CHANNEL_MAGIC, forced = TRUE))
		safe_turf = get_turf(backup_loc)
		sac_target.forceMove(safe_turf)
		stack_trace("[type] - return_target was unable to teleport [sac_target] to the observer start turf. Forcemoving.")

	if(sac_target.stat == DEAD)
		after_return_dead_target(sac_target)
	else
		after_return_live_target(sac_target)

	if(heretic_mind?.current)
		var/composed_return_message = ""
		composed_return_message += span_notice("Your victim, [sac_target], was returned to the station - ")
		if(sac_target.stat == DEAD)
			composed_return_message += span_red("dead. ")
		else
			composed_return_message += span_green("alive, but with a shattered mind. ")

		composed_return_message += span_notice("You hear a whisper... ")
		composed_return_message += span_hypnophrase(get_area_name(safe_turf, TRUE))
		to_chat(heretic_mind.current, composed_return_message)

/**
 * If they die in the shadow realm, they lost. Send them back.
 */
/datum/heretic_knowledge/hunt_and_sacrifice/proc/on_target_death(mob/living/carbon/human/sac_target, gibbed)
	SIGNAL_HANDLER

	if(gibbed) // Nothing to return
		return

	return_target(sac_target)

/**
 * If they somehow cheese the shadow realm by teleporting out, they are disemboweled and killed.
 */
/datum/heretic_knowledge/hunt_and_sacrifice/proc/on_target_escape(mob/living/carbon/human/sac_target, old_z, new_z)
	SIGNAL_HANDLER

	to_chat(sac_target, span_boldwarning("Your attempt to escape the Mansus is not taken kindly!"))
	// Ends up calling return_target() via death signal to clean up.
	disembowel_target(sac_target)

/**
 * This proc is called from [proc/return_target] if the [sac_target] survives the shadow realm.)
 *
 * Gives the sacrifice target some after effects upon ariving back to reality.
 */
/datum/heretic_knowledge/hunt_and_sacrifice/proc/after_return_live_target(mob/living/carbon/human/sac_target)
	to_chat(sac_target, span_hypnophrase("The fight is over, but at great cost. You have been returned to the station in one piece."))
	to_chat(sac_target, span_big(span_hypnophrase("You don't remember anything leading up to the experience - All you can think about are those horrific hands...")))

	// Oh god where are we?
	sac_target.flash_act()
	sac_target.adjust_confusion(60 SECONDS)
	sac_target.set_jitter_if_lower(120 SECONDS)
	sac_target.blur_eyes(50)
	sac_target.set_dizzy_if_lower(1 MINUTES)
	sac_target.AdjustKnockdown(80)
	sac_target.adjustStaminaLoss(120)

	// Glad i'm outta there, though!
	sac_target.add_mood_event("shadow_realm_survived", /datum/mood_event/shadow_realm_live)
	sac_target.add_mood_event("shadow_realm_survived_sadness", /datum/mood_event/shadow_realm_live_sad)

	// Could use a little pick-me-up...
	sac_target.reagents?.add_reagent(/datum/reagent/medicine/atropine, 8)
	sac_target.reagents?.add_reagent(/datum/reagent/medicine/epinephrine, 8)

/**
 * This proc is called from [proc/return_target] if the target dies in the shadow realm.)
 *
 * After teleporting the target back to the station (dead),
 * it spawns a special red broken illusion on their spot, for style.
 */
/datum/heretic_knowledge/hunt_and_sacrifice/proc/after_return_dead_target(mob/living/carbon/human/sac_target)
	to_chat(sac_target, span_hypnophrase("You failed to resist the horrors of the Mansus! Your ruined body has been returned to the station."))
	to_chat(sac_target, span_big(span_hypnophrase("The experience leaves your mind torn and memories tattered. You will not remember anything leading up to the experience if revived.")))

	var/obj/effect/visible_heretic_influence/illusion = new(get_turf(sac_target))
	illusion.name = "\improper weakened rift in reality"
	illusion.desc = "A rift wide enough for something... or someone... to come through."
	illusion.color = COLOR_DARK_RED

/**
 * "Fuck you" proc that gets called if the chain is interrupted at some points.
 * Disembowels the [sac_target] and brutilizes their body. Throws some gibs around for good measure.
 */
/datum/heretic_knowledge/hunt_and_sacrifice/proc/disembowel_target(mob/living/carbon/human/sac_target)
	if(heretic_mind)
		log_combat(heretic_mind.current, sac_target, "disemboweled via sacrifice")
	sac_target.spill_organs()
	sac_target.apply_damage(250, BRUTE)
	if(sac_target.stat != DEAD)
		sac_target.investigate_log("has been killed by heretic sacrifice.", INVESTIGATE_DEATHS)
		sac_target.death()
	sac_target.visible_message(
		span_danger("[sac_target]'s organs are pulled out of [sac_target.p_their()] chest by shadowy hands!"),
		span_userdanger("Your organs are violently pulled out of your chest by shadowy hands!")
	)

	new /obj/effect/gibspawner/human/bodypartless(get_turf(sac_target))<|MERGE_RESOLUTION|>--- conflicted
+++ resolved
@@ -3,11 +3,7 @@
 /// How long we put the target so sleep for (during sacrifice).
 #define SACRIFICE_SLEEP_DURATION (12 SECONDS)
 /// How long sacrifices must stay in the shadow realm to survive.
-<<<<<<< HEAD
-#define SACRIFICE_REALM_DURATION 1.5 MINUTES
-=======
-#define SACRIFICE_REALM_DURATION (2.5 MINUTES)
->>>>>>> d5e7a72b
+#define SACRIFICE_REALM_DURATION (1.5 MINUTES)
 
 /**
  * Allows the heretic to sacrifice living heart targets.
@@ -178,17 +174,12 @@
 		final_targets += pick_n_take(valid_targets)
 		target_sanity++
 
-<<<<<<< HEAD
 	// ORBSTATION: If there STILL aren't enough targets, then select from the fallback list.
 	target_sanity = 0
 	while(length(final_targets) < 4 && length(fallback_targets) > 0 && target_sanity < 25)
 		final_targets += pick_n_take(fallback_targets)
 		target_sanity++
 
-	var/datum/antagonist/heretic/heretic_datum = IS_HERETIC(user)
-
-=======
->>>>>>> d5e7a72b
 	if(!silent)
 		to_chat(user, span_danger("Your targets have been determined. Your Living Heart will allow you to track their position. Go and sacrifice them!"))
 
