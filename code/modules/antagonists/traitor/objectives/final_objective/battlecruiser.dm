<<<<<<< HEAD
/// The minimum number of ghosts and observers needed before handing out battlecruiser objectives.
#define MIN_GHOSTS_FOR_BATTLECRUISER 3

=======
>>>>>>> af41db90
/datum/traitor_objective/final/battlecruiser
	name = "Reveal Station Coordinates to nearby Syndicate Battlecruiser"
	description = "Use a special upload card on a communications console to send the coordinates \
	of the station to a nearby Battlecruiser. You may want to make your syndicate status known to \
	the battlecruiser crew when they arrive - their goal will be to destroy the station."

	/// Checks whether we have sent the card to the traitor yet.
	var/sent_accesscard = FALSE
	/// Battlecruiser team that we get assigned to
	var/datum/team/battlecruiser/team

/datum/traitor_objective/final/battlecruiser/generate_objective(datum/mind/generating_for, list/possible_duplicates)
	if(!can_take_final_objective())
		return FALSE
	// There's no empty space to load a battlecruiser in...
	if(!SSmapping.empty_space)
		return FALSE
<<<<<<< HEAD
	// Check how many observers + ghosts (dead players) we have.
	// If there's not a ton of observers and ghosts to populate the battlecruiser,
	// We won't bother giving the objective out.
	var/num_ghosts = length(GLOB.current_observers_list) + length(GLOB.dead_player_list)
	if(num_ghosts < MIN_GHOSTS_FOR_BATTLECRUISER)
		return FALSE
	// This objective will only generate if the nuclear disk is secured.
	for(var/obj/item/disk/nuclear/N in SSpoints_of_interest.real_nuclear_disks)
		if(!N.is_secured())
			return FALSE
=======
>>>>>>> af41db90

	return TRUE

/datum/traitor_objective/final/battlecruiser/on_objective_taken(mob/user)
	. = ..()
	team = new()
	var/obj/machinery/nuclearbomb/selfdestruct/nuke = locate() in GLOB.nuke_list
	if(nuke.r_code == "ADMIN")
		nuke.r_code = random_nukecode()
	team.nuke = nuke
	team.update_objectives()
	handler.owner.add_antag_datum(/datum/antagonist/battlecruiser/ally, team)


/datum/traitor_objective/final/battlecruiser/generate_ui_buttons(mob/user)
	var/list/buttons = list()
	if(!sent_accesscard)
		buttons += add_ui_button("", "Pressing this will materialize an upload card, which you can use on a communication console to contact the fleet.", "phone", "card")
	return buttons

/datum/traitor_objective/final/battlecruiser/ui_perform_action(mob/living/user, action)
	. = ..()
	switch(action)
		if("card")
			if(sent_accesscard)
				return
			sent_accesscard = TRUE
			var/obj/item/card/emag/battlecruiser/emag_card = new()
			emag_card.team = team
			podspawn(list(
				"target" = get_turf(user),
				"style" = STYLE_SYNDICATE,
				"spawn" = emag_card,
			))<|MERGE_RESOLUTION|>--- conflicted
+++ resolved
@@ -1,9 +1,3 @@
-<<<<<<< HEAD
-/// The minimum number of ghosts and observers needed before handing out battlecruiser objectives.
-#define MIN_GHOSTS_FOR_BATTLECRUISER 3
-
-=======
->>>>>>> af41db90
 /datum/traitor_objective/final/battlecruiser
 	name = "Reveal Station Coordinates to nearby Syndicate Battlecruiser"
 	description = "Use a special upload card on a communications console to send the coordinates \
@@ -21,19 +15,6 @@
 	// There's no empty space to load a battlecruiser in...
 	if(!SSmapping.empty_space)
 		return FALSE
-<<<<<<< HEAD
-	// Check how many observers + ghosts (dead players) we have.
-	// If there's not a ton of observers and ghosts to populate the battlecruiser,
-	// We won't bother giving the objective out.
-	var/num_ghosts = length(GLOB.current_observers_list) + length(GLOB.dead_player_list)
-	if(num_ghosts < MIN_GHOSTS_FOR_BATTLECRUISER)
-		return FALSE
-	// This objective will only generate if the nuclear disk is secured.
-	for(var/obj/item/disk/nuclear/N in SSpoints_of_interest.real_nuclear_disks)
-		if(!N.is_secured())
-			return FALSE
-=======
->>>>>>> af41db90
 
 	return TRUE
 
