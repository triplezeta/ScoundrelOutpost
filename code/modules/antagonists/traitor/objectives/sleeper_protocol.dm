--- conflicted
+++ resolved
@@ -93,7 +93,6 @@
 
 /datum/surgery_step/brainwash/sleeper_agent
 	time = 25 SECONDS
-<<<<<<< HEAD
 	/*var/static/list/possible_objectives = list(
 		"You love the Syndicate",
 		"Do not trust Nanotrasen",
@@ -124,15 +123,6 @@
 		"You have a supervillain alter ego. Don your costume and gloat over the do-gooders as you enact your evil scheme",
 		"You must amass a collection of as many hats as possible",
 		"Pun Pun is a member of the Space Monkey Mafia, and needs to pay for his crimes"
-=======
-	var/static/list/possible_objectives = list(
-		"You love the Syndicate.",
-		"Do not trust Nanotrasen.",
-		"The Captain is a lizardperson.",
-		"Nanotrasen isn't real.",
-		"They put something in the food to make you forget.",
-		"You are the only real person on the station."
->>>>>>> f82ffd49
 	)
 
 /datum/surgery_step/brainwash/sleeper_agent/preop(mob/user, mob/living/carbon/target, target_zone, obj/item/tool, datum/surgery/surgery)
