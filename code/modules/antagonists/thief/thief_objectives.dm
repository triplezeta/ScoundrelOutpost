#define LOWPOP_ACCESS_THIEF_COUNT 15
#define MIDPOP_ACCESS_THIEF_COUNT 25

#define LOWPOP_CORPSE_THIEF_COUNT 20

GLOBAL_LIST_INIT(hoarder_targets, list(
	/obj/item/clothing/gloves/color/yellow,
	/obj/item/mod/control,
	/obj/item/melee/baton/security,
))

/datum/objective/hoarder
	name = "hoarding"
	explanation_text = "Hoard as many items as you can in one area!"
	///what item we want to get many of
	var/atom/movable/target_type
	///how many we want for greentext
	var/amount = 7
	///and where do we want it roundend (this is a type, not a ref)
	var/turf/hoarder_turf

/datum/objective/hoarder/find_target(dupe_search_range, blacklist)
	amount = rand(amount - 2, amount + 2)
	target_type = pick(GLOB.hoarder_targets)
	add_action()

/datum/objective/hoarder/proc/add_action()
	var/list/owners = get_owners()
	var/datum/mind/hoardpicker = owners[1]
	var/datum/action/declare_hoard/declare = new /datum/action/declare_hoard(hoardpicker.current)
	declare.weak_objective = WEAKREF(src)
	declare.Grant(hoardpicker.current)

/datum/objective/hoarder/update_explanation_text()
	var/obj/item/target_item = target_type
	explanation_text = "Hoard as many [initial(target_item.name)]\s as you can in maintenance (after declaring a spot)! At least [amount] will do."

/datum/objective/hoarder/check_completion()
	. = ..()
	if(.)
		return TRUE
	var/stolen_amount = 0
	if(!hoarder_turf)
		return FALSE //they never set up their hoard spot, so they couldn't have done their objective
	for(var/atom/movable/in_target_turf in hoarder_turf.get_all_contents())
		if(istype(in_target_turf, target_type))
			if(!valid_target(in_target_turf))
				continue
			stolen_amount++
	return stolen_amount >= amount

/datum/objective/hoarder/proc/valid_target(atom/movable/target)
	return TRUE

///for the deranged flavor
/datum/objective/hoarder/bodies
	name = "corpse hoarding"
	explanation_text = "Hoard as many dead bodies as you can in one area!"
	amount = 5 //little less, bodies are hard when you can't kill like antags

/datum/objective/hoarder/bodies/find_target(dupe_search_range, blacklist)
	switch(GLOB.joined_player_list.len)
		if(0 to LOWPOP_CORPSE_THIEF_COUNT)
			amount = 3
		else
			amount = rand(amount - 2, amount + 2)
	target_type = /mob/living/carbon/human
	add_action()

/datum/objective/hoarder/bodies/valid_target(mob/living/carbon/human/target)
	if(target.stat != DEAD)
		return FALSE
	return TRUE

/datum/objective/hoarder/bodies/update_explanation_text()
	explanation_text = "Hoard as many dead bodies as you can in maintenance (after declaring a spot)! At least [amount] will do."

/datum/action/declare_hoard
	name = "Declare Hoard"
	desc = "Declare a new hoarding spot on the ground you're standing on. Items on this floor will count for your objective."
	icon_icon = 'icons/mob/actions/actions_minor_antag.dmi'
	button_icon_state = "hoard"
	///weak reference to the objective this action targets, set by hoarder objective
	var/datum/weakref/weak_objective

/datum/action/declare_hoard/Trigger(trigger_flags)
	if(owner.incapacitated())
		owner.balloon_alert(owner, "not while incapacitated!")
		return
	var/area/owner_area = get_area(owner)
	if(!istype(owner_area, /area/station/maintenance))
		owner.balloon_alert(owner, "hoard must be in maintenance!")
		return
	var/datum/objective/hoarder/objective = weak_objective.resolve()
	if(objective)
		owner.balloon_alert(owner, "hoard position set")
		objective.hoarder_turf = get_turf(owner)
		var/image/hoarder_marker = image('icons/mob/telegraphing/telegraph.dmi', objective.hoarder_turf, "hoarder_circle", layer = ABOVE_OPEN_TURF_LAYER)
		owner.client.images |= hoarder_marker
	qdel(src)

///exactly what it sounds like, steal someone's heirloom.
/datum/objective/chronicle
	name = "chronicle"
	explanation_text = "Steal any family heirloom, for chronicling of course."

/datum/objective/chronicle/check_completion()
	. = ..()
	if(.)
		return TRUE
	var/list/owners = get_owners()
	for(var/datum/mind/owner in owners)
		if(!isliving(owner.current))
			continue
		var/list/all_items = owner.current.get_all_contents() //this should get things in cheesewheels, books, etc.
		for(var/obj/possible_heirloom in all_items)
			var/datum/component/heirloom/found = possible_heirloom.GetComponent(/datum/component/heirloom)
			if(found && !(found.owner in owners))
				return TRUE
	return FALSE

///steal a shit ton of unique ids, escape with them. The part that makes this not "hold a box of blank ids" is the fact they need a registered bank account
/datum/objective/all_access
	name = "all access"
	explanation_text = "Steal ID cards from other registered crewmembers!"
	///how many we want for greentext
	var/amount = 8

/datum/objective/all_access/find_target(dupe_search_range, blacklist)
<<<<<<< HEAD
	switch(GLOB.joined_player_list.len)
		if(0 to LOWPOP_ACCESS_THIEF_COUNT)
			amount = 4
		if((LOWPOP_ACCESS_THIEF_COUNT + 1) to MIDPOP_ACCESS_THIEF_COUNT)
			amount = 5
			amount = rand(amount - 1, amount + 1)
		else
			amount = rand(amount - 2, amount + 2)
=======
	var/list/possible_targets = list()
	for(var/datum/mind/possible_target as anything in get_crewmember_minds())
		var/target_area = get_area(possible_target.current)
		if(possible_target == owner)
			continue
		if(!ishuman(possible_target.current))
			continue
		if(possible_target.current.stat == DEAD)
			continue
		if(!is_unique_objective(possible_target,dupe_search_range))
			continue
		if(!HAS_TRAIT(SSstation, STATION_TRAIT_LATE_ARRIVALS) && istype(target_area, /area/shuttle/arrival))
			continue
		if(possible_target in blacklist)
			continue
		possible_targets += possible_target
	if(length(possible_targets) >= amount + 2)
		amount = rand(amount - 2, amount + 2)
	else
		amount = length(possible_targets)
>>>>>>> d8ff0f9d

/datum/objective/all_access/check_completion()
	. = ..()
	if(.)
		return TRUE
	var/stolen_amount = 0
	var/list/owners = get_owners()
	for(var/datum/mind/owner in owners)
		if(!isliving(owner.current))
			continue
		var/list/all_items = owner.current.get_all_contents() //this should get things in cheesewheels, books, etc.
		for(var/obj/item/card/id/possible_id in all_items)
			//checks if it was the first id card they got, aka the one from joining the round. should prevent "i stole a box of empty ids tee hee :3"
			if(!HAS_TRAIT(possible_id, TRAIT_JOB_FIRST_ID_CARD))
				continue
			stolen_amount++
	return stolen_amount >= amount

/datum/objective/all_access/update_explanation_text()
	explanation_text = "Steal at least [amount] unique ID cards from other registered crewmembers. It's not enough to swipe replacement ID cards that were created and assigned while on the station, you need to swipe IDs that other crewmembers were initially issued!"

#undef LOWPOP_ACCESS_THIEF_COUNT
#undef MIDPOP_ACCESS_THIEF_COUNT
#undef LOWPOP_CORPSE_THIEF_COUNT<|MERGE_RESOLUTION|>--- conflicted
+++ resolved
@@ -59,7 +59,7 @@
 	amount = 5 //little less, bodies are hard when you can't kill like antags
 
 /datum/objective/hoarder/bodies/find_target(dupe_search_range, blacklist)
-	switch(GLOB.joined_player_list.len)
+	switch(get_crewmember_minds().len)
 		if(0 to LOWPOP_CORPSE_THIEF_COUNT)
 			amount = 3
 		else
@@ -127,16 +127,6 @@
 	var/amount = 8
 
 /datum/objective/all_access/find_target(dupe_search_range, blacklist)
-<<<<<<< HEAD
-	switch(GLOB.joined_player_list.len)
-		if(0 to LOWPOP_ACCESS_THIEF_COUNT)
-			amount = 4
-		if((LOWPOP_ACCESS_THIEF_COUNT + 1) to MIDPOP_ACCESS_THIEF_COUNT)
-			amount = 5
-			amount = rand(amount - 1, amount + 1)
-		else
-			amount = rand(amount - 2, amount + 2)
-=======
 	var/list/possible_targets = list()
 	for(var/datum/mind/possible_target as anything in get_crewmember_minds())
 		var/target_area = get_area(possible_target.current)
@@ -153,11 +143,18 @@
 		if(possible_target in blacklist)
 			continue
 		possible_targets += possible_target
-	if(length(possible_targets) >= amount + 2)
-		amount = rand(amount - 2, amount + 2)
-	else
+
+	switch(possible_targets.len)
+		if(0 to LOWPOP_ACCESS_THIEF_COUNT)
+			amount = 4
+		if((LOWPOP_ACCESS_THIEF_COUNT + 1) to MIDPOP_ACCESS_THIEF_COUNT)
+			amount = 5
+			amount = rand(amount - 1, amount + 1)
+		else
+			amount = rand(amount - 2, amount + 2)
+
+	if(length(possible_targets))
 		amount = length(possible_targets)
->>>>>>> d8ff0f9d
 
 /datum/objective/all_access/check_completion()
 	. = ..()
