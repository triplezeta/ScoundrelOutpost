--- conflicted
+++ resolved
@@ -263,7 +263,9 @@
 		SSshuttle.emergencyLastCallLoc = null
 	priority_announce("The emergency shuttle has been recalled.[SSshuttle.emergencyLastCallLoc ? " Recall signal traced. Results can be viewed on any communications console." : "" ]", null, 'sound/ai/shuttlerecalled.ogg', "Priority")
 
-<<<<<<< HEAD
+  SSticker.emergency_reason = null
+
+
 /**
   * Proc that handles checking if the emergency shuttle was successfully hijacked
   *
@@ -275,11 +277,6 @@
   * solo_hijack, default FALSE, tells the proc to fail with multiple hijackers, such as for Highlander mode.
  */
 /obj/docking_port/mobile/emergency/proc/is_hijacked(filter_by_human = TRUE, solo_hijack = FALSE)
-=======
-	SSticker.emergency_reason = null
-
-/obj/docking_port/mobile/emergency/proc/is_hijacked()
->>>>>>> d289b24c
 	var/has_people = FALSE
 	var/hijacker_count = 0
 	for(var/mob/living/player in GLOB.player_list)
