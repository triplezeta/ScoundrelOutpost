--- conflicted
+++ resolved
@@ -24,29 +24,9 @@
 	if(buckled_mobs.len)
 		for(var/m in buckled_mobs)
 			var/mob/living/buckled_mob = m
-<<<<<<< HEAD
 			if(buckled_mobs.get_num_legs() > 0)
-				switch(buckled_mobs.dir)
-					if(NORTH)
-=======
-			if(buckled_mob.get_num_legs() <= 0)
 				switch(buckled_mob.dir)
 					if(NORTH)
-						buckled_mob.pixel_x = 0
-						buckled_mob.pixel_y = -4
-					if(EAST)
-						buckled_mob.pixel_x = -2
-						buckled_mob.pixel_y = -4
-					if(SOUTH)
-						buckled_mob.pixel_x = 0
-						buckled_mob.pixel_y = -4
-					if(WEST)
-						buckled_mob.pixel_x = 2
-						buckled_mob.pixel_y = -4
-			else
-				switch(buckled_mob.dir)
-					if(NORTH)
->>>>>>> 3c08c52c
 						buckled_mob.pixel_x = 0
 						buckled_mob.pixel_y = 4
 					if(EAST)
