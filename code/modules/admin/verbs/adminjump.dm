/client/proc/jumptoarea(area/A in sortedAreas)
	set name = "Jump to Area"
	set desc = "Area to jump to"
	set category = "Admin"
	if(!src.holder)
		src << "Only administrators may use this command."
		return

	if(!A)
		return

	var/list/turfs = list()
	for(var/area/Ar in A.related)
		for(var/turf/T in Ar)
			if(T.density)
				continue
			turfs.Add(T)

	var/turf/T = safepick(turfs)
	if(!T)
		src << "Nowhere to jump to!"
		return
	usr.forceMove(T)
	log_admin("[key_name(usr)] jumped to [A]")
	message_admins("[key_name_admin(usr)] jumped to [A]")
	feedback_add_details("admin_verb","JA") //If you are copy-pasting this, ensure the 2nd parameter is unique to the new proc!

/client/proc/jumptoturf(turf/T in world)
	set name = "Jump to Turf"
	set category = "Admin"
	if(!src.holder)
		src << "Only administrators may use this command."
		return

	log_admin("[key_name(usr)] jumped to [T.x],[T.y],[T.z] in [T.loc]")
	message_admins("[key_name_admin(usr)] jumped to [T.x],[T.y],[T.z] in [T.loc]")
	usr.loc = T
	feedback_add_details("admin_verb","JT") //If you are copy-pasting this, ensure the 2nd parameter is unique to the new proc!
	return

/client/proc/jumptomob(mob/M in mob_list)
	set category = "Admin"
	set name = "Jump to Mob"

	if(!src.holder)
		src << "Only administrators may use this command."
		return

	log_admin("[key_name(usr)] jumped to [key_name(M)]")
	message_admins("[key_name_admin(usr)] jumped to [key_name_admin(M)]")
	if(src.mob)
		var/mob/A = src.mob
		var/turf/T = get_turf(M)
		if(T && isturf(T))
			feedback_add_details("admin_verb","JM") //If you are copy-pasting this, ensure the 2nd parameter is unique to the new proc!
			A.forceMove(M.loc)
		else
			A << "This mob is not located in the game world."

/client/proc/jumptocoord(tx as num, ty as num, tz as num)
	set category = "Admin"
	set name = "Jump to Coordinate"

	if (!holder)
		src << "Only administrators may use this command."
		return

	if(src.mob)
		var/mob/A = src.mob
		A.x = tx
		A.y = ty
		A.z = tz
		feedback_add_details("admin_verb","JC") //If you are copy-pasting this, ensure the 2nd parameter is unique to the new proc!
	message_admins("[key_name_admin(usr)] jumped to coordinates [tx], [ty], [tz]")

/client/proc/jumptokey()
	set category = "Admin"
	set name = "Jump to Key"

	if(!src.holder)
		src << "Only administrators may use this command."
		return

	var/list/keys = list()
	for(var/mob/M in player_list)
		keys += M.client
	var/selection = input("Please, select a player!", "Admin Jumping", null, null) as null|anything in sortKey(keys)
	if(!selection)
		src << "No keys found."
		return
	var/mob/M = selection:mob
	log_admin("[key_name(usr)] jumped to [key_name(M)]")
	message_admins("[key_name_admin(usr)] jumped to [key_name_admin(M)]")

	usr.forceMove(M.loc)

	feedback_add_details("admin_verb","JK") //If you are copy-pasting this, ensure the 2nd parameter is unique to the new proc!

/client/proc/Getmob(mob/M in mob_list)
	set category = "Admin"
	set name = "Get Mob"
	set desc = "Mob to teleport"
	if(!src.holder)
		src << "Only administrators may use this command."
		return

	log_admin("[key_name(usr)] teleported [key_name(M)]")
	message_admins("[key_name_admin(usr)] teleported [key_name_admin(M)]")
	M.forceMove(get_turf(usr))
	feedback_add_details("admin_verb","GM") //If you are copy-pasting this, ensure the 2nd parameter is unique to the new proc!

/client/proc/Getkey()
	set category = "Admin"
	set name = "Get Key"
	set desc = "Key to teleport"

	if(!src.holder)
		src << "Only administrators may use this command."
		return

	var/list/keys = list()
	for(var/mob/M in player_list)
		keys += M.client
	var/selection = input("Please, select a player!", "Admin Jumping", null, null) as null|anything in sortKey(keys)
	if(!selection)
		return
	var/mob/M = selection:mob

	if(!M)
		return
	log_admin("[key_name(usr)] teleported [key_name(M)]")
	message_admins("[key_name_admin(usr)] teleported [key_name(M)]")
	if(M)
		M.forceMove(get_turf(usr))
		usr.loc = M.loc
		feedback_add_details("admin_verb","GK") //If you are copy-pasting this, ensure the 2nd parameter is unique to the new proc!

/client/proc/sendmob(mob/M in sortmobs())
	set category = "Admin"
	set name = "Send Mob"
	if(!src.holder)
		src << "Only administrators may use this command."
		return
	var/area/A = input(usr, "Pick an area.", "Pick an area") in sortedAreas|null
	if(A && istype(A))
<<<<<<< HEAD
		M.forceMove(pick(get_area_turfs(A)))
		feedback_add_details("admin_verb","SMOB") //If you are copy-pasting this, ensure the 2nd parameter is unique to the new proc!
		log_admin("[key_name(usr)] teleported [key_name(M)] to [A]")
		message_admins("[key_name_admin(usr)] teleported [key_name_admin(M)] to [A]")

=======
		feedback_add_details("admin_verb","SMOB") //If you are copy-pasting this, ensure the 2nd parameter is unique to the new proc!
		if(admin_forcemove(M, safepick(get_area_turfs(A))))
			log_admin("[key_name(usr)] teleported [key_name(M)] to [A]")
			message_admins("[key_name_admin(usr)] teleported [key_name_admin(M)] to [A]")
		else
			src << "Failed to move mob to a valid location."

/proc/admin_forcemove(mob/mover, atom/newloc)
	if(!newloc)
		return 0
	if(mover.buckled)
		mover.buckled.unbuckle_mob()
	if(mover.buckled_mob)
		mover.unbuckle_mob(force=1)
	mover.loc = newloc
	mover.on_forcemove(newloc)
	return 1

/mob/proc/on_forcemove(atom/newloc)
	return



>>>>>>> 213d324d
<|MERGE_RESOLUTION|>--- conflicted
+++ resolved
@@ -1,176 +1,152 @@
-/client/proc/jumptoarea(area/A in sortedAreas)
-	set name = "Jump to Area"
-	set desc = "Area to jump to"
-	set category = "Admin"
-	if(!src.holder)
-		src << "Only administrators may use this command."
-		return
-
-	if(!A)
-		return
-
-	var/list/turfs = list()
-	for(var/area/Ar in A.related)
-		for(var/turf/T in Ar)
-			if(T.density)
-				continue
-			turfs.Add(T)
-
-	var/turf/T = safepick(turfs)
-	if(!T)
-		src << "Nowhere to jump to!"
-		return
-	usr.forceMove(T)
-	log_admin("[key_name(usr)] jumped to [A]")
-	message_admins("[key_name_admin(usr)] jumped to [A]")
-	feedback_add_details("admin_verb","JA") //If you are copy-pasting this, ensure the 2nd parameter is unique to the new proc!
-
-/client/proc/jumptoturf(turf/T in world)
-	set name = "Jump to Turf"
-	set category = "Admin"
-	if(!src.holder)
-		src << "Only administrators may use this command."
-		return
-
-	log_admin("[key_name(usr)] jumped to [T.x],[T.y],[T.z] in [T.loc]")
-	message_admins("[key_name_admin(usr)] jumped to [T.x],[T.y],[T.z] in [T.loc]")
-	usr.loc = T
-	feedback_add_details("admin_verb","JT") //If you are copy-pasting this, ensure the 2nd parameter is unique to the new proc!
-	return
-
-/client/proc/jumptomob(mob/M in mob_list)
-	set category = "Admin"
-	set name = "Jump to Mob"
-
-	if(!src.holder)
-		src << "Only administrators may use this command."
-		return
-
-	log_admin("[key_name(usr)] jumped to [key_name(M)]")
-	message_admins("[key_name_admin(usr)] jumped to [key_name_admin(M)]")
-	if(src.mob)
-		var/mob/A = src.mob
-		var/turf/T = get_turf(M)
-		if(T && isturf(T))
-			feedback_add_details("admin_verb","JM") //If you are copy-pasting this, ensure the 2nd parameter is unique to the new proc!
-			A.forceMove(M.loc)
-		else
-			A << "This mob is not located in the game world."
-
-/client/proc/jumptocoord(tx as num, ty as num, tz as num)
-	set category = "Admin"
-	set name = "Jump to Coordinate"
-
-	if (!holder)
-		src << "Only administrators may use this command."
-		return
-
-	if(src.mob)
-		var/mob/A = src.mob
-		A.x = tx
-		A.y = ty
-		A.z = tz
-		feedback_add_details("admin_verb","JC") //If you are copy-pasting this, ensure the 2nd parameter is unique to the new proc!
-	message_admins("[key_name_admin(usr)] jumped to coordinates [tx], [ty], [tz]")
-
-/client/proc/jumptokey()
-	set category = "Admin"
-	set name = "Jump to Key"
-
-	if(!src.holder)
-		src << "Only administrators may use this command."
-		return
-
-	var/list/keys = list()
-	for(var/mob/M in player_list)
-		keys += M.client
-	var/selection = input("Please, select a player!", "Admin Jumping", null, null) as null|anything in sortKey(keys)
-	if(!selection)
-		src << "No keys found."
-		return
-	var/mob/M = selection:mob
-	log_admin("[key_name(usr)] jumped to [key_name(M)]")
-	message_admins("[key_name_admin(usr)] jumped to [key_name_admin(M)]")
-
-	usr.forceMove(M.loc)
-
-	feedback_add_details("admin_verb","JK") //If you are copy-pasting this, ensure the 2nd parameter is unique to the new proc!
-
-/client/proc/Getmob(mob/M in mob_list)
-	set category = "Admin"
-	set name = "Get Mob"
-	set desc = "Mob to teleport"
-	if(!src.holder)
-		src << "Only administrators may use this command."
-		return
-
-	log_admin("[key_name(usr)] teleported [key_name(M)]")
-	message_admins("[key_name_admin(usr)] teleported [key_name_admin(M)]")
-	M.forceMove(get_turf(usr))
-	feedback_add_details("admin_verb","GM") //If you are copy-pasting this, ensure the 2nd parameter is unique to the new proc!
-
-/client/proc/Getkey()
-	set category = "Admin"
-	set name = "Get Key"
-	set desc = "Key to teleport"
-
-	if(!src.holder)
-		src << "Only administrators may use this command."
-		return
-
-	var/list/keys = list()
-	for(var/mob/M in player_list)
-		keys += M.client
-	var/selection = input("Please, select a player!", "Admin Jumping", null, null) as null|anything in sortKey(keys)
-	if(!selection)
-		return
-	var/mob/M = selection:mob
-
-	if(!M)
-		return
-	log_admin("[key_name(usr)] teleported [key_name(M)]")
-	message_admins("[key_name_admin(usr)] teleported [key_name(M)]")
-	if(M)
-		M.forceMove(get_turf(usr))
-		usr.loc = M.loc
-		feedback_add_details("admin_verb","GK") //If you are copy-pasting this, ensure the 2nd parameter is unique to the new proc!
-
-/client/proc/sendmob(mob/M in sortmobs())
-	set category = "Admin"
-	set name = "Send Mob"
-	if(!src.holder)
-		src << "Only administrators may use this command."
-		return
-	var/area/A = input(usr, "Pick an area.", "Pick an area") in sortedAreas|null
-	if(A && istype(A))
-<<<<<<< HEAD
-		M.forceMove(pick(get_area_turfs(A)))
-		feedback_add_details("admin_verb","SMOB") //If you are copy-pasting this, ensure the 2nd parameter is unique to the new proc!
-		log_admin("[key_name(usr)] teleported [key_name(M)] to [A]")
-		message_admins("[key_name_admin(usr)] teleported [key_name_admin(M)] to [A]")
-
-=======
-		feedback_add_details("admin_verb","SMOB") //If you are copy-pasting this, ensure the 2nd parameter is unique to the new proc!
-		if(admin_forcemove(M, safepick(get_area_turfs(A))))
-			log_admin("[key_name(usr)] teleported [key_name(M)] to [A]")
-			message_admins("[key_name_admin(usr)] teleported [key_name_admin(M)] to [A]")
-		else
-			src << "Failed to move mob to a valid location."
-
-/proc/admin_forcemove(mob/mover, atom/newloc)
-	if(!newloc)
-		return 0
-	if(mover.buckled)
-		mover.buckled.unbuckle_mob()
-	if(mover.buckled_mob)
-		mover.unbuckle_mob(force=1)
-	mover.loc = newloc
-	mover.on_forcemove(newloc)
-	return 1
-
-/mob/proc/on_forcemove(atom/newloc)
-	return
-
-
-
->>>>>>> 213d324d
+/client/proc/jumptoarea(area/A in sortedAreas)
+	set name = "Jump to Area"
+	set desc = "Area to jump to"
+	set category = "Admin"
+	if(!src.holder)
+		src << "Only administrators may use this command."
+		return
+
+	if(!A)
+		return
+
+	var/list/turfs = list()
+	for(var/area/Ar in A.related)
+		for(var/turf/T in Ar)
+			if(T.density)
+				continue
+			turfs.Add(T)
+
+	var/turf/T = safepick(turfs)
+	if(!T)
+		src << "Nowhere to jump to!"
+		return
+	usr.forceMove(T)
+	log_admin("[key_name(usr)] jumped to [A]")
+	message_admins("[key_name_admin(usr)] jumped to [A]")
+	feedback_add_details("admin_verb","JA") //If you are copy-pasting this, ensure the 2nd parameter is unique to the new proc!
+
+/client/proc/jumptoturf(turf/T in world)
+	set name = "Jump to Turf"
+	set category = "Admin"
+	if(!src.holder)
+		src << "Only administrators may use this command."
+		return
+
+	log_admin("[key_name(usr)] jumped to [T.x],[T.y],[T.z] in [T.loc]")
+	message_admins("[key_name_admin(usr)] jumped to [T.x],[T.y],[T.z] in [T.loc]")
+	usr.loc = T
+	feedback_add_details("admin_verb","JT") //If you are copy-pasting this, ensure the 2nd parameter is unique to the new proc!
+	return
+
+/client/proc/jumptomob(mob/M in mob_list)
+	set category = "Admin"
+	set name = "Jump to Mob"
+
+	if(!src.holder)
+		src << "Only administrators may use this command."
+		return
+
+	log_admin("[key_name(usr)] jumped to [key_name(M)]")
+	message_admins("[key_name_admin(usr)] jumped to [key_name_admin(M)]")
+	if(src.mob)
+		var/mob/A = src.mob
+		var/turf/T = get_turf(M)
+		if(T && isturf(T))
+			feedback_add_details("admin_verb","JM") //If you are copy-pasting this, ensure the 2nd parameter is unique to the new proc!
+			A.forceMove(M.loc)
+		else
+			A << "This mob is not located in the game world."
+
+/client/proc/jumptocoord(tx as num, ty as num, tz as num)
+	set category = "Admin"
+	set name = "Jump to Coordinate"
+
+	if (!holder)
+		src << "Only administrators may use this command."
+		return
+
+	if(src.mob)
+		var/mob/A = src.mob
+		A.x = tx
+		A.y = ty
+		A.z = tz
+		feedback_add_details("admin_verb","JC") //If you are copy-pasting this, ensure the 2nd parameter is unique to the new proc!
+	message_admins("[key_name_admin(usr)] jumped to coordinates [tx], [ty], [tz]")
+
+/client/proc/jumptokey()
+	set category = "Admin"
+	set name = "Jump to Key"
+
+	if(!src.holder)
+		src << "Only administrators may use this command."
+		return
+
+	var/list/keys = list()
+	for(var/mob/M in player_list)
+		keys += M.client
+	var/selection = input("Please, select a player!", "Admin Jumping", null, null) as null|anything in sortKey(keys)
+	if(!selection)
+		src << "No keys found."
+		return
+	var/mob/M = selection:mob
+	log_admin("[key_name(usr)] jumped to [key_name(M)]")
+	message_admins("[key_name_admin(usr)] jumped to [key_name_admin(M)]")
+
+	usr.forceMove(M.loc)
+
+	feedback_add_details("admin_verb","JK") //If you are copy-pasting this, ensure the 2nd parameter is unique to the new proc!
+
+/client/proc/Getmob(mob/M in mob_list)
+	set category = "Admin"
+	set name = "Get Mob"
+	set desc = "Mob to teleport"
+	if(!src.holder)
+		src << "Only administrators may use this command."
+		return
+
+	log_admin("[key_name(usr)] teleported [key_name(M)]")
+	message_admins("[key_name_admin(usr)] teleported [key_name_admin(M)]")
+	M.forceMove(get_turf(usr))
+	feedback_add_details("admin_verb","GM") //If you are copy-pasting this, ensure the 2nd parameter is unique to the new proc!
+
+/client/proc/Getkey()
+	set category = "Admin"
+	set name = "Get Key"
+	set desc = "Key to teleport"
+
+	if(!src.holder)
+		src << "Only administrators may use this command."
+		return
+
+	var/list/keys = list()
+	for(var/mob/M in player_list)
+		keys += M.client
+	var/selection = input("Please, select a player!", "Admin Jumping", null, null) as null|anything in sortKey(keys)
+	if(!selection)
+		return
+	var/mob/M = selection:mob
+
+	if(!M)
+		return
+	log_admin("[key_name(usr)] teleported [key_name(M)]")
+	message_admins("[key_name_admin(usr)] teleported [key_name(M)]")
+	if(M)
+		M.forceMove(get_turf(usr))
+		usr.loc = M.loc
+		feedback_add_details("admin_verb","GK") //If you are copy-pasting this, ensure the 2nd parameter is unique to the new proc!
+
+/client/proc/sendmob(mob/M in sortmobs())
+	set category = "Admin"
+	set name = "Send Mob"
+	if(!src.holder)
+		src << "Only administrators may use this command."
+		return
+	var/area/A = input(usr, "Pick an area.", "Pick an area") in sortedAreas|null
+	if(A && istype(A))
+		if(M.forceMove(safepick(get_area_turfs(A))))
+
+			log_admin("[key_name(usr)] teleported [key_name(M)] to [A]")
+			message_admins("[key_name_admin(usr)] teleported [key_name_admin(M)] to [A]")
+		else
+			src << "Failed to move mob to a valid location."
+		feedback_add_details("admin_verb","SMOB") //If you are copy-pasting this, ensure the 2nd parameter is unique to the new proc!