#define PERF_BASE_DAMAGE		0.5

//////////////////////////////////////////////////////////////////////////////////////////
					// MEDICINE REAGENTS
//////////////////////////////////////////////////////////////////////////////////////

// where all the reagents related to medicine go.

/datum/reagent/medicine
	name = "Medicine"
	taste_description = "bitterness"

/datum/reagent/medicine/on_mob_life(mob/living/carbon/M)
	current_cycle++
	holder.remove_reagent(type, metabolization_rate / M.metabolism_efficiency) //medicine reagents stay longer if you have a better metabolism

/datum/reagent/medicine/leporazine
	name = "Leporazine"
	description = "Leporazine will effectively regulate a patient's body temperature, ensuring it never leaves safe levels."
	color = "#C8A5DC" // rgb: 200, 165, 220

/datum/reagent/medicine/leporazine/on_mob_life(mob/living/carbon/M)
	if(M.bodytemperature > BODYTEMP_NORMAL)
		M.adjust_bodytemperature(-40 * TEMPERATURE_DAMAGE_COEFFICIENT, BODYTEMP_NORMAL)
	else if(M.bodytemperature < (BODYTEMP_NORMAL + 1))
		M.adjust_bodytemperature(40 * TEMPERATURE_DAMAGE_COEFFICIENT, 0, BODYTEMP_NORMAL)
	..()

/datum/reagent/medicine/adminordrazine //An OP chemical for admins
	name = "Adminordrazine"
	description = "It's magic. We don't have to explain it."
	color = "#C8A5DC" // rgb: 200, 165, 220
	can_synth = FALSE
	taste_description = "badmins"

/datum/reagent/medicine/adminordrazine/on_mob_life(mob/living/carbon/M)
	M.reagents.remove_all_type(/datum/reagent/toxin, 5*REM, 0, 1)
	M.setCloneLoss(0, 0)
	M.setOxyLoss(0, 0)
	M.radiation = 0
	M.heal_bodypart_damage(5,5)
	M.adjustToxLoss(-5, 0, TRUE)
	M.hallucination = 0
	M.setBrainLoss(0)
	REMOVE_TRAITS_NOT_IN(M, list(SPECIES_TRAIT, ROUNDSTART_TRAIT, ORGAN_TRAIT))
	M.set_blurriness(0)
	M.set_blindness(0)
	M.SetKnockdown(0, FALSE)
	M.SetStun(0, FALSE)
	M.SetUnconscious(0, FALSE)
	M.SetParalyzed(0, FALSE)
	M.SetImmobilized(0, FALSE)
	M.silent = FALSE
	M.dizziness = 0
	M.disgust = 0
	M.drowsyness = 0
	M.stuttering = 0
	M.slurring = 0
	M.confused = 0
	M.SetSleeping(0, 0)
	M.jitteriness = 0
	if(M.blood_volume < BLOOD_VOLUME_NORMAL)
		M.blood_volume = BLOOD_VOLUME_NORMAL

	M.cure_all_traumas(TRAUMA_RESILIENCE_MAGIC)
	for(var/thing in M.diseases)
		var/datum/disease/D = thing
		if(D.severity == DISEASE_SEVERITY_POSITIVE)
			continue
		D.cure()
	..()
	. = 1

/datum/reagent/medicine/adminordrazine/quantum_heal
	name = "Quantum Medicine"
	description = "Rare and experimental particles, that apparently swap the user's body with one from an alternate dimension where it's completely healthy."
	taste_description = "science"

/datum/reagent/medicine/synaptizine
	name = "Synaptizine"
	description = "Increases resistance to stuns as well as reducing drowsiness and hallucinations."
	color = "#FF00FF"

/datum/reagent/medicine/synaptizine/on_mob_life(mob/living/carbon/M)
	M.drowsyness = max(M.drowsyness-5, 0)
	M.AdjustStun(-20, FALSE)
	M.AdjustKnockdown(-20, FALSE)
	M.AdjustUnconscious(-20, FALSE)
	M.AdjustImmobilized(-20, FALSE)
	M.AdjustParalyzed(-20, FALSE)
	if(holder.has_reagent(/datum/reagent/toxin/mindbreaker))
		holder.remove_reagent(/datum/reagent/toxin/mindbreaker, 5)
	M.hallucination = max(0, M.hallucination - 10)
	if(prob(30))
		M.adjustToxLoss(1, 0)
		. = 1
	..()

/datum/reagent/medicine/synaphydramine
	name = "Diphen-Synaptizine"
	description = "Reduces drowsiness, hallucinations, and Histamine from body."
	color = "#EC536D" // rgb: 236, 83, 109

/datum/reagent/medicine/synaphydramine/on_mob_life(mob/living/carbon/M)
	M.drowsyness = max(M.drowsyness-5, 0)
	if(holder.has_reagent(/datum/reagent/toxin/mindbreaker))
		holder.remove_reagent(/datum/reagent/toxin/mindbreaker, 5)
	if(holder.has_reagent(/datum/reagent/toxin/histamine))
		holder.remove_reagent(/datum/reagent/toxin/histamine, 5)
	M.hallucination = max(0, M.hallucination - 10)
	if(prob(30))
		M.adjustToxLoss(1, 0)
		. = 1
	..()

/datum/reagent/medicine/inacusiate
	name = "Inacusiate"
	description = "Instantly restores all hearing to the patient, but does not cure deafness."
	color = "#6600FF" // rgb: 100, 165, 255

/datum/reagent/medicine/inacusiate/on_mob_life(mob/living/carbon/M)
	M.restoreEars()
	..()

/datum/reagent/medicine/cryoxadone
	name = "Cryoxadone"
	description = "A chemical mixture with almost magical healing powers. Its main limitation is that the patient's body temperature must be under 270K for it to metabolise correctly."
	color = "#0000C8"
	taste_description = "sludge"

/datum/reagent/medicine/cryoxadone/on_mob_life(mob/living/carbon/M)
	var/power = -0.00003 * (M.bodytemperature ** 2) + 3
	if(M.bodytemperature < T0C)
		M.adjustOxyLoss(-3 * power, 0)
		M.adjustBruteLoss(-power, 0)
		M.adjustFireLoss(-power, 0)
		M.adjustToxLoss(-power, 0, TRUE) //heals TOXINLOVERs
		M.adjustCloneLoss(-power, 0)
		REMOVE_TRAIT(M, TRAIT_DISFIGURED, TRAIT_GENERIC) //fixes common causes for disfiguration
		. = 1
	metabolization_rate = REAGENTS_METABOLISM * (0.00001 * (M.bodytemperature ** 2) + 0.5)
	..()

/datum/reagent/medicine/clonexadone
	name = "Clonexadone"
	description = "A chemical that derives from Cryoxadone. It specializes in healing clone damage, but nothing else. Requires very cold temperatures to properly metabolize, and metabolizes quicker than cryoxadone."
	color = "#0000C8"
	taste_description = "muscle"
	metabolization_rate = 1.5 * REAGENTS_METABOLISM

/datum/reagent/medicine/clonexadone/on_mob_life(mob/living/carbon/M)
	if(M.bodytemperature < T0C)
		M.adjustCloneLoss(0.00006 * (M.bodytemperature ** 2) - 6, 0)
		REMOVE_TRAIT(M, TRAIT_DISFIGURED, TRAIT_GENERIC)
		. = 1
	metabolization_rate = REAGENTS_METABOLISM * (0.000015 * (M.bodytemperature ** 2) + 0.75)
	..()

/datum/reagent/medicine/pyroxadone
	name = "Pyroxadone"
	description = "A mixture of cryoxadone and slime jelly, that apparently inverses the requirement for its activation."
	color = "#f7832a"
	taste_description = "spicy jelly"

/datum/reagent/medicine/pyroxadone/on_mob_life(mob/living/carbon/M)
	if(M.bodytemperature > BODYTEMP_HEAT_DAMAGE_LIMIT)
		var/power = 0
		switch(M.bodytemperature)
			if(BODYTEMP_HEAT_DAMAGE_LIMIT to 400)
				power = 2
			if(400 to 460)
				power = 3
			else
				power = 5
		if(M.on_fire)
			power *= 2

		M.adjustOxyLoss(-2 * power, 0)
		M.adjustBruteLoss(-power, 0)
		M.adjustFireLoss(-1.5 * power, 0)
		M.adjustToxLoss(-power, 0, TRUE)
		M.adjustCloneLoss(-power, 0)
		REMOVE_TRAIT(M, TRAIT_DISFIGURED, TRAIT_GENERIC)
		. = 1
	..()

/datum/reagent/medicine/rezadone
	name = "Rezadone"
	description = "A powder derived from fish toxin, Rezadone can effectively treat genetic damage as well as restoring minor wounds. Overdose will cause intense nausea and minor toxin damage."
	reagent_state = SOLID
	color = "#669900" // rgb: 102, 153, 0
	overdose_threshold = 30
	taste_description = "fish"

/datum/reagent/medicine/rezadone/on_mob_life(mob/living/carbon/M)
	M.setCloneLoss(0) //Rezadone is almost never used in favor of cryoxadone. Hopefully this will change that.
	M.heal_bodypart_damage(1,1)
	REMOVE_TRAIT(M, TRAIT_DISFIGURED, TRAIT_GENERIC)
	..()
	. = 1

/datum/reagent/medicine/rezadone/overdose_process(mob/living/M)
	M.adjustToxLoss(1, 0)
	M.Dizzy(5)
	M.Jitter(5)
	..()
	. = 1

/datum/reagent/medicine/spaceacillin
	name = "Spaceacillin"
	description = "Spaceacillin will prevent a patient from conventionally spreading any diseases they are currently infected with."
	color = "#C8A5DC" // rgb: 200, 165, 220
	metabolization_rate = 0.1 * REAGENTS_METABOLISM

//Goon Chems. Ported mainly from Goonstation. Easily mixable (or not so easily) and provide a variety of effects.
/datum/reagent/medicine/silver_sulfadiazine
	name = "Silver Sulfadiazine"
	description = "If used in touch-based applications, immediately restores burn wounds as well as restoring more over time. If ingested through other means, deals minor toxin damage."
	reagent_state = LIQUID
	color = "#C8A5DC"

/datum/reagent/medicine/silver_sulfadiazine/reaction_mob(mob/living/M, method=TOUCH, reac_volume, show_message = 1)
	if(iscarbon(M) && M.stat != DEAD)
		if(method in list(INGEST, VAPOR, INJECT))
			M.adjustToxLoss(0.5*reac_volume)
			if(show_message)
				to_chat(M, "<span class='warning'>You don't feel so good...</span>")
		else if(M.getFireLoss())
			M.adjustFireLoss(-reac_volume)
			if(show_message)
				to_chat(M, "<span class='danger'>You feel your burns healing! It stings like hell!</span>")
			M.emote("scream")
			SEND_SIGNAL(M, COMSIG_ADD_MOOD_EVENT, "painful_medicine", /datum/mood_event/painful_medicine)
	..()

/datum/reagent/medicine/silver_sulfadiazine/on_mob_life(mob/living/carbon/M)
	M.adjustFireLoss(-2*REM, 0)
	..()
	. = 1

/datum/reagent/medicine/oxandrolone
	name = "Oxandrolone"
	description = "Stimulates the healing of severe burns. Extremely rapidly heals severe burns and slowly heals minor ones. Overdose will worsen existing burns."
	reagent_state = LIQUID
	color = "#f7ffa5"
	metabolization_rate = 0.5 * REAGENTS_METABOLISM
	overdose_threshold = 25

/datum/reagent/medicine/oxandrolone/on_mob_life(mob/living/carbon/M)
	if(M.getFireLoss() > 50)
		M.adjustFireLoss(-4*REM, 0) //Twice as effective as silver sulfadiazine for severe burns
	else
		M.adjustFireLoss(-0.5*REM, 0) //But only a quarter as effective for more minor ones
	..()
	. = 1

/datum/reagent/medicine/oxandrolone/overdose_process(mob/living/M)
	if(M.getFireLoss()) //It only makes existing burns worse
		M.adjustFireLoss(4.5*REM, FALSE, FALSE, BODYPART_ORGANIC) // it's going to be healing either 4 or 0.5
		. = 1
	..()

/datum/reagent/medicine/styptic_powder
	name = "Styptic Powder"
	description = "If used in touch-based applications, immediately restores bruising as well as restoring more over time. If ingested through other means, deals minor toxin damage."
	reagent_state = LIQUID
	color = "#FF9696"

/datum/reagent/medicine/styptic_powder/reaction_mob(mob/living/M, method=TOUCH, reac_volume, show_message = 1)
	if(iscarbon(M) && M.stat != DEAD)
		if(method in list(INGEST, VAPOR, INJECT))
			M.adjustToxLoss(0.5*reac_volume)
			if(show_message)
				to_chat(M, "<span class='warning'>You don't feel so good...</span>")
		else if(M.getBruteLoss())
			M.adjustBruteLoss(-reac_volume)
			if(show_message)
				to_chat(M, "<span class='danger'>You feel your bruises healing! It stings like hell!</span>")
			M.emote("scream")
			SEND_SIGNAL(M, COMSIG_ADD_MOOD_EVENT, "painful_medicine", /datum/mood_event/painful_medicine)
	..()


/datum/reagent/medicine/styptic_powder/on_mob_life(mob/living/carbon/M)
	M.adjustBruteLoss(-2*REM, 0)
	..()
	. = 1

/datum/reagent/medicine/salglu_solution
	name = "Saline-Glucose Solution"
	description = "Has a 33% chance per metabolism cycle to heal brute and burn damage. Can be used as a temporary blood substitute."
	reagent_state = LIQUID
	color = "#DCDCDC"
	metabolization_rate = 0.5 * REAGENTS_METABOLISM
	overdose_threshold = 60
	taste_description = "sweetness and salt"
	var/last_added = 0
	var/maximum_reachable = BLOOD_VOLUME_NORMAL - 10	//So that normal blood regeneration can continue with salglu active

/datum/reagent/medicine/salglu_solution/on_mob_life(mob/living/carbon/M)
	if(last_added)
		M.blood_volume -= last_added
		last_added = 0
	if(M.blood_volume < maximum_reachable)	//Can only up to double your effective blood level.
		var/amount_to_add = min(M.blood_volume, volume*5)
		var/new_blood_level = min(M.blood_volume + amount_to_add, maximum_reachable)
		last_added = new_blood_level - M.blood_volume
		M.blood_volume = new_blood_level
	if(prob(33))
		M.adjustBruteLoss(-0.5*REM, 0)
		M.adjustFireLoss(-0.5*REM, 0)
		. = TRUE
	..()

/datum/reagent/medicine/salglu_solution/overdose_process(mob/living/M)
	if(prob(3))
		to_chat(M, "<span class = 'warning'>You feel salty.</span>")
		holder.add_reagent(/datum/reagent/consumable/sodiumchloride, 1)
		holder.remove_reagent(/datum/reagent/medicine/salglu_solution, 0.5)
	else if(prob(3))
		to_chat(M, "<span class = 'warning'>You feel sweet.</span>")
		holder.add_reagent(/datum/reagent/consumable/sugar, 1)
		holder.remove_reagent(/datum/reagent/medicine/salglu_solution, 0.5)
	if(prob(33))
		M.adjustBruteLoss(0.5*REM, FALSE, FALSE, BODYPART_ORGANIC)
		M.adjustFireLoss(0.5*REM, FALSE, FALSE, BODYPART_ORGANIC)
		. = TRUE
	..()

/datum/reagent/medicine/mine_salve
	name = "Miner's Salve"
	description = "A powerful painkiller. Restores bruising and burns in addition to making the patient believe they are fully healed."
	reagent_state = LIQUID
	color = "#6D6374"
	metabolization_rate = 0.4 * REAGENTS_METABOLISM

/datum/reagent/medicine/mine_salve/on_mob_life(mob/living/carbon/C)
	C.hal_screwyhud = SCREWYHUD_HEALTHY
	C.adjustBruteLoss(-0.25*REM, 0)
	C.adjustFireLoss(-0.25*REM, 0)
	..()
	return TRUE

/datum/reagent/medicine/mine_salve/reaction_mob(mob/living/M, method=TOUCH, reac_volume, show_message = 1)
	if(iscarbon(M) && M.stat != DEAD)
		if(method in list(INGEST, VAPOR, INJECT))
			M.adjust_nutrition(-5)
			if(show_message)
				to_chat(M, "<span class='warning'>Your stomach feels empty and cramps!</span>")
		else
			var/mob/living/carbon/C = M
			for(var/s in C.surgeries)
				var/datum/surgery/S = s
				S.success_multiplier = max(0.1, S.success_multiplier)
				// +10% success propability on each step, useful while operating in less-than-perfect conditions

			if(show_message)
				to_chat(M, "<span class='danger'>You feel your wounds fade away to nothing!</span>" )
	..()

/datum/reagent/medicine/mine_salve/on_mob_delete(mob/living/M)
	if(iscarbon(M))
		var/mob/living/carbon/N = M
		N.hal_screwyhud = SCREWYHUD_NONE
	..()

/datum/reagent/medicine/synthflesh
	name = "Synthflesh"
	description = "Has a 100% chance of instantly healing brute and burn damage. One unit of the chemical will heal one point of damage. Touch application only."
	reagent_state = LIQUID
	color = "#FFEBEB"

/datum/reagent/medicine/synthflesh/reaction_mob(mob/living/M, method=TOUCH, reac_volume,show_message = 1)
	if(iscarbon(M))
		if (M.stat == DEAD)
			show_message = 0
		if(method in list(PATCH, TOUCH))
			M.adjustBruteLoss(-1.25 * reac_volume)
			M.adjustFireLoss(-1.25 * reac_volume)
			if(show_message)
				to_chat(M, "<span class='danger'>You feel your burns and bruises healing! It stings like hell!</span>")
			SEND_SIGNAL(M, COMSIG_ADD_MOOD_EVENT, "painful_medicine", /datum/mood_event/painful_medicine)
	..()

/datum/reagent/medicine/charcoal
	name = "Charcoal"
	description = "Heals toxin damage as well as slowly removing any other chemicals the patient has in their bloodstream."
	reagent_state = LIQUID
	color = "#000000"
	metabolization_rate = 0.5 * REAGENTS_METABOLISM
	taste_description = "ash"

/datum/reagent/medicine/charcoal/on_mob_life(mob/living/carbon/M)
	M.adjustToxLoss(-2*REM, 0)
	. = 1
	for(var/datum/reagent/R in M.reagents.reagent_list)
		if(R != src)
			M.reagents.remove_reagent(type,1)
	..()

/datum/reagent/medicine/omnizine
	name = "Omnizine"
	description = "Slowly heals all damage types. Overdose will cause damage in all types instead."
	reagent_state = LIQUID
	color = "#DCDCDC"
	metabolization_rate = 0.25 * REAGENTS_METABOLISM
	overdose_threshold = 30

/datum/reagent/medicine/omnizine/on_mob_life(mob/living/carbon/M)
	M.adjustToxLoss(-0.5*REM, 0)
	M.adjustOxyLoss(-0.5*REM, 0)
	M.adjustBruteLoss(-0.5*REM, 0)
	M.adjustFireLoss(-0.5*REM, 0)
	..()
	. = 1

/datum/reagent/medicine/omnizine/overdose_process(mob/living/M)
	M.adjustToxLoss(1.5*REM, 0)
	M.adjustOxyLoss(1.5*REM, 0)
	M.adjustBruteLoss(1.5*REM, FALSE, FALSE, BODYPART_ORGANIC)
	M.adjustFireLoss(1.5*REM, FALSE, FALSE, BODYPART_ORGANIC)
	..()
	. = 1

/datum/reagent/medicine/calomel
	name = "Calomel"
	description = "Quickly purges the body of all chemicals. Toxin damage is dealt if the patient is in good condition."
	reagent_state = LIQUID
	color = "#19C832"
	metabolization_rate = 0.5 * REAGENTS_METABOLISM
	taste_description = "acid"

/datum/reagent/medicine/calomel/on_mob_life(mob/living/carbon/M)
	for(var/datum/reagent/R in M.reagents.reagent_list)
		if(R != src)
			M.reagents.remove_reagent(R.type,2.5)
	if(M.health > 20)
		M.adjustToxLoss(2.5*REM, 0)
		. = 1
	..()

/datum/reagent/medicine/potass_iodide
	name = "Potassium Iodide"
	description = "Efficiently restores low radiation damage."
	reagent_state = LIQUID
	color = "#14FF3C"
	metabolization_rate = 2 * REAGENTS_METABOLISM

/datum/reagent/medicine/potass_iodide/on_mob_life(mob/living/carbon/M)
	if(M.radiation > 0)
		M.radiation -= min(M.radiation, 8)
	..()

/datum/reagent/medicine/pen_acid
	name = "Pentetic Acid"
	description = "Reduces massive amounts of radiation and toxin damage while purging other chemicals from the body."
	reagent_state = LIQUID
	color = "#E6FFF0"
	metabolization_rate = 0.5 * REAGENTS_METABOLISM

/datum/reagent/medicine/pen_acid/on_mob_life(mob/living/carbon/M)
	M.radiation -= max(M.radiation-RAD_MOB_SAFE, 0)/50
	M.adjustToxLoss(-2*REM, 0)
	for(var/datum/reagent/R in M.reagents.reagent_list)
		if(R != src)
			M.reagents.remove_reagent(R.type,2)
	..()
	. = 1

/datum/reagent/medicine/sal_acid
	name = "Salicyclic Acid"
	description = "Stimulates the healing of severe bruises. Extremely rapidly heals severe bruising and slowly heals minor ones. Overdose will worsen existing bruising."
	reagent_state = LIQUID
	color = "#D2D2D2"
	metabolization_rate = 0.5 * REAGENTS_METABOLISM
	overdose_threshold = 25


/datum/reagent/medicine/sal_acid/on_mob_life(mob/living/carbon/M)
	if(M.getBruteLoss() > 50)
		M.adjustBruteLoss(-4*REM, 0) //Twice as effective as styptic powder for severe bruising
	else
		M.adjustBruteLoss(-0.5*REM, 0) //But only a quarter as effective for more minor ones
	..()
	. = 1

/datum/reagent/medicine/sal_acid/overdose_process(mob/living/M)
	if(M.getBruteLoss()) //It only makes existing bruises worse
		M.adjustBruteLoss(4.5*REM, FALSE, FALSE, BODYPART_ORGANIC) // it's going to be healing either 4 or 0.5
		. = 1
	..()

/datum/reagent/medicine/salbutamol
	name = "Salbutamol"
	description = "Rapidly restores oxygen deprivation as well as preventing more of it to an extent."
	reagent_state = LIQUID
	color = "#00FFFF"
	metabolization_rate = 0.25 * REAGENTS_METABOLISM

/datum/reagent/medicine/salbutamol/on_mob_life(mob/living/carbon/M)
	M.adjustOxyLoss(-3*REM, 0)
	if(M.losebreath >= 4)
		M.losebreath -= 2
	..()
	. = 1

/datum/reagent/medicine/perfluorodecalin
	name = "Perfluorodecalin"
<<<<<<< HEAD
	id = "perfluorodecalin"
	description = "Restores oxygen deprivation while producing a lesser amount of toxic byproducts. Both scale with exposure to the drug and current amount of oxygen deprivation. Overdose causes toxic byproducts regardless of oxygen deprivation."
=======
	description = "Extremely rapidly restores oxygen deprivation, but inhibits speech. May also heal small amounts of bruising and burns."
>>>>>>> 67998db9
	reagent_state = LIQUID
	color = "#FF6464"
	metabolization_rate = 0.25 * REAGENTS_METABOLISM
	overdose_threshold = 35 // at least 2 full syringes +some, this stuff is nasty if left in for long

/datum/reagent/medicine/perfluorodecalin/on_mob_life(mob/living/carbon/human/M)
	var/oxycalc = 2.5*REM*current_cycle
	if(!overdosed)
		oxycalc = min(oxycalc,M.getOxyLoss()+PERF_BASE_DAMAGE) //if NOT overdosing, we lower our toxdamage to only the damage we actually healed with a minimum of 0.5. IE if we only heal 10 oxygen damage but we COULD have healed 20, we will only take toxdamage for the 10. We would take the toxdamage for the extra 10 if we were overdosing.
	M.adjustOxyLoss(-oxycalc, 0)
	M.adjustToxLoss(oxycalc/2.5, 0)
	if(prob(current_cycle) && M.losebreath)
		M.losebreath--
	..()
	return TRUE

/datum/reagent/medicine/perfluorodecalin/overdose_process(mob/living/M)
    metabolization_rate += 1
    return ..()

/datum/reagent/medicine/ephedrine
	name = "Ephedrine"
	description = "Increases stun resistance and movement speed. Overdose deals toxin damage and inhibits breathing."
	reagent_state = LIQUID
	color = "#D2FFFA"
	metabolization_rate = 0.5 * REAGENTS_METABOLISM
	overdose_threshold = 30
	addiction_threshold = 25

/datum/reagent/medicine/ephedrine/on_mob_add(mob/living/L)
	..()
	L.add_movespeed_modifier(type, update=TRUE, priority=100, multiplicative_slowdown=-0.85, blacklisted_movetypes=(FLYING|FLOATING))

/datum/reagent/medicine/ephedrine/on_mob_delete(mob/living/L)
	L.remove_movespeed_modifier(type)
	..()

/datum/reagent/medicine/ephedrine/on_mob_life(mob/living/carbon/M)
	if(prob(20) && iscarbon(M))
		var/obj/item/I = M.get_active_held_item()
		if(I && M.dropItemToGround(I))
			to_chat(M, "<span class ='notice'>Your hands spaz out and you drop what you were holding!</span>")
			M.Jitter(10)

	M.AdjustAllImmobility(-20, FALSE)
	M.adjustStaminaLoss(-1*REM, FALSE)
	..()
	return TRUE

/datum/reagent/medicine/ephedrine/overdose_process(mob/living/M)
	if(prob(2) && iscarbon(M))
		var/datum/disease/D = new /datum/disease/heart_failure
		M.ForceContractDisease(D)
		to_chat(M, "<span class='userdanger'>You're pretty sure you just felt your heart stop for a second there..</span>")
		M.playsound_local(M, 'sound/effects/singlebeat.ogg', 100, 0)

	if(prob(7))
		to_chat(M, "<span class='notice'>[pick("Your head pounds.", "You feel a tight pain in your chest.", "You find it hard to stay still.", "You feel your heart practically beating out of your chest.")]</span>")

	if(prob(33))
		M.adjustToxLoss(1*REM, 0)
		M.losebreath++
		. = 1
	return TRUE

/datum/reagent/medicine/ephedrine/addiction_act_stage1(mob/living/M)
	if(prob(3) && iscarbon(M))
		M.visible_message("<span class='danger'>[M] starts having a seizure!</span>", "<span class='userdanger'>You have a seizure!</span>")
		M.Unconscious(100)
		M.Jitter(350)

	if(prob(33))
		M.adjustToxLoss(2*REM, 0)
		M.losebreath += 2
		. = 1
	..()

/datum/reagent/medicine/ephedrine/addiction_act_stage2(mob/living/M)
	if(prob(6) && iscarbon(M))
		M.visible_message("<span class='danger'>[M] starts having a seizure!</span>", "<span class='userdanger'>You have a seizure!</span>")
		M.Unconscious(100)
		M.Jitter(350)

	if(prob(33))
		M.adjustToxLoss(3*REM, 0)
		M.losebreath += 3
		. = 1
	..()

/datum/reagent/medicine/ephedrine/addiction_act_stage3(mob/living/M)
	if(prob(12) && iscarbon(M))
		M.visible_message("<span class='danger'>[M] starts having a seizure!</span>", "<span class='userdanger'>You have a seizure!</span>")
		M.Unconscious(100)
		M.Jitter(350)

	if(prob(33))
		M.adjustToxLoss(4*REM, 0)
		M.losebreath += 4
		. = 1
	..()

/datum/reagent/medicine/ephedrine/addiction_act_stage4(mob/living/M)
	if(prob(24) && iscarbon(M))
		M.visible_message("<span class='danger'>[M] starts having a seizure!</span>", "<span class='userdanger'>You have a seizure!</span>")
		M.Unconscious(100)
		M.Jitter(350)

	if(prob(33))
		M.adjustToxLoss(5*REM, 0)
		M.losebreath += 5
		. = 1
	..()

/datum/reagent/medicine/diphenhydramine
	name = "Diphenhydramine"
	description = "Rapidly purges the body of Histamine and reduces jitteriness. Slight chance of causing drowsiness."
	reagent_state = LIQUID
	color = "#64FFE6"
	metabolization_rate = 0.5 * REAGENTS_METABOLISM

/datum/reagent/medicine/diphenhydramine/on_mob_life(mob/living/carbon/M)
	if(prob(10))
		M.drowsyness += 1
	M.jitteriness -= 1
	M.reagents.remove_reagent(/datum/reagent/toxin/histamine,3)
	..()

/datum/reagent/medicine/morphine
	name = "Morphine"
	description = "A painkiller that allows the patient to move at full speed even in bulky objects. Causes drowsiness and eventually unconsciousness in high doses. Overdose will cause a variety of effects, ranging from minor to lethal."
	reagent_state = LIQUID
	color = "#A9FBFB"
	metabolization_rate = 0.5 * REAGENTS_METABOLISM
	overdose_threshold = 30
	addiction_threshold = 25

/datum/reagent/medicine/morphine/on_mob_add(mob/living/L)
	..()
	L.ignore_slowdown(type)

/datum/reagent/medicine/morphine/on_mob_delete(mob/living/L)
	L.unignore_slowdown(type)
	..()

/datum/reagent/medicine/morphine/on_mob_life(mob/living/carbon/M)
	switch(current_cycle)
		if(11)
			to_chat(M, "<span class='warning'>You start to feel tired...</span>" )
		if(12 to 24)
			M.drowsyness += 1
		if(24 to INFINITY)
			M.Sleeping(40, 0)
			. = 1
	..()

/datum/reagent/medicine/morphine/overdose_process(mob/living/M)
	if(prob(33))
		M.drop_all_held_items()
		M.Dizzy(2)
		M.Jitter(2)
	..()

/datum/reagent/medicine/morphine/addiction_act_stage1(mob/living/M)
	if(prob(33))
		M.drop_all_held_items()
		M.Jitter(2)
	..()

/datum/reagent/medicine/morphine/addiction_act_stage2(mob/living/M)
	if(prob(33))
		M.drop_all_held_items()
		M.adjustToxLoss(1*REM, 0)
		. = 1
		M.Dizzy(3)
		M.Jitter(3)
	..()

/datum/reagent/medicine/morphine/addiction_act_stage3(mob/living/M)
	if(prob(33))
		M.drop_all_held_items()
		M.adjustToxLoss(2*REM, 0)
		. = 1
		M.Dizzy(4)
		M.Jitter(4)
	..()

/datum/reagent/medicine/morphine/addiction_act_stage4(mob/living/M)
	if(prob(33))
		M.drop_all_held_items()
		M.adjustToxLoss(3*REM, 0)
		. = 1
		M.Dizzy(5)
		M.Jitter(5)
	..()

/datum/reagent/medicine/oculine
	name = "Oculine"
	description = "Quickly restores eye damage, cures nearsightedness, and has a chance to restore vision to the blind."
	reagent_state = LIQUID
	color = "#FFFFFF"
	metabolization_rate = 0.25 * REAGENTS_METABOLISM
	taste_description = "dull toxin"

/datum/reagent/medicine/oculine/on_mob_life(mob/living/carbon/M)
	var/obj/item/organ/eyes/eyes = M.getorganslot(ORGAN_SLOT_EYES)
	if (!eyes)
		return
	if(HAS_TRAIT_FROM(M, TRAIT_BLIND, EYE_DAMAGE))
		if(prob(20))
			to_chat(M, "<span class='warning'>Your vision slowly returns...</span>")
			M.cure_blind(EYE_DAMAGE)
			M.cure_nearsighted(EYE_DAMAGE)
			M.blur_eyes(35)

	else if(HAS_TRAIT_FROM(M, TRAIT_NEARSIGHT, EYE_DAMAGE))
		to_chat(M, "<span class='warning'>The blackness in your peripheral vision fades.</span>")
		M.cure_nearsighted(EYE_DAMAGE)
		M.blur_eyes(10)
	else if(M.eye_blind || M.eye_blurry)
		M.set_blindness(0)
		M.set_blurriness(0)
	else if(eyes.eye_damage > 0)
		M.adjust_eye_damage(-1)
	..()

/datum/reagent/medicine/atropine
	name = "Atropine"
	description = "If a patient is in critical condition, rapidly heals all damage types as well as regulating oxygen in the body. Excellent for stabilizing wounded patients."
	reagent_state = LIQUID
	color = "#000000"
	metabolization_rate = 0.25 * REAGENTS_METABOLISM
	overdose_threshold = 35

/datum/reagent/medicine/atropine/on_mob_life(mob/living/carbon/M)
	if(M.health <= M.crit_threshold)
		M.adjustToxLoss(-2*REM, 0)
		M.adjustBruteLoss(-2*REM, 0)
		M.adjustFireLoss(-2*REM, 0)
		M.adjustOxyLoss(-5*REM, 0)
		. = 1
	M.losebreath = 0
	if(prob(20))
		M.Dizzy(5)
		M.Jitter(5)
	..()

/datum/reagent/medicine/atropine/overdose_process(mob/living/M)
	M.adjustToxLoss(0.5*REM, 0)
	. = 1
	M.Dizzy(1)
	M.Jitter(1)
	..()

/datum/reagent/medicine/epinephrine
	name = "Epinephrine"
	description = "Minor boost to stun resistance. Slowly heals damage if a patient is in critical condition, as well as regulating oxygen loss. Overdose causes weakness and toxin damage."
	reagent_state = LIQUID
	color = "#D2FFFA"
	metabolization_rate = 0.25 * REAGENTS_METABOLISM
	overdose_threshold = 30

/datum/reagent/medicine/epinephrine/on_mob_add(mob/living/carbon/M)
	..()
	ADD_TRAIT(M, TRAIT_NOCRITDAMAGE, type)

/datum/reagent/medicine/epinephrine/on_mob_delete(mob/living/carbon/M)
	REMOVE_TRAIT(M, TRAIT_NOCRITDAMAGE, type)
	..()

/datum/reagent/medicine/epinephrine/on_mob_life(mob/living/carbon/M)
	if(M.health <= M.crit_threshold)
		M.adjustToxLoss(-0.5*REM, 0)
		M.adjustBruteLoss(-0.5*REM, 0)
		M.adjustFireLoss(-0.5*REM, 0)
		M.adjustOxyLoss(-0.5*REM, 0)
	if(M.losebreath >= 4)
		M.losebreath -= 2
	if(M.losebreath < 0)
		M.losebreath = 0
	M.adjustStaminaLoss(-0.5*REM, 0)
	. = 1
	if(prob(20))
		M.AdjustAllImmobility(-20, FALSE)
	..()

/datum/reagent/medicine/epinephrine/overdose_process(mob/living/M)
	if(prob(33))
		M.adjustStaminaLoss(2.5*REM, 0)
		M.adjustToxLoss(1*REM, 0)
		M.losebreath++
		. = 1
	..()

/datum/reagent/medicine/strange_reagent
	name = "Strange Reagent"
	description = "A miracle drug capable of bringing the dead back to life. Only functions when applied by patch or spray, if the target has less than 100 brute and burn damage (independent of one another) and hasn't been husked. Causes slight damage to the living."
	reagent_state = LIQUID
	color = "#A0E85E"
	metabolization_rate = 0.5 * REAGENTS_METABOLISM
	taste_description = "magnets"

/datum/reagent/medicine/strange_reagent/reaction_mob(mob/living/M, method=TOUCH, reac_volume)
	if(M.stat == DEAD)
		if(M.suiciding || M.hellbound) //they are never coming back
			M.visible_message("<span class='warning'>[M]'s body does not react...</span>")
			return
		if(M.getBruteLoss() >= 100 || M.getFireLoss() >= 100 || HAS_TRAIT(M, TRAIT_HUSK)) //body is too damaged to be revived
			M.visible_message("<span class='warning'>[M]'s body convulses a bit, and then falls still once more.</span>")
			M.do_jitter_animation(10)
			return
		else
			M.visible_message("<span class='warning'>[M]'s body starts convulsing!</span>")
			M.notify_ghost_cloning(source = M)
			M.do_jitter_animation(10)
			addtimer(CALLBACK(M, /mob/living/carbon.proc/do_jitter_animation, 10), 40) //jitter immediately, then again after 4 and 8 seconds
			addtimer(CALLBACK(M, /mob/living/carbon.proc/do_jitter_animation, 10), 80)
			sleep(100) //so the ghost has time to re-enter
			M.adjustOxyLoss(-20, 0)
			M.adjustToxLoss(-20, 0)
			M.updatehealth()
			if(M.revive())
				M.emote("gasp")
				log_combat(M, M, "revived", src)
	..()

/datum/reagent/medicine/strange_reagent/on_mob_life(mob/living/carbon/M)
	M.adjustBruteLoss(0.5*REM, 0)
	M.adjustFireLoss(0.5*REM, 0)
	..()
	. = 1

/datum/reagent/medicine/mannitol
	name = "Mannitol"
	description = "Efficiently restores brain damage."
	color = "#DCDCFF"

/datum/reagent/medicine/mannitol/on_mob_life(mob/living/carbon/C)
	C.adjustBrainLoss(-2*REM)
	..()

/datum/reagent/medicine/neurine
	name = "Neurine"
	description = "Reacts with neural tissue, helping reform damaged connections. Can cure minor traumas."
	color = "#EEFF8F"

/datum/reagent/medicine/neurine/on_mob_life(mob/living/carbon/C)
	if(holder.has_reagent(/datum/reagent/consumable/ethanol/neurotoxin))
		holder.remove_reagent(/datum/reagent/consumable/ethanol/neurotoxin, 5)
	if(prob(15))
		C.cure_trauma_type(resilience = TRAUMA_RESILIENCE_BASIC)
	..()

/datum/reagent/medicine/mutadone
	name = "Mutadone"
	description = "Removes jitteriness and restores genetic defects."
	color = "#5096C8"
	taste_description = "acid"

/datum/reagent/medicine/mutadone/on_mob_life(mob/living/carbon/M)
	M.jitteriness = 0
	if(M.has_dna())
		M.dna.remove_all_mutations(mutadone = TRUE)
	if(!QDELETED(M)) //We were a monkey, now a human
		..()

/datum/reagent/medicine/antihol
	name = "Antihol"
	description = "Purges alcoholic substance from the patient's body and eliminates its side effects."
	color = "#00B4C8"
	taste_description = "raw egg"

/datum/reagent/medicine/antihol/on_mob_life(mob/living/carbon/M)
	M.dizziness = 0
	M.drowsyness = 0
	M.slurring = 0
	M.confused = 0
	M.reagents.remove_all_type(/datum/reagent/consumable/ethanol, 3*REM, 0, 1)
	M.adjustToxLoss(-0.2*REM, 0)
	if(ishuman(M))
		var/mob/living/carbon/human/H = M
		H.drunkenness = max(H.drunkenness - 10, 0)
	..()
	. = 1

/datum/reagent/medicine/stimulants
	name = "Stimulants"
	description = "Increases stun resistance and movement speed in addition to restoring minor damage and weakness. Overdose causes weakness and toxin damage."
	color = "#78008C"
	metabolization_rate = 0.5 * REAGENTS_METABOLISM
	overdose_threshold = 60

/datum/reagent/medicine/stimulants/on_mob_add(mob/living/L)
	..()
	L.add_movespeed_modifier(type, update=TRUE, priority=100, multiplicative_slowdown=-1, blacklisted_movetypes=(FLYING|FLOATING))

/datum/reagent/medicine/stimulants/on_mob_delete(mob/living/L)
	L.remove_movespeed_modifier(type)
	..()

/datum/reagent/medicine/stimulants/on_mob_life(mob/living/carbon/M)
	if(M.health < 50 && M.health > 0)
		M.adjustOxyLoss(-1*REM, 0)
		M.adjustToxLoss(-1*REM, 0)
		M.adjustBruteLoss(-1*REM, 0)
		M.adjustFireLoss(-1*REM, 0)
	M.AdjustAllImmobility(-60, FALSE)
	M.adjustStaminaLoss(-5*REM, 0)
	..()
	. = 1

/datum/reagent/medicine/stimulants/overdose_process(mob/living/M)
	if(prob(33))
		M.adjustStaminaLoss(2.5*REM, 0)
		M.adjustToxLoss(1*REM, 0)
		M.losebreath++
		. = 1
	..()

/datum/reagent/medicine/insulin
	name = "Insulin"
	description = "Increases sugar depletion rates."
	reagent_state = LIQUID
	color = "#FFFFF0"
	metabolization_rate = 0.5 * REAGENTS_METABOLISM

/datum/reagent/medicine/insulin/on_mob_life(mob/living/carbon/M)
	if(M.AdjustSleeping(-20, FALSE))
		. = 1
	M.reagents.remove_reagent(/datum/reagent/consumable/sugar, 3)
	..()

//Trek Chems, used primarily by medibots. Only heals a specific damage type, but is very efficient.
/datum/reagent/medicine/bicaridine
	name = "Bicaridine"
	description = "Restores bruising. Overdose causes it instead."
	reagent_state = LIQUID
	color = "#C8A5DC"
	overdose_threshold = 30

/datum/reagent/medicine/bicaridine/on_mob_life(mob/living/carbon/M)
	M.adjustBruteLoss(-2*REM, 0)
	..()
	. = 1

/datum/reagent/medicine/bicaridine/overdose_process(mob/living/M)
	M.adjustBruteLoss(4*REM, FALSE, FALSE, BODYPART_ORGANIC)
	..()
	. = 1

/datum/reagent/medicine/dexalin
	name = "Dexalin"
	description = "Restores oxygen loss. Overdose causes it instead."
	reagent_state = LIQUID
	color = "#C8A5DC"
	overdose_threshold = 30

/datum/reagent/medicine/dexalin/on_mob_life(mob/living/carbon/M)
	M.adjustOxyLoss(-2*REM, 0)
	..()
	. = 1

/datum/reagent/medicine/dexalin/overdose_process(mob/living/M)
	M.adjustOxyLoss(4*REM, 0)
	..()
	. = 1

/datum/reagent/medicine/kelotane
	name = "Kelotane"
	description = "Restores fire damage. Overdose causes it instead."
	reagent_state = LIQUID
	color = "#C8A5DC"
	overdose_threshold = 30

/datum/reagent/medicine/kelotane/on_mob_life(mob/living/carbon/M)
	M.adjustFireLoss(-2*REM, 0)
	..()
	. = 1

/datum/reagent/medicine/kelotane/overdose_process(mob/living/M)
	M.adjustFireLoss(4*REM, FALSE, FALSE, BODYPART_ORGANIC)
	..()
	. = 1

/datum/reagent/medicine/antitoxin
	name = "Anti-Toxin"
	description = "Heals toxin damage and removes toxins in the bloodstream. Overdose causes toxin damage."
	reagent_state = LIQUID
	color = "#C8A5DC"
	overdose_threshold = 30
	taste_description = "a roll of gauze"

/datum/reagent/medicine/antitoxin/on_mob_life(mob/living/carbon/M)
	M.adjustToxLoss(-2*REM, 0)
	for(var/datum/reagent/toxin/R in M.reagents.reagent_list)
		M.reagents.remove_reagent(R.type,1)
	..()
	. = 1

/datum/reagent/medicine/antitoxin/overdose_process(mob/living/M)
	M.adjustToxLoss(4*REM, 0) // End result is 2 toxin loss taken, because it heals 2 and then removes 4.
	..()
	. = 1

/datum/reagent/medicine/inaprovaline
	name = "Inaprovaline"
	description = "Stabilizes the breathing of patients. Good for those in critical condition."
	reagent_state = LIQUID
	color = "#C8A5DC"

/datum/reagent/medicine/inaprovaline/on_mob_life(mob/living/carbon/M)
	if(M.losebreath >= 5)
		M.losebreath -= 5
	..()

/datum/reagent/medicine/tricordrazine
	name = "Tricordrazine"
	description = "Has a high chance to heal all types of damage. Overdose instead causes it."
	reagent_state = LIQUID
	color = "#C8A5DC"
	overdose_threshold = 30
	taste_description = "grossness"

/datum/reagent/medicine/tricordrazine/on_mob_life(mob/living/carbon/M)
	if(prob(80))
		M.adjustBruteLoss(-1*REM, 0)
		M.adjustFireLoss(-1*REM, 0)
		M.adjustOxyLoss(-1*REM, 0)
		M.adjustToxLoss(-1*REM, 0)
		. = 1
	..()

/datum/reagent/medicine/tricordrazine/overdose_process(mob/living/M)
	M.adjustToxLoss(2*REM, 0)
	M.adjustOxyLoss(2*REM, 0)
	M.adjustBruteLoss(2*REM, FALSE, FALSE, BODYPART_ORGANIC)
	M.adjustFireLoss(2*REM, FALSE, FALSE, BODYPART_ORGANIC)
	..()
	. = 1

/datum/reagent/medicine/regen_jelly
	name = "Regenerative Jelly"
	description = "Gradually regenerates all types of damage, without harming slime anatomy."
	reagent_state = LIQUID
	color = "#91D865"
	taste_description = "jelly"

/datum/reagent/medicine/regen_jelly/on_mob_life(mob/living/carbon/M)
	M.adjustBruteLoss(-1.5*REM, 0)
	M.adjustFireLoss(-1.5*REM, 0)
	M.adjustOxyLoss(-1.5*REM, 0)
	M.adjustToxLoss(-1.5*REM, 0, TRUE) //heals TOXINLOVERs
	. = 1
	..()

/datum/reagent/medicine/syndicate_nanites //Used exclusively by Syndicate medical cyborgs
	name = "Restorative Nanites"
	description = "Miniature medical robots that swiftly restore bodily damage."
	reagent_state = SOLID
	color = "#555555"
	overdose_threshold = 30

/datum/reagent/medicine/syndicate_nanites/on_mob_life(mob/living/carbon/M)
	M.adjustBruteLoss(-5*REM, 0) //A ton of healing - this is a 50 telecrystal investment.
	M.adjustFireLoss(-5*REM, 0)
	M.adjustOxyLoss(-15, 0)
	M.adjustToxLoss(-5*REM, 0)
	M.adjustBrainLoss(-15*REM)
	M.adjustCloneLoss(-3*REM, 0)
	..()
	. = 1

/datum/reagent/medicine/syndicate_nanites/overdose_process(mob/living/carbon/M) //wtb flavortext messages that hint that you're vomitting up robots
	if(prob(25))
		M.reagents.remove_reagent(type, metabolization_rate*15) // ~5 units at a rate of 0.4 but i wanted a nice number in code
		M.vomit(20) // nanite safety protocols make your body expel them to prevent harmies
	..()
	. = 1

/datum/reagent/medicine/earthsblood //Created by ambrosia gaia plants
	name = "Earthsblood"
	description = "Ichor from an extremely powerful plant. Great for restoring wounds, but it's a little heavy on the brain."
	color = rgb(255, 175, 0)
	overdose_threshold = 25

/datum/reagent/medicine/earthsblood/on_mob_life(mob/living/carbon/M)
	M.adjustBruteLoss(-3 * REM, 0)
	M.adjustFireLoss(-3 * REM, 0)
	M.adjustOxyLoss(-15 * REM, 0)
	M.adjustToxLoss(-3 * REM, 0)
	M.adjustBrainLoss(2 * REM, 150) //This does, after all, come from ambrosia, and the most powerful ambrosia in existence, at that!
	M.adjustCloneLoss(-1 * REM, 0)
	M.adjustStaminaLoss(-30 * REM, 0)
	M.jitteriness = min(max(0, M.jitteriness + 3), 30)
	M.druggy = min(max(0, M.druggy + 10), 15) //See above
	..()
	. = 1

/datum/reagent/medicine/earthsblood/overdose_process(mob/living/M)
	M.hallucination = min(max(0, M.hallucination + 5), 60)
	M.adjustToxLoss(5 * REM, 0)
	..()
	. = 1

/datum/reagent/medicine/haloperidol
	name = "Haloperidol"
	description = "Increases depletion rates for most stimulating/hallucinogenic drugs. Reduces druggy effects and jitteriness. Severe stamina regeneration penalty, causes drowsiness. Small chance of brain damage."
	reagent_state = LIQUID
	color = "#27870a"
	metabolization_rate = 0.4 * REAGENTS_METABOLISM

/datum/reagent/medicine/haloperidol/on_mob_life(mob/living/carbon/M)
	for(var/datum/reagent/drug/R in M.reagents.reagent_list)
		M.reagents.remove_reagent(R.type,5)
	M.drowsyness += 2
	if(M.jitteriness >= 3)
		M.jitteriness -= 3
	if (M.hallucination >= 5)
		M.hallucination -= 5
	if(prob(20))
		M.adjustBrainLoss(1*REM, 50)
	M.adjustStaminaLoss(2.5*REM, 0)
	..()
	return TRUE

/datum/reagent/medicine/lavaland_extract
	name = "Lavaland Extract"
	description = "An extract of lavaland atmospheric and mineral elements. Heals the user in small doses, but is extremely toxic otherwise."
	color = "#C8A5DC" // rgb: 200, 165, 220
	overdose_threshold = 3 //To prevent people stacking massive amounts of a very strong healing reagent
	can_synth = FALSE

/datum/reagent/medicine/lavaland_extract/on_mob_life(mob/living/carbon/M)
	M.heal_bodypart_damage(5,5)
	..()
	return TRUE

/datum/reagent/medicine/lavaland_extract/overdose_process(mob/living/M)
	M.adjustBruteLoss(3*REM, 0, FALSE, BODYPART_ORGANIC)
	M.adjustFireLoss(3*REM, 0, FALSE, BODYPART_ORGANIC)
	M.adjustToxLoss(3*REM, 0)
	..()
	return TRUE

//used for changeling's adrenaline power
/datum/reagent/medicine/changelingadrenaline
	name = "Changeling Adrenaline"
	description = "Reduces the duration of unconciousness, knockdown and stuns. Restores stamina, but deals toxin damage when overdosed."
	color = "#C8A5DC"
	overdose_threshold = 30

/datum/reagent/medicine/changelingadrenaline/on_mob_life(mob/living/carbon/M as mob)
	M.AdjustAllImmobility(-20, FALSE)
	M.adjustStaminaLoss(-1, 0)
	..()
	return TRUE

/datum/reagent/medicine/changelingadrenaline/overdose_process(mob/living/M as mob)
	M.adjustToxLoss(1, 0)
	..()
	return TRUE

/datum/reagent/medicine/changelinghaste
	name = "Changeling Haste"
	description = "Drastically increases movement speed, but deals toxin damage."
	color = "#C8A5DC"
	metabolization_rate = 1

/datum/reagent/medicine/changelinghaste/on_mob_add(mob/living/L)
	..()
	L.add_movespeed_modifier(type, update=TRUE, priority=100, multiplicative_slowdown=-2, blacklisted_movetypes=(FLYING|FLOATING))

/datum/reagent/medicine/changelinghaste/on_mob_delete(mob/living/L)
	L.remove_movespeed_modifier(type)
	..()

/datum/reagent/medicine/changelinghaste/on_mob_life(mob/living/carbon/M)
	M.adjustToxLoss(2, 0)
	..()
	return TRUE

/datum/reagent/medicine/corazone
	// Heart attack code will not do damage if corazone is present
	// because it's SPACE MAGIC ASPIRIN
	name = "Corazone"
	description = "A medication used to treat pain, fever, and inflammation, along with heart attacks."
	color = "#F5F5F5"
	self_consuming = TRUE

/datum/reagent/medicine/corazone/on_mob_add(mob/living/M)
	..()
	ADD_TRAIT(M, TRAIT_STABLEHEART, type)

/datum/reagent/medicine/corazone/on_mob_delete(mob/living/M)
	REMOVE_TRAIT(M, TRAIT_STABLEHEART, type)
	..()

/datum/reagent/medicine/muscle_stimulant
	name = "Muscle Stimulant"
	description = "A potent chemical that allows someone under its influence to be at full physical ability even when under massive amounts of pain."

/datum/reagent/medicine/muscle_stimulant/on_mob_add(mob/living/M)
	. = ..()
	M.ignore_slowdown(type)

/datum/reagent/medicine/muscle_stimulant/on_mob_delete(mob/living/M)
	. = ..()
	M.unignore_slowdown(type)

/datum/reagent/medicine/modafinil
	name = "Modafinil"
	description = "Long-lasting sleep suppressant that very slightly reduces stun and knockdown times. Overdosing has horrendous side effects and deals lethal oxygen damage, will knock you unconscious if not dealt with."
	reagent_state = LIQUID
	color = "#BEF7D8" // palish blue white
	metabolization_rate = 0.1 * REAGENTS_METABOLISM
	overdose_threshold = 20 // with the random effects this might be awesome or might kill you at less than 10u (extensively tested)
	taste_description = "salt" // it actually does taste salty
	var/overdose_progress = 0 // to track overdose progress

/datum/reagent/medicine/modafinil/on_mob_add(mob/living/M)
	ADD_TRAIT(M, TRAIT_SLEEPIMMUNE, type)
	..()

/datum/reagent/medicine/modafinil/on_mob_delete(mob/living/M)
	REMOVE_TRAIT(M, TRAIT_SLEEPIMMUNE, type)
	..()

/datum/reagent/medicine/modafinil/on_mob_life(mob/living/carbon/M)
	if(!overdosed) // We do not want any effects on OD
		overdose_threshold = overdose_threshold + rand(-10,10)/10 // for extra fun
		M.AdjustAllImmobility(-5, FALSE)
		M.adjustStaminaLoss(-0.5*REM, 0)
		M.Jitter(1)
		metabolization_rate = 0.01 * REAGENTS_METABOLISM * rand(5,20) // randomizes metabolism between 0.02 and 0.08 per tick
		. = TRUE
	..()

/datum/reagent/medicine/modafinil/overdose_start(mob/living/M)
	to_chat(M, "<span class='userdanger'>You feel awfully out of breath and jittery!</span>")
	metabolization_rate = 0.025 * REAGENTS_METABOLISM // sets metabolism to 0.01 per tick on overdose

/datum/reagent/medicine/modafinil/overdose_process(mob/living/M)
	overdose_progress++
	switch(overdose_progress)
		if(1 to 40)
			M.jitteriness = min(M.jitteriness+1, 10)
			M.stuttering = min(M.stuttering+1, 10)
			M.Dizzy(5)
			if(prob(50))
				M.losebreath++
		if(41 to 80)
			M.adjustOxyLoss(0.1*REM, 0)
			M.adjustStaminaLoss(0.1*REM, 0)
			M.jitteriness = min(M.jitteriness+1, 20)
			M.stuttering = min(M.stuttering+1, 20)
			M.Dizzy(10)
			if(prob(50))
				M.losebreath++
			if(prob(20))
				to_chat(M, "You have a sudden fit!")
				M.emote("moan")
				M.Paralyze(20, 1, 0) // you should be in a bad spot at this point unless epipen has been used
		if(81)
			to_chat(M, "You feel too exhausted to continue!") // at this point you will eventually die unless you get charcoal
			M.adjustOxyLoss(0.1*REM, 0)
			M.adjustStaminaLoss(0.1*REM, 0)
		if(82 to INFINITY)
			M.Sleeping(100, 0, TRUE)
			M.adjustOxyLoss(1.5*REM, 0)
			M.adjustStaminaLoss(1.5*REM, 0)
	..()
	return TRUE

/datum/reagent/medicine/psicodine
	name = "Psicodine"
	description = "Suppresses anxiety and other various forms of mental distress. Overdose causes hallucinations and minor toxin damage."
	reagent_state = LIQUID
	color = "#07E79E"
	metabolization_rate = 0.25 * REAGENTS_METABOLISM
	overdose_threshold = 30

/datum/reagent/medicine/psicodine/on_mob_add(mob/living/L)
	..()
	ADD_TRAIT(L, TRAIT_FEARLESS, type)

/datum/reagent/medicine/psicodine/on_mob_delete(mob/living/L)
	REMOVE_TRAIT(L, TRAIT_FEARLESS, type)
	..()

/datum/reagent/medicine/psicodine/on_mob_life(mob/living/carbon/M)
	M.jitteriness = max(0, M.jitteriness-6)
	M.dizziness = max(0, M.dizziness-6)
	M.confused = max(0, M.confused-6)
	M.disgust = max(0, M.disgust-6)
	GET_COMPONENT_FROM(mood, /datum/component/mood, M)
	if(mood.sanity <= SANITY_NEUTRAL) // only take effect if in negative sanity and then...
		mood.setSanity(min(mood.sanity+5, SANITY_NEUTRAL)) // set minimum to prevent unwanted spiking over neutral
	..()
	. = 1

/datum/reagent/medicine/psicodine/overdose_process(mob/living/M)
	M.hallucination = min(max(0, M.hallucination + 5), 60)
	M.adjustToxLoss(1, 0)
	..()
	. = 1


#undef PERF_BASE_DAMAGE<|MERGE_RESOLUTION|>--- conflicted
+++ resolved
@@ -506,12 +506,7 @@
 
 /datum/reagent/medicine/perfluorodecalin
 	name = "Perfluorodecalin"
-<<<<<<< HEAD
-	id = "perfluorodecalin"
 	description = "Restores oxygen deprivation while producing a lesser amount of toxic byproducts. Both scale with exposure to the drug and current amount of oxygen deprivation. Overdose causes toxic byproducts regardless of oxygen deprivation."
-=======
-	description = "Extremely rapidly restores oxygen deprivation, but inhibits speech. May also heal small amounts of bruising and burns."
->>>>>>> 67998db9
 	reagent_state = LIQUID
 	color = "#FF6464"
 	metabolization_rate = 0.25 * REAGENTS_METABOLISM
