--- conflicted
+++ resolved
@@ -22,16 +22,13 @@
 	var/volume = 0
 	//var/list/viruses = list()
 	var/color = "#000000" // rgb: 0, 0, 0 (does not support alpha channels - yet!)
+	var/can_synth = 1
 	var/metabolization_rate = REAGENTS_METABOLISM
-<<<<<<< HEAD
 	var/overrides_metab = 0
 	var/overdose_threshold = 0
 	var/addiction_threshold = 0
 	var/addiction_stage = 0
 	var/overdosed = 0 // You fucked up and this is now triggering it's overdose effects, purge that shit quick.
-=======
-	var/can_synth = 1
->>>>>>> 96931efa
 
 datum/reagent/proc/reaction_mob(var/mob/M, var/method=TOUCH, var/volume, var/show_message = 1) //By default we have a chance to transfer some
 	if(!istype(M, /mob/living))
