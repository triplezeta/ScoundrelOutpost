--- conflicted
+++ resolved
@@ -1,2351 +1,2327 @@
-/obj/item/weapon/reagent_containers/food/snacks
-	name = "snack"
-	desc = "yummy"
-	icon = 'icons/obj/food.dmi'
-	icon_state = null
-	var/bitesize = 1
-	var/bitecount = 0
-	var/trash = null
-	var/slice_path
-	var/slices_num
-	var/eatverb
-	var/wrapped = 0
-
-
-	//Placeholder for effect that trigger on eating that aren't tied to reagents.
-/obj/item/weapon/reagent_containers/food/snacks/proc/On_Consume()
-	if(!usr)	return
-	if(!reagents.total_volume)
-		usr.drop_from_inventory(src)	//so icons update :[
-
-		if(trash)
-			if(ispath(trash,/obj/item))
-				var/obj/item/TrashItem = new trash(usr)
-				usr.put_in_hands(TrashItem)
-			else if(istype(trash,/obj/item))
-				usr.put_in_hands(trash)
-		del(src)
-	return
-
-
-/obj/item/weapon/reagent_containers/food/snacks/attack_self(mob/user)
-	return
-
-
-/obj/item/weapon/reagent_containers/food/snacks/attack(mob/M, mob/user, def_zone)
-	if(!eatverb)
-		eatverb = pick("bite","chew","nibble","gnaw","gobble","chomp")
-	if(!reagents.total_volume)						//Shouldn't be needed but it checks to see if it has anything left in it.
-		user << "<span class='notice'>None of [src] left, oh no!</span>"
-		M.drop_from_inventory(src)	//so icons update :[
-		del(src)
-		return 0
-	if(istype(M, /mob/living/carbon))
-		if(M == user)								//If you're eating it yourself.
-			var/fullness = M.nutrition + (M.reagents.get_reagent_amount("nutriment") * 25)
-			if(wrapped)
-				M << "<span class='notice'>You can't eat wrapped food!</span>"
-				return 0
-			else if(fullness <= 50)
-				M << "<span class='notice'>You hungrily [eatverb] some of the [src] and gobble it down!</span>"
-			else if(fullness > 50 && fullness < 150)
-				M << "<span class='notice'>You hungrily begin to [eatverb] the [src].</span>"
-			else if(fullness > 150 && fullness < 350)
-				M << "<span class='notice'>You [eatverb] the [src].</span>"
-			else if(fullness > 350 && fullness < 550)
-				M << "<span class='notice'>You unwillingly [eatverb] a bit of the [src].</span>"
-			else if(fullness > (550 * (1 + M.overeatduration / 2000)))	// The more you eat - the more you can eat
-				M << "<span class='notice'>You cannot force any more of the [src] to go down your throat.</span>"
-				return 0
-		else
-			if(!istype(M, /mob/living/carbon/slime))		//If you're feeding it to someone else.
-				var/fullness = M.nutrition + (M.reagents.get_reagent_amount("nutriment") * 25)
-				if(wrapped)
-					return 0
-				if(fullness <= (550 * (1 + M.overeatduration / 1000)))
-					M.visible_message("<span class='danger'>[user] attempts to feed [M] [src].</span>", \
-										"<span class='userdanger'>[user] attempts to feed [M] [src].</span>")
-				else
-					M.visible_message("<span class='danger'>[user] cannot force anymore of [src] down [M]'s throat!</span>", \
-										"<span class='userdanger'>[user] cannot force anymore of [src] down [M]'s throat!</span>")
-					return 0
-
-				if(!do_mob(user, M)) return
-
-				M.attack_log += text("\[[time_stamp()]\] <font color='orange'>Has been fed [src.name] by [user.name] ([user.ckey]) Reagents: [reagentlist(src)]</font>")
-				user.attack_log += text("\[[time_stamp()]\] <font color='red'>Fed [src.name] by [M.name] ([M.ckey]) Reagents: [reagentlist(src)]</font>")
-
-				log_attack("<font color='red'>[user.name] ([user.ckey]) fed [M.name] ([M.ckey]) with [src.name] (INTENT: [uppertext(user.a_intent)])</font>")
-
-				M.visible_message("<span class='danger'>[user] forces [M] to eat [src].</span>", \
-									"<span class='userdanger'>[user] feeds [M] to eat [src].</span>")
-
-			else
-				user << "<span class='notice'>[M] doesn't seem to have a mouth!</span>"
-				return
-
-		if(reagents)								//Handle ingestion of the reagent.
-			playsound(M.loc,'sound/items/eatfood.ogg', rand(10,50), 1)
-			if(reagents.total_volume)
-				reagents.reaction(M, INGEST)
-				spawn(5)
-					if(reagents.total_volume > bitesize)	//pretty sure this is unnecessary
-						reagents.trans_to(M, bitesize)
-					else
-						reagents.trans_to(M, reagents.total_volume)
-					bitecount++
-					On_Consume()
-			return 1
-
-	return 0
-
-
-/obj/item/weapon/reagent_containers/food/snacks/afterattack(obj/target, mob/user , flag)
-	return
-
-
-/obj/item/weapon/reagent_containers/food/snacks/examine()
-	set src in view()
-	..()
-	if(!(usr in range(1)) && usr != loc)
-		return
-	if(bitecount == 0)
-		return
-	else if(bitecount == 1)
-		usr << "[src] was bitten by someone!"
-	else if(bitecount <= 3)
-		usr << "[src] was bitten [bitecount] times!"
-	else
-		usr << "[src] was bitten multiple times!"
-
-
-/obj/item/weapon/reagent_containers/food/snacks/attackby(obj/item/weapon/W, mob/user)
-	if(istype(W,/obj/item/weapon/storage))
-		..() // -> item/attackby()
-	if(istype(W,/obj/item/weapon/storage))
-		..() // -> item/attackby()
-	if((slices_num <= 0 || !slices_num) || !slice_path)
-		return 1
-	var/inaccurate = 0
-	if( \
-			istype(W, /obj/item/weapon/kitchenknife) || \
-			istype(W, /obj/item/weapon/butch) || \
-			istype(W, /obj/item/weapon/scalpel) || \
-			istype(W, /obj/item/weapon/kitchen/utensil/knife) \
-		)
-	else if( \
-			istype(W, /obj/item/weapon/circular_saw) || \
-			istype(W, /obj/item/weapon/melee/energy/sword) && W:active || \
-			istype(W, /obj/item/weapon/melee/energy/blade) || \
-			istype(W, /obj/item/weapon/shovel) || \
-			istype(W, /obj/item/weapon/hatchet) \
-		)
-		inaccurate = 1
-	else if(W.w_class <= 2 && istype(src,/obj/item/weapon/reagent_containers/food/snacks/sliceable))
-		if(!iscarbon(user))
-			return 1
-		user << "<span class='notice'>You slip [W] inside [src].</span>"
-		user.u_equip(W)
-		if ((user.client && user.s_active != src))
-			user.client.screen -= W
-		W.dropped(user)
-		add_fingerprint(user)
-		contents += W
-		return
-	else
-		return 1
-	if ( \
-			!isturf(src.loc) || \
-			!(locate(/obj/structure/table) in src.loc) && \
-			!(locate(/obj/structure/optable) in src.loc) && \
-			!(locate(/obj/item/weapon/tray) in src.loc) \
-		)
-		user << "<span class='notice'>You cannot slice [src] here! You need a table or at least a tray.</span>"
-		return 1
-	var/slices_lost = 0
-	if (!inaccurate)
-		user.visible_message( \
-			"<span class='notice'>[user] slices [src].</span>", \
-			"<span class='notice'>You slice [src].</span>" \
-		)
-	else
-		user.visible_message( \
-			"<span class='notice'>[user] inaccurately slices [src] with [W]!</span>", \
-			"<span class='notice'>You inaccurately slice [src] with your [W]!</span>" \
-		)
-		slices_lost = rand(1,min(1,round(slices_num/2)))
-	var/reagents_per_slice = reagents.total_volume/slices_num
-	for(var/i=1 to (slices_num-slices_lost))
-		var/obj/slice = new slice_path (src.loc)
-		reagents.trans_to(slice,reagents_per_slice)
-	del(src)
-
-
-/obj/item/weapon/reagent_containers/food/snacks/Del()
-	if(contents)
-		for(var/atom/movable/something in contents)
-			something.loc = get_turf(src)
-	..()
-
-
-/obj/item/weapon/reagent_containers/food/snacks/attack_animal(mob/M)
-	if(isanimal(M))
-		if(iscorgi(M))
-			if(bitecount == 0 || prob(50))
-				M.emote("nibbles away at the [src]")
-			bitecount++
-			if(bitecount >= 5)
-				var/sattisfaction_text = pick("burps from enjoyment", "yaps for more", "woofs twice", "looks at the area where the [src] was")
-				if(sattisfaction_text)
-					M.emote("[sattisfaction_text]")
-				del(src)
-
-
-//////////////////////////////////////////////////
-////////////////////////////////////////////Snacks
-//////////////////////////////////////////////////
-//Items in the "Snacks" subcategory are food items that people actually eat. The key points are that they are created
-//	already filled with reagents and are destroyed when empty. Additionally, they make a "munching" noise when eaten.
-
-//Notes by Darem: Food in the "snacks" subtype can hold a maximum of 50 units Generally speaking, you don't want to go over 40
-//	total for the item because you want to leave space for extra condiments. If you want effect besides healing, add a reagent for
-//	it. Try to stick to existing reagents when possible (so if you want a stronger healing effect, just use Tricordrazine). On use
-//	effect (such as the old officer eating a donut code) requires a unique reagent (unless you can figure out a better way).
-
-//The nutriment reagent and bitesize variable replace the old heal_amt and amount variables. Each unit of nutriment is equal to
-//	2 of the old heal_amt variable. Bitesize is the rate at which the reagents are consumed. So if you have 6 nutriment and a
-//	bitesize of 2, then it'll take 3 bites to eat. Unlike the old system, the contained reagents are evenly spread among all
-//	the bites. No more contained reagents = no more bites.
-
-//Here is an example of the new formatting for anyone who wants to add more food items.
-///obj/item/weapon/reagent_containers/food/snacks/xenoburger			//Identification path for the object.
-//	name = "Xenoburger"													//Name that displays in the UI.
-//	desc = "Smells caustic. Tastes like heresy."						//Duh
-//	icon_state = "xburger"												//Refers to an icon in food.dmi
-//	New()																//Don't mess with this.
-//		..()															//Same here.
-//		reagents.add_reagent("xenomicrobes", 10)						//This is what is in the food item. you may copy/paste
-//		reagents.add_reagent("nutriment", 2)							//	this line of code for all the contents.
-//		bitesize = 3													//This is the amount each bite consumes.
-
-
-
-
-/obj/item/weapon/reagent_containers/food/snacks/aesirsalad
-	name = "\improper Aesir salad"
-	desc = "Probably too incredible for mortal men to fully enjoy."
-	icon_state = "aesirsalad"
-	eatverb = pick("crunch","devour","nibble","gnaw","gobble","chomp")
-	trash = /obj/item/trash/snack_bowl
-	New()
-		..()
-		eatverb = pick("crunch","devour","nibble","gnaw","gobble","chomp")
-		reagents.add_reagent("nutriment", 8)
-		reagents.add_reagent("tricordrazine", 8)
-		bitesize = 3
-
-/obj/item/weapon/reagent_containers/food/snacks/candy
-	name = "candy"
-	desc = "Nougat love it or hate it."
-	icon_state = "candy"
-	trash = /obj/item/trash/candy
-	New()
-		..()
-		reagents.add_reagent("nutriment", 1)
-		reagents.add_reagent("sugar", 3)
-		bitesize = 2
-
-/obj/item/weapon/reagent_containers/food/snacks/candy_corn
-	name = "candy corn"
-	desc = "It's a handful of candy corn. Can be stored in a detective's hat."
-	icon_state = "candy_corn"
-	New()
-		..()
-		reagents.add_reagent("nutriment", 4)
-		reagents.add_reagent("sugar", 2)
-		bitesize = 2
-
-/obj/item/weapon/reagent_containers/food/snacks/chips
-	name = "chips"
-	desc = "Commander Riker's What-The-Crisps"
-	icon_state = "chips"
-	trash = /obj/item/trash/chips
-	New()
-		..()
-		reagents.add_reagent("nutriment", 3)
-		bitesize = 1
-
-/obj/item/weapon/reagent_containers/food/snacks/cookie
-	name = "cookie"
-	desc = "COOKIE!!!"
-	icon_state = "COOKIE!!!"
-	New()
-		..()
-		reagents.add_reagent("nutriment", 5)
-		bitesize = 1
-
-/obj/item/weapon/reagent_containers/food/snacks/chocolatebar
-	name = "chocolate bar"
-	desc = "Such, sweet, fattening food."
-	icon_state = "chocolatebarunwrapped"
-	wrapped = 0
-	bitesize = 2
-	New()
-		..()
-		reagents.add_reagent("nutriment", 5)
-		reagents.add_reagent("sugar", 5)
-		reagents.add_reagent("coco", 5)
-
-	attack_self(mob/user)
-		if(wrapped)
-			Unwrap(user)
-		else
-			..()
-
-/obj/item/weapon/reagent_containers/food/snacks/chocolatebar/proc/Unwrap(mob/user)
-		icon_state = "chocolatebarunwrapped"
-		desc = "It won't make you all sticky."
-		user << "<span class='notice'>You remove the foil.</span>"
-		wrapped = 0
-
-
-/obj/item/weapon/reagent_containers/food/snacks/chocolatebar/wrapped
-	desc = "It's wrapped in some foil."
-	icon_state = "chocolatebar"
-	wrapped = 1
-
-/obj/item/weapon/reagent_containers/food/snacks/chocolateegg
-	name = "chocolate egg"
-	desc = "Such, sweet, fattening food."
-	icon_state = "chocolateegg"
-	New()
-		..()
-		reagents.add_reagent("nutriment", 3)
-		reagents.add_reagent("sugar", 2)
-		reagents.add_reagent("coco", 2)
-		bitesize = 2
-
-/obj/item/weapon/reagent_containers/food/snacks/donut
-	name = "donut"
-	icon_state = "donut1"
-
-/obj/item/weapon/reagent_containers/food/snacks/donut/normal
-	desc = "Goes great with Robust Coffee."
-	New()
-		..()
-		reagents.add_reagent("nutriment", 3)
-		reagents.add_reagent("sprinkles", 1)
-		src.bitesize = 3
-		if(prob(30))
-			src.icon_state = "donut2"
-			src.name = "frosted donut"
-			reagents.add_reagent("sprinkles", 2)
-
-/obj/item/weapon/reagent_containers/food/snacks/donut/chaos
-	name = "chaos donut"
-	desc = "Like life, it never quite tastes the same."
-	New()
-		..()
-		reagents.add_reagent("nutriment", 2)
-		reagents.add_reagent("sprinkles", 1)
-		bitesize = 10
-		var/chaosselect = pick(1,2,3,4,5,6,7,8,9,10)
-		switch(chaosselect)
-			if(1)
-				reagents.add_reagent("nutriment", 3)
-			if(2)
-				reagents.add_reagent("capsaicin", 3)
-			if(3)
-				reagents.add_reagent("frostoil", 3)
-			if(4)
-				reagents.add_reagent("sprinkles", 3)
-			if(5)
-				reagents.add_reagent("plasma", 3)
-			if(6)
-				reagents.add_reagent("coco", 3)
-			if(7)
-				reagents.add_reagent("slimejelly", 3)
-			if(8)
-				reagents.add_reagent("banana", 3)
-			if(9)
-				reagents.add_reagent("berryjuice", 3)
-			if(10)
-				reagents.add_reagent("tricordrazine", 3)
-		if(prob(30))
-			icon_state = "donut2"
-			name = "frosted chaos donut"
-			reagents.add_reagent("sprinkles", 2)
-
-
-/obj/item/weapon/reagent_containers/food/snacks/donut/jelly
-	name = "jelly donut"
-	desc = "You jelly?"
-	icon_state = "jdonut1"
-	bitesize = 5
-	New()
-		..()
-		reagents.add_reagent("nutriment", 3)
-		reagents.add_reagent("sprinkles", 1)
-		reagents.add_reagent("berryjuice", 5)
-		if(prob(30))
-			icon_state = "jdonut2"
-			name = "Frosted Jelly Donut"
-			reagents.add_reagent("sprinkles", 2)
-
-/obj/item/weapon/reagent_containers/food/snacks/donut/slimejelly
-	name = "jelly donut"
-	desc = "You jelly?"
-	icon_state = "jdonut1"
-	bitesize = 5
-	New()
-		..()
-		reagents.add_reagent("nutriment", 3)
-		reagents.add_reagent("sprinkles", 1)
-		reagents.add_reagent("slimejelly", 5)
-		bitesize = 5
-		if(prob(30))
-			icon_state = "jdonut2"
-			name = "Frosted Jelly Donut"
-			reagents.add_reagent("sprinkles", 2)
-
-/obj/item/weapon/reagent_containers/food/snacks/donut/cherryjelly
-	name = "jelly donut"
-	desc = "You jelly?"
-	icon_state = "jdonut1"
-	bitesize = 5
-	New()
-		..()
-		reagents.add_reagent("nutriment", 3)
-		reagents.add_reagent("sprinkles", 1)
-		reagents.add_reagent("cherryjelly", 5)
-		if(prob(30))
-			icon_state = "jdonut2"
-			name = "Frosted Jelly Donut"
-			reagents.add_reagent("sprinkles", 2)
-
-/obj/item/weapon/reagent_containers/food/snacks/egg
-	name = "egg"
-	desc = "An egg!"
-	icon_state = "egg"
-	New()
-		..()
-		reagents.add_reagent("nutriment", 1)
-
-	throw_impact(atom/hit_atom)
-		..()
-		new/obj/effect/decal/cleanable/egg_smudge(src.loc)
-		reagents.reaction(hit_atom, TOUCH)
-		del(src)
-
-	attackby(obj/item/weapon/W as obj, mob/user as mob)
-		if(istype( W, /obj/item/toy/crayon ))
-			var/obj/item/toy/crayon/C = W
-			var/clr = C.colourName
-
-			if(!(clr in list("blue", "green", "mime", "orange", "purple", "rainbow", "red", "yellow")))
-				usr << "<span class='notice'>[src] refuses to take on this colour!</span>"
-				return
-
-			usr << "<span class='notice'>You colour [src] [clr].</span>"
-			icon_state = "egg-[clr]"
-			color = clr
-		else
-			..()
-
-/obj/item/weapon/reagent_containers/food/snacks/egg/blue
-	icon_state = "egg-blue"
-	color = "blue"
-
-/obj/item/weapon/reagent_containers/food/snacks/egg/green
-	icon_state = "egg-green"
-	color = "green"
-
-/obj/item/weapon/reagent_containers/food/snacks/egg/mime
-	icon_state = "egg-mime"
-	color = "mime"
-
-/obj/item/weapon/reagent_containers/food/snacks/egg/orange
-	icon_state = "egg-orange"
-	color = "orange"
-
-/obj/item/weapon/reagent_containers/food/snacks/egg/purple
-	icon_state = "egg-purple"
-	color = "purple"
-
-/obj/item/weapon/reagent_containers/food/snacks/egg/rainbow
-	icon_state = "egg-rainbow"
-	color = "rainbow"
-
-/obj/item/weapon/reagent_containers/food/snacks/egg/red
-	icon_state = "egg-red"
-	color = "red"
-
-/obj/item/weapon/reagent_containers/food/snacks/egg/yellow
-	icon_state = "egg-yellow"
-	color = "yellow"
-
-/obj/item/weapon/reagent_containers/food/snacks/friedegg
-	name = "fried egg"
-	desc = "A fried egg, with a touch of salt and pepper."
-	icon_state = "friedegg"
-	New()
-		..()
-		reagents.add_reagent("nutriment", 2)
-		reagents.add_reagent("sodiumchloride", 1)
-		reagents.add_reagent("blackpepper", 1)
-		bitesize = 1
-
-/obj/item/weapon/reagent_containers/food/snacks/boiledegg
-	name = "boiled egg"
-	desc = "A hard boiled egg."
-	icon_state = "egg"
-	New()
-		..()
-		reagents.add_reagent("nutriment", 2)
-
-/*/obj/item/weapon/reagent_containers/food/snacks/flour //Has been converted into a reagent. Use that instead of the item!
-	name = "flour"
-	desc = "Some flour"
-	icon_state = "flour"
-	New()
-		..()
-		reagents.add_reagent("nutriment", 1)*/
-
-/obj/item/weapon/reagent_containers/food/snacks/tofu
-	name = "tofu"
-	desc = "We all love tofu."
-	icon_state = "tofu"
-	New()
-		..()
-		reagents.add_reagent("nutriment", 3)
-		bitesize = 3
-
-
-/obj/item/weapon/reagent_containers/food/snacks/carpmeat
-	name = "carp fillet"
-	desc = "A fillet of spess carp meat"
-	icon_state = "fishfillet"
-	eatverb = pick("bite","chew","choke down","gnaw","swallow","chomp")
-	New()
-		..()
-		eatverb = pick("bite","chew","choke down","gnaw","swallow","chomp")
-		reagents.add_reagent("nutriment", 3)
-		reagents.add_reagent("carpotoxin", 3)
-		bitesize = 6
-
-/obj/item/weapon/reagent_containers/food/snacks/fishfingers
-	name = "fish fingers"
-	desc = "A finger of fish."
-	icon_state = "fishfingers"
-	New()
-		..()
-		reagents.add_reagent("nutriment", 4)
-		reagents.add_reagent("carpotoxin", 3)
-		bitesize = 3
-
-/obj/item/weapon/reagent_containers/food/snacks/hugemushroomslice
-	name = "huge mushroom slice"
-	desc = "A slice from a huge mushroom."
-	icon_state = "hugemushroomslice"
-	New()
-		..()
-		reagents.add_reagent("nutriment", 3)
-		reagents.add_reagent("psilocybin", 3)
-		src.bitesize = 6
-
-/obj/item/weapon/reagent_containers/food/snacks/tomatomeat
-	name = "tomato slice"
-	desc = "A slice from a huge tomato"
-	icon_state = "tomatomeat"
-	New()
-		..()
-		reagents.add_reagent("nutriment", 3)
-		src.bitesize = 6
-
-/obj/item/weapon/reagent_containers/food/snacks/bearmeat
-	name = "bear meat"
-	desc = "A very manly slab of meat."
-	icon_state = "bearmeat"
-	New()
-		..()
-		reagents.add_reagent("nutriment", 12)
-		reagents.add_reagent("hyperzine", 5)
-		src.bitesize = 3
-
-/obj/item/weapon/reagent_containers/food/snacks/xenomeat
-	name = "meat"
-	desc = "A slab of meat"
-	icon_state = "xenomeat"
-	New()
-		..()
-		reagents.add_reagent("nutriment", 3)
-		src.bitesize = 6
-
-/obj/item/weapon/reagent_containers/food/snacks/faggot
-	name = "faggot"
-	desc = "A great meal all round. Not a cord of wood."
-	icon_state = "faggot"
-	New()
-		..()
-		reagents.add_reagent("nutriment", 3)
-		bitesize = 2
-
-/obj/item/weapon/reagent_containers/food/snacks/sausage
-	name = "sausage"
-	desc = "A piece of mixed, long meat."
-	icon_state = "sausage"
-	eatverb = pick("bite","chew","nibble","deep throat","gobble","chomp")
-	New()
-		..()
-		eatverb = pick("bite","chew","nibble","deep throat","gobble","chomp")
-		reagents.add_reagent("nutriment", 6)
-		bitesize = 2
-
-/obj/item/weapon/reagent_containers/food/snacks/donkpocket
-	name = "\improper Donk-pocket"
-	desc = "The food of choice for the seasoned traitor."
-	icon_state = "donkpocket"
-	New()
-		..()
-		reagents.add_reagent("nutriment", 4)
-
-	var/warm = 0
-	proc/cooltime() //Not working, derp?
-		if(warm)
-			spawn(4200)	//ew
-				warm = 0
-				reagents.del_reagent("tricordrazine")
-				name = initial(name)
-		return
-
-/obj/item/weapon/reagent_containers/food/snacks/brainburger
-	name = "brainburger"
-	desc = "A strange looking burger. It looks almost sentient."
-	icon_state = "brainburger"
-	New()
-		..()
-		reagents.add_reagent("nutriment", 6)
-		reagents.add_reagent("alkysine", 6)
-		bitesize = 2
-
-/obj/item/weapon/reagent_containers/food/snacks/ghostburger
-	name = "ghost burger"
-	desc = "Spooky! It doesn't look very filling."
-	icon_state = "ghostburger"
-	New()
-		..()
-		reagents.add_reagent("nutriment", 2)
-		bitesize = 2
-
-
-/obj/item/weapon/reagent_containers/food/snacks/human
-	var/hname = ""
-	var/job = null
-
-/obj/item/weapon/reagent_containers/food/snacks/human/burger
-	name = "-burger"
-	desc = "A bloody burger."
-	icon_state = "hburger"
-	New()
-		..()
-		reagents.add_reagent("nutriment", 6)
-		bitesize = 2
-
-/obj/item/weapon/reagent_containers/food/snacks/monkeyburger
-	name = "burger"
-	desc = "The cornerstone of every nutritious breakfast."
-	icon_state = "hburger"
-	New()
-		..()
-		reagents.add_reagent("nutriment", 6)
-		bitesize = 2
-
-/obj/item/weapon/reagent_containers/food/snacks/fishburger
-	name = "fillet -o- carp sandwich"
-	desc = "Almost like a carp is yelling somewhere... Give me back that fillet -o- carp, give me that carp."
-	icon_state = "fishburger"
-	New()
-		..()
-		reagents.add_reagent("nutriment", 6)
-		reagents.add_reagent("carpotoxin", 3)
-		bitesize = 3
-
-/obj/item/weapon/reagent_containers/food/snacks/tofuburger
-	name = "tofu burger"
-	desc = "What.. is that meat?"
-	icon_state = "tofuburger"
-	New()
-		..()
-		reagents.add_reagent("nutriment", 6)
-		bitesize = 2
-
-/obj/item/weapon/reagent_containers/food/snacks/roburger
-	name = "roburger"
-	desc = "The lettuce is the only organic component. Beep."
-	icon_state = "roburger"
-	New()
-		..()
-		reagents.add_reagent("nanites", 2)
-		bitesize = 2
-
-/obj/item/weapon/reagent_containers/food/snacks/roburgerbig
-	name = "roburger"
-	desc = "This massive patty looks like poison. Beep."
-	icon_state = "roburger"
-	volume = 100
-	New()
-		..()
-		reagents.add_reagent("nanites", 100)
-		bitesize = 0.1
-
-/obj/item/weapon/reagent_containers/food/snacks/xenoburger
-	name = "xenoburger"
-	desc = "Smells caustic. Tastes like heresy."
-	icon_state = "xburger"
-	New()
-		..()
-		reagents.add_reagent("nutriment", 8)
-		bitesize = 2
-
-/obj/item/weapon/reagent_containers/food/snacks/clownburger
-	name = "clown burger"
-	desc = "This tastes funny..."
-	icon_state = "clownburger"
-	New()
-		..()
-/*
-		var/datum/disease/F = new /datum/disease/pierrot_throat(0)
-		var/list/data = list("viruses"= list(F))
-		reagents.add_reagent("blood", 4, data)
-*/
-		reagents.add_reagent("nutriment", 6)
-		bitesize = 2
-
-/obj/item/weapon/reagent_containers/food/snacks/mimeburger
-	name = "mime burger"
-	desc = "Its taste defies language."
-	icon_state = "mimeburger"
-	New()
-		..()
-		reagents.add_reagent("nutriment", 6)
-		bitesize = 2
-
-/obj/item/weapon/reagent_containers/food/snacks/omelette	//FUCK THIS
-	name = "omelette du fromage"
-	desc = "That's all you can say!"
-	icon_state = "omelette"
-	trash = /obj/item/trash/plate
-
-	New()
-		..()
-		reagents.add_reagent("nutriment", 8)
-		bitesize = 1
-
-	attackby(obj/item/weapon/W, mob/user)
-		if(istype(W,/obj/item/weapon/kitchen/utensil/fork))
-			if(W.icon_state == "forkloaded")
-				user << "<span class='notice'>You already have omelette on your fork.</span>"
-				return
-			W.icon_state = "forkloaded"
-			user.visible_message( \
-				"<span class='notice'>[user] takes a piece of omelette with their fork!</span>", \
-				"<span class='notice'>You take a piece of omelette with your fork!</span>" \
-			)
-			reagents.remove_reagent("nutriment", 1)
-			if(reagents.total_volume <= 0)
-				del(src)
-
-/obj/item/weapon/reagent_containers/food/snacks/muffin
-	name = "muffin"
-	desc = "A delicious and spongy little cake"
-	icon_state = "muffin"
-	New()
-		..()
-		reagents.add_reagent("nutriment", 6)
-		bitesize = 2
-
-/obj/item/weapon/reagent_containers/food/snacks/pie
-	name = "banana cream pie"
-	desc = "Just like back home, on clown planet! HONK!"
-	icon_state = "pie"
-	trash = /obj/item/trash/plate
-	New()
-		..()
-		reagents.add_reagent("nutriment", 4)
-		reagents.add_reagent("banana",5)
-		bitesize = 3
-
-/obj/item/weapon/reagent_containers/food/snacks/pie/throw_impact(atom/hit_atom)
-	..()
-	new/obj/effect/decal/cleanable/pie_smudge(src.loc)
-	del(src)
-
-/obj/item/weapon/reagent_containers/food/snacks/berryclafoutis
-	name = "berry clafoutis"
-	desc = "No black birds, this is a good sign."
-	icon_state = "berryclafoutis"
-	trash = /obj/item/trash/plate
-	New()
-		..()
-		reagents.add_reagent("nutriment", 4)
-		reagents.add_reagent("berryjuice", 5)
-		bitesize = 3
-
-/obj/item/weapon/reagent_containers/food/snacks/waffles
-	name = "waffles"
-	desc = "Mmm, waffles"
-	icon_state = "waffles"
-	trash = /obj/item/trash/waffles
-	New()
-		..()
-		reagents.add_reagent("nutriment", 8)
-		bitesize = 2
-
-/obj/item/weapon/reagent_containers/food/snacks/eggplantparm
-	name = "eggplant parmigiana"
-	desc = "The only good recipe for eggplant."
-	icon_state = "eggplantparm"
-	trash = /obj/item/trash/plate
-	New()
-		..()
-		reagents.add_reagent("nutriment", 6)
-		bitesize = 2
-
-/obj/item/weapon/reagent_containers/food/snacks/soylentgreen
-	name = "\improper Soylent Green"
-	desc = "Not made of people. Honest." //Totally people.
-	icon_state = "soylent_green"
-	trash = /obj/item/trash/waffles
-	New()
-		..()
-		reagents.add_reagent("nutriment", 10)
-		bitesize = 2
-
-/obj/item/weapon/reagent_containers/food/snacks/soylenviridians
-	name = "\improper Soylent Virdians"
-	desc = "Not made of people. Honest." //Actually honest for once.
-	icon_state = "soylent_yellow"
-	trash = /obj/item/trash/waffles
-	New()
-		..()
-		reagents.add_reagent("nutriment", 10)
-		bitesize = 2
-
-
-/obj/item/weapon/reagent_containers/food/snacks/meatpie
-	name = "meat-pie"
-	icon_state = "meatpie"
-	desc = "An old barber recipe, very delicious!"
-	trash = /obj/item/trash/plate
-	New()
-		..()
-		reagents.add_reagent("nutriment", 10)
-		bitesize = 2
-
-/obj/item/weapon/reagent_containers/food/snacks/tofupie
-	name = "tofu-pie"
-	icon_state = "meatpie"
-	desc = "A delicious tofu pie."
-	trash = /obj/item/trash/plate
-	New()
-		..()
-		reagents.add_reagent("nutriment", 10)
-		bitesize = 2
-
-/obj/item/weapon/reagent_containers/food/snacks/amanita_pie
-	name = "amanita pie"
-	desc = "Sweet and tasty poison pie."
-	icon_state = "amanita_pie"
-	New()
-		..()
-		reagents.add_reagent("nutriment", 5)
-		reagents.add_reagent("amatoxin", 3)
-		reagents.add_reagent("psilocybin", 1)
-		bitesize = 3
-
-/obj/item/weapon/reagent_containers/food/snacks/plump_pie
-	name = "plump pie"
-	desc = "I bet you love stuff made out of plump helmets!"
-	icon_state = "plump_pie"
-	New()
-		..()
-		if(prob(10))
-			name = "exceptional plump pie"
-			desc = "Microwave is taken by a fey mood! It has cooked an exceptional plump pie!"
-			reagents.add_reagent("nutriment", 8)
-			reagents.add_reagent("tricordrazine", 5)
-			bitesize = 2
-		else
-			reagents.add_reagent("nutriment", 8)
-			bitesize = 2
-
-/obj/item/weapon/reagent_containers/food/snacks/xemeatpie
-	name = "xeno-pie"
-	icon_state = "xenomeatpie"
-	desc = "A delicious meatpie. Probably heretical."
-	trash = /obj/item/trash/plate
-	New()
-		..()
-		reagents.add_reagent("nutriment", 10)
-		bitesize = 2
-
-/obj/item/weapon/reagent_containers/food/snacks/wingfangchu
-	name = "wing fang chu"
-	desc = "A savory dish of alien wing wang in soy."
-	icon_state = "wingfangchu"
-	trash = /obj/item/trash/snack_bowl
-	New()
-		..()
-		reagents.add_reagent("nutriment", 6)
-		bitesize = 2
-
-
-/obj/item/weapon/reagent_containers/food/snacks/human/kabob
-	name = "-kabob"
-	icon_state = "kabob"
-	desc = "A human meat, on a stick."
-	trash = /obj/item/stack/rods
-	New()
-		..()
-		reagents.add_reagent("nutriment", 8)
-		bitesize = 2
-
-/obj/item/weapon/reagent_containers/food/snacks/monkeykabob
-	name = "meat-kabob"
-	icon_state = "kabob"
-	desc = "Delicious meat, on a stick."
-	trash = /obj/item/stack/rods
-	New()
-		..()
-		reagents.add_reagent("nutriment", 8)
-		bitesize = 2
-
-/obj/item/weapon/reagent_containers/food/snacks/tofukabob
-	name = "tofu-kabob"
-	icon_state = "kabob"
-	desc = "Vegan meat, on a stick."
-	trash = /obj/item/stack/rods
-	New()
-		..()
-		reagents.add_reagent("nutriment", 8)
-		bitesize = 2
-
-/obj/item/weapon/reagent_containers/food/snacks/cubancarp
-	name = "\improper Cuban carp"
-	desc = "A grifftastic sandwich that burns your tongue and then leaves it numb!"
-	icon_state = "cubancarp"
-	trash = /obj/item/trash/plate
-	New()
-		..()
-		reagents.add_reagent("nutriment", 6)
-		reagents.add_reagent("carpotoxin", 3)
-		reagents.add_reagent("capsaicin", 3)
-		bitesize = 3
-
-/obj/item/weapon/reagent_containers/food/snacks/popcorn
-	name = "popcorn"
-	desc = "Now let's find some cinema."
-	icon_state = "popcorn"
-	eatverb = pick("bite","crunch","nibble","gnaw","gobble","chomp")
-	trash = /obj/item/trash/popcorn
-	var/unpopped = 0
-	New()
-		..()
-		eatverb = pick("bite","crunch","nibble","gnaw","gobble","chomp")
-		unpopped = rand(1,10)
-		reagents.add_reagent("nutriment", 2)
-		bitesize = 0.1 //this snack is supposed to be eating during looooong time. And this it not dinner food! --rastaf0
-	On_Consume()
-		if(prob(unpopped))	//lol ...what's the point? << AINT SO POINTLESS NO MORE
-			usr << "\red You bite down on an un-popped kernel, and it hurts your teeth!"
-			unpopped = max(0, unpopped-1)
-			reagents.add_reagent("sacid",0.1) //only a little tingle.
-		..()
-
-
-/obj/item/weapon/reagent_containers/food/snacks/sosjerky
-	name = "\improper Scaredy's Private Reserve Beef Jerky"
-	icon_state = "sosjerky"
-	desc = "Beef jerky made from the finest space cows."
-	trash = /obj/item/trash/sosjerky
-	New()
-		..()
-		reagents.add_reagent("nutriment", 4)
-		bitesize = 2
-
-/obj/item/weapon/reagent_containers/food/snacks/no_raisin
-	name = "4no raisins"
-	icon_state = "4no_raisins"
-	desc = "Best raisins in the universe. Not sure why."
-	trash = /obj/item/trash/raisins
-	New()
-		..()
-		reagents.add_reagent("nutriment", 6)
-
-/obj/item/weapon/reagent_containers/food/snacks/spacetwinkie
-	name = "space twinkie"
-	icon_state = "space_twinkie"
-	desc = "Guaranteed to survive longer then you will."
-	New()
-		..()
-		reagents.add_reagent("sugar", 4)
-		bitesize = 2
-
-/obj/item/weapon/reagent_containers/food/snacks/cheesiehonkers
-	name = "cheesie honkers"
-	desc = "Bite sized cheesie snacks that will honk all over your mouth."
-	icon_state = "cheesie_honkers"
-	trash = /obj/item/trash/cheesie
-	New()
-		..()
-		reagents.add_reagent("nutriment", 4)
-		bitesize = 2
-
-/obj/item/weapon/reagent_containers/food/snacks/syndicake
-	name = "syndi-cakes"
-	icon_state = "syndi_cakes"
-	desc = "An extremely moist snack cake that tastes just as good after being nuked."
-	trash = /obj/item/trash/syndi_cakes
-	New()
-		..()
-		reagents.add_reagent("nutriment", 4)
-		reagents.add_reagent("doctorsdelight", 5)
-		bitesize = 3
-
-/obj/item/weapon/reagent_containers/food/snacks/loadedbakedpotato
-	name = "loaded baked potato"
-	desc = "Totally baked."
-	icon_state = "loadedbakedpotato"
-	New()
-		..()
-		reagents.add_reagent("nutriment", 6)
-		bitesize = 2
-
-/obj/item/weapon/reagent_containers/food/snacks/fries
-	name = "space fries"
-	desc = "AKA: French Fries, Freedom Fries, etc"
-	icon_state = "fries"
-	trash = /obj/item/trash/plate
-	New()
-		..()
-		reagents.add_reagent("nutriment", 4)
-		bitesize = 2
-
-/obj/item/weapon/reagent_containers/food/snacks/soydope
-	name = "soy dope"
-	desc = "Dope from a soy."
-	icon_state = "soydope"
-	trash = /obj/item/trash/plate
-	New()
-		..()
-		reagents.add_reagent("nutriment", 2)
-		bitesize = 2
-
-/obj/item/weapon/reagent_containers/food/snacks/spagetti
-	name = "spagetti"
-	desc = "Now thats a nice pasta!"
-	icon_state = "spagetti"
-	New()
-		..()
-		reagents.add_reagent("nutriment", 1)
-		bitesize = 1
-
-/obj/item/weapon/reagent_containers/food/snacks/cheesyfries
-	name = "cheesy fries"
-	desc = "Fries. Covered in cheese. Duh."
-	icon_state = "cheesyfries"
-	trash = /obj/item/trash/plate
-	New()
-		..()
-		reagents.add_reagent("nutriment", 6)
-		bitesize = 2
-
-/obj/item/weapon/reagent_containers/food/snacks/fortunecookie
-	name = "fortune cookie"
-	desc = "A true prophecy in each cookie!"
-	icon_state = "fortune_cookie"
-	New()
-		..()
-		reagents.add_reagent("nutriment", 3)
-		bitesize = 2
-
-/obj/item/weapon/reagent_containers/food/snacks/badrecipe
-	name = "burned mess"
-	desc = "Someone should be demoted from chef for this."
-	icon_state = "badrecipe"
-	eatverb = pick("choke down","nibble","gnaw","chomp")
-	New()
-		..()
-		eatverb = pick("choke down","nibble","gnaw","chomp")
-		reagents.add_reagent("toxin", 1)
-		reagents.add_reagent("carbon", 3)
-		bitesize = 2
-
-/obj/item/weapon/reagent_containers/food/snacks/meatsteak
-	name = "meat steak"
-	desc = "A piece of hot spicy meat."
-	icon_state = "meatstake"
-	trash = /obj/item/trash/plate
-	New()
-		..()
-		reagents.add_reagent("nutriment", 4)
-		reagents.add_reagent("sodiumchloride", 1)
-		reagents.add_reagent("blackpepper", 1)
-		bitesize = 3
-
-/obj/item/weapon/reagent_containers/food/snacks/spacylibertyduff
-	name = "spacy liberty duff"
-	desc = "Jello gelatin, from Alfred Hubbard's cookbook"
-	icon_state = "spacylibertyduff"
-	trash = /obj/item/trash/snack_bowl
-	New()
-		..()
-		reagents.add_reagent("nutriment", 6)
-		reagents.add_reagent("psilocybin", 6)
-		bitesize = 3
-
-/obj/item/weapon/reagent_containers/food/snacks/amanitajelly
-	name = "amanita jelly"
-	desc = "Looks curiously toxic"
-	icon_state = "amanitajelly"
-	trash = /obj/item/trash/snack_bowl
-	New()
-		..()
-		reagents.add_reagent("nutriment", 6)
-		reagents.add_reagent("amatoxin", 6)
-		reagents.add_reagent("psilocybin", 3)
-		bitesize = 3
-
-/obj/item/weapon/reagent_containers/food/snacks/poppypretzel
-	name = "poppy pretzel"
-	desc = "It's all twisted up!"
-	icon_state = "poppypretzel"
-	bitesize = 2
-	New()
-		..()
-		reagents.add_reagent("nutriment", 5)
-		bitesize = 2
-
-
-/obj/item/weapon/reagent_containers/food/snacks/meatballsoup
-	name = "meatball soup"
-	desc = "You've got balls kid, BALLS!"
-	icon_state = "meatballsoup"
-	eatverb = pick("slurp","sip","suck","inhale","drink")
-	trash = /obj/item/trash/snack_bowl
-	New()
-		..()
-		eatverb = pick("slurp","sip","suck","inhale","drink")
-		reagents.add_reagent("nutriment", 8)
-		reagents.add_reagent("water", 5)
-		bitesize = 5
-
-/obj/item/weapon/reagent_containers/food/snacks/slimesoup
-	name = "slime soup"
-	desc = "If no water is available, you may substitute tears."
-	icon_state = "slimesoup"
-	eatverb = pick("slurp","sip","suck","inhale","drink")
-	New()
-		..()
-		eatverb = pick("slurp","sip","suck","inhale","drink")
-		reagents.add_reagent("slimejelly", 5)
-		reagents.add_reagent("water", 10)
-		bitesize = 5
-
-/obj/item/weapon/reagent_containers/food/snacks/bloodsoup
-	name = "tomato soup"
-	desc = "Smells like copper"
-	icon_state = "tomatosoup"
-	eatverb = pick("slurp","sip","suck","inhale","drink")
-	New()
-		..()
-		eatverb = pick("slurp","sip","suck","inhale","drink")
-		reagents.add_reagent("nutriment", 2)
-		reagents.add_reagent("blood", 10)
-		reagents.add_reagent("water", 5)
-		bitesize = 5
-
-/obj/item/weapon/reagent_containers/food/snacks/clownstears
-	name = "clown's tears"
-	desc = "Not very funny."
-	icon_state = "clownstears"
-	eatverb = pick("slurp","sip","suck","inhale","drink")
-	New()
-		..()
-		eatverb = pick("slurp","sip","suck","inhale","drink")
-		reagents.add_reagent("nutriment", 4)
-		reagents.add_reagent("banana", 5)
-		reagents.add_reagent("water", 10)
-		bitesize = 5
-
-/obj/item/weapon/reagent_containers/food/snacks/vegetablesoup
-	name = "vegetable soup"
-	desc = "A true vegan meal" //TODO
-	icon_state = "vegetablesoup"
-	eatverb = pick("slurp","sip","suck","inhale","drink")
-	trash = /obj/item/trash/snack_bowl
-	New()
-		..()
-		eatverb = pick("slurp","sip","suck","inhale","drink")
-		reagents.add_reagent("nutriment", 8)
-		reagents.add_reagent("water", 5)
-		bitesize = 5
-
-/obj/item/weapon/reagent_containers/food/snacks/nettlesoup
-	name = "nettle soup"
-	desc = "To think, the botanist would've beat you to death with one of these."
-	icon_state = "nettlesoup"
-	eatverb = pick("slurp","sip","suck","inhale","drink")
-	trash = /obj/item/trash/snack_bowl
-	New()
-		..()
-		eatverb = pick("slurp","sip","suck","inhale","drink")
-		reagents.add_reagent("nutriment", 8)
-		reagents.add_reagent("water", 5)
-		reagents.add_reagent("tricordrazine", 5)
-		bitesize = 5
-
-/obj/item/weapon/reagent_containers/food/snacks/mysterysoup
-	name = "mystery soup"
-	desc = "The mystery is, why aren't you eating it?"
-	icon_state = "mysterysoup"
-	eatverb = pick("slurp","sip","suck","inhale","drink")
-	trash = /obj/item/trash/snack_bowl
-	New()
-		..()
-		eatverb = pick("slurp","sip","suck","inhale","drink")
-		var/mysteryselect = pick(1,2,3,4,5,6,7,8,9,10)
-		switch(mysteryselect)
-			if(1)
-				reagents.add_reagent("nutriment", 6)
-				reagents.add_reagent("capsaicin", 3)
-				reagents.add_reagent("tomatojuice", 2)
-			if(2)
-				reagents.add_reagent("nutriment", 6)
-				reagents.add_reagent("frostoil", 3)
-				reagents.add_reagent("tomatojuice", 2)
-			if(3)
-				reagents.add_reagent("nutriment", 5)
-				reagents.add_reagent("water", 5)
-				reagents.add_reagent("tricordrazine", 5)
-			if(4)
-				reagents.add_reagent("nutriment", 5)
-				reagents.add_reagent("water", 10)
-			if(5)
-				reagents.add_reagent("nutriment", 2)
-				reagents.add_reagent("banana", 10)
-			if(6)
-				reagents.add_reagent("nutriment", 6)
-				reagents.add_reagent("blood", 10)
-			if(7)
-				reagents.add_reagent("slimejelly", 10)
-				reagents.add_reagent("water", 10)
-			if(8)
-				reagents.add_reagent("carbon", 10)
-				reagents.add_reagent("toxin", 10)
-			if(9)
-				reagents.add_reagent("nutriment", 5)
-				reagents.add_reagent("tomatojuice", 10)
-			if(10)
-				reagents.add_reagent("nutriment", 6)
-				reagents.add_reagent("tomatojuice", 5)
-				reagents.add_reagent("imidazoline", 5)
-		bitesize = 5
-
-/obj/item/weapon/reagent_containers/food/snacks/wishsoup
-	name = "wish soup"
-	desc = "I wish this was soup."
-	icon_state = "wishsoup"
-	eatverb = pick("slurp","sip","suck","inhale","drink")
-	trash = /obj/item/trash/snack_bowl
-	New()
-		..()
-		eatverb = pick("slurp","sip","suck","inhale","drink")
-		reagents.add_reagent("water", 10)
-		bitesize = 5
-		if(prob(25))
-			desc = "A wish come true!"
-			reagents.add_reagent("nutriment", 8)
-
-/obj/item/weapon/reagent_containers/food/snacks/hotchili
-	name = "hot chili"
-	desc = "A five alarm Texan Chili!"
-	icon_state = "hotchili"
-	eatverb = pick("slurp","sip","suck","inhale","drink")
-	trash = /obj/item/trash/snack_bowl
-	New()
-		..()
-		eatverb = pick("slurp","sip","suck","inhale","drink")
-		reagents.add_reagent("nutriment", 6)
-		reagents.add_reagent("capsaicin", 3)
-		reagents.add_reagent("tomatojuice", 2)
-		bitesize = 5
-
-
-/obj/item/weapon/reagent_containers/food/snacks/coldchili
-	name = "cold chili"
-	desc = "This slush is barely a liquid!"
-	icon_state = "coldchili"
-	eatverb = pick("slurp","sip","suck","inhale","drink")
-	trash = /obj/item/trash/snack_bowl
-	New()
-		..()
-		eatverb = pick("slurp","sip","suck","inhale","drink")
-		reagents.add_reagent("nutriment", 6)
-		reagents.add_reagent("frostoil", 3)
-		reagents.add_reagent("tomatojuice", 2)
-		bitesize = 5
-
-/* No more of this
-/obj/item/weapon/reagent_containers/food/snacks/telebacon
-	name = "tele bacon"
-	desc = "It tastes a little odd but it is still delicious."
-	icon_state = "bacon"
-	var/obj/item/device/radio/beacon/bacon/baconbeacon
-	bitesize = 2
-	New()
-		..()
-		reagents.add_reagent("nutriment", 4)
-		baconbeacon = new /obj/item/device/radio/beacon/bacon(src)
-	On_Consume()
-		if(!reagents.total_volume)
-			baconbeacon.loc = usr
-			baconbeacon.digest_delay()
-*/
-
-/obj/item/weapon/reagent_containers/food/snacks/monkeycube
-	name = "monkey cube"
-	desc = "Just add water!"
-	icon_state = "monkeycube"
-	bitesize = 12
-	wrapped = 0
-
-	New()
-		..()
-		reagents.add_reagent("nutriment",10)
-
-	afterattack(obj/O, mob/user)
-		if(istype(O,/obj/structure/sink) && !wrapped)
-			user << "<span class='notice'>You place [src] under a stream of water...</span>"
-			user.drop_item()
-			loc = get_turf(O)
-			return Expand()
-		..()
-
-	attack_self(mob/user)
-		if(wrapped)
-			Unwrap(user)
-
-	proc/Expand()
-		visible_message("<span class='notice'>[src] expands!</span>")
-		new /mob/living/carbon/monkey(get_turf(src))
-		del(src)
-
-	proc/Unwrap(mob/user)
-		icon_state = "monkeycube"
-		desc = "Just add water!"
-		user << "<span class='notice'>You unwrap the cube.</span>"
-		wrapped = 0
-
-
-/obj/item/weapon/reagent_containers/food/snacks/monkeycube/wrapped
-	desc = "Still wrapped in some paper."
-	icon_state = "monkeycubewrap"
-	wrapped = 1
-
-
-/obj/item/weapon/reagent_containers/food/snacks/spellburger
-	name = "spell burger"
-	desc = "This is absolutely Ei Nath."
-	icon_state = "spellburger"
-	New()
-		..()
-		reagents.add_reagent("nutriment", 6)
-		bitesize = 2
-
-/obj/item/weapon/reagent_containers/food/snacks/bigbiteburger
-	name = "big bite burger"
-	desc = "Forget the Big Mac. THIS is the future!"
-	icon_state = "bigbiteburger"
-	New()
-		..()
-		reagents.add_reagent("nutriment", 14)
-		bitesize = 3
-
-/obj/item/weapon/reagent_containers/food/snacks/enchiladas
-	name = "enchiladas"
-	desc = "Viva La Mexico!"
-	icon_state = "enchiladas"
-	trash = /obj/item/trash/tray
-	New()
-		..()
-		reagents.add_reagent("nutriment",8)
-		reagents.add_reagent("capsaicin", 6)
-		bitesize = 4
-
-/obj/item/weapon/reagent_containers/food/snacks/monkeysdelight
-	name = "monkey's delight"
-	desc = "Eeee Eee!"
-	icon_state = "monkeysdelight"
-	trash = /obj/item/trash/tray
-	New()
-		..()
-		reagents.add_reagent("nutriment", 10)
-		reagents.add_reagent("banana", 5)
-		reagents.add_reagent("blackpepper", 1)
-		reagents.add_reagent("sodiumchloride", 1)
-		bitesize = 6
-
-/obj/item/weapon/reagent_containers/food/snacks/baguette
-	name = "baguette"
-	desc = "Bon appetit!"
-	icon_state = "baguette"
-	New()
-		..()
-		reagents.add_reagent("nutriment", 6)
-		reagents.add_reagent("blackpepper", 1)
-		reagents.add_reagent("sodiumchloride", 1)
-		bitesize = 3
-
-/obj/item/weapon/reagent_containers/food/snacks/fishandchips
-	name = "fish and chips"
-	desc = "I do say so myself chap."
-	icon_state = "fishandchips"
-	New()
-		..()
-		reagents.add_reagent("nutriment", 6)
-		reagents.add_reagent("carpotoxin", 3)
-		bitesize = 3
-
-/obj/item/weapon/reagent_containers/food/snacks/sandwich
-	name = "sandwich"
-	desc = "A grand creation of meat, cheese, bread, and several leaves of lettuce! Arthur Dent would be proud."
-	icon_state = "sandwich"
-	trash = /obj/item/trash/plate
-	New()
-		..()
-		reagents.add_reagent("nutriment", 6)
-		bitesize = 2
-
-/obj/item/weapon/reagent_containers/food/snacks/toastedsandwich
-	name = "toasted sandwich"
-	desc = "Now if you only had a pepper bar."
-	icon_state = "toastedsandwich"
-	trash = /obj/item/trash/plate
-	New()
-		..()
-		reagents.add_reagent("nutriment", 6)
-		reagents.add_reagent("carbon", 2)
-		bitesize = 2
-
-/obj/item/weapon/reagent_containers/food/snacks/grilledcheese
-	name = "grilled cheese sandwich"
-	desc = "Goes great with Tomato soup!"
-	icon_state = "toastedsandwich"
-	trash = /obj/item/trash/plate
-	New()
-		..()
-		reagents.add_reagent("nutriment", 7)
-		bitesize = 2
-
-/obj/item/weapon/reagent_containers/food/snacks/tomatosoup
-	name = "tomato soup"
-	desc = "Drinking this feels like being a vampire! A tomato vampire..."
-	icon_state = "tomatosoup"
-	eatverb = pick("slurp","sip","suck","inhale","drink")
-	trash = /obj/item/trash/snack_bowl
-	New()
-		..()
-		eatverb = pick("slurp","sip","suck","inhale","drink")
-		reagents.add_reagent("nutriment", 5)
-		reagents.add_reagent("tomatojuice", 10)
-		bitesize = 3
-
-/obj/item/weapon/reagent_containers/food/snacks/rofflewaffles
-	name = "roffle waffles"
-	desc = "Waffles from Roffle. Co."
-	icon_state = "rofflewaffles"
-	trash = /obj/item/trash/waffles
-	New()
-		..()
-		reagents.add_reagent("nutriment", 8)
-		reagents.add_reagent("psilocybin", 8)
-		bitesize = 4
-
-/obj/item/weapon/reagent_containers/food/snacks/stew
-	name = "stew"
-	desc = "A nice and warm stew. Healthy and strong."
-	icon_state = "stew"
-	eatverb = pick("slurp","sip","suck","inhale","drink")
-	New()
-		..()
-		eatverb = pick("slurp","sip","suck","inhale","drink")
-		reagents.add_reagent("nutriment", 10)
-		reagents.add_reagent("tomatojuice", 5)
-		reagents.add_reagent("imidazoline", 5)
-		reagents.add_reagent("water", 5)
-		bitesize = 10
-
-/obj/item/weapon/reagent_containers/food/snacks/jelliedtoast
-	name = "jellied toast"
-	desc = "A slice of bread covered with delicious jam."
-	icon_state = "jellytoast"
-	trash = /obj/item/trash/plate
-	New()
-		..()
-		reagents.add_reagent("nutriment", 1)
-		bitesize = 3
-
-/obj/item/weapon/reagent_containers/food/snacks/jelliedtoast/cherry
-	New()
-		..()
-		reagents.add_reagent("cherryjelly", 5)
-
-/obj/item/weapon/reagent_containers/food/snacks/jelliedtoast/slime
-	New()
-		..()
-		reagents.add_reagent("slimejelly", 5)
-
-/obj/item/weapon/reagent_containers/food/snacks/jellyburger
-	name = "jelly burger"
-	desc = "Culinary delight..?"
-	icon_state = "jellyburger"
-	New()
-		..()
-		reagents.add_reagent("nutriment", 5)
-		bitesize = 2
-
-/obj/item/weapon/reagent_containers/food/snacks/jellyburger/slime
-	New()
-		..()
-		reagents.add_reagent("slimejelly", 5)
-
-/obj/item/weapon/reagent_containers/food/snacks/jellyburger/cherry
-	New()
-		..()
-		reagents.add_reagent("cherryjelly", 5)
-
-/obj/item/weapon/reagent_containers/food/snacks/milosoup
-	name = "milosoup"
-	desc = "The universes best soup! Yum!!!"
-	icon_state = "milosoup"
-	eatverb = pick("slurp","sip","suck","inhale","drink")
-	trash = /obj/item/trash/snack_bowl
-	New()
-		..()
-		eatverb = pick("slurp","sip","suck","inhale","drink")
-		reagents.add_reagent("nutriment", 8)
-		reagents.add_reagent("water", 5)
-		bitesize = 4
-
-/obj/item/weapon/reagent_containers/food/snacks/stewedsoymeat
-	name = "stewed soy meat"
-	desc = "Even non-vegetarians will LOVE this!"
-	icon_state = "stewedsoymeat"
-	eatverb = pick("slurp","sip","suck","inhale","drink")
-	trash = /obj/item/trash/plate
-	New()
-		..()
-		eatverb = pick("slurp","sip","suck","inhale","drink")
-		reagents.add_reagent("nutriment", 8)
-		bitesize = 2
-
-/obj/item/weapon/reagent_containers/food/snacks/boiledspagetti
-	name = "boiled spagetti"
-	desc = "A plain dish of noodles, this sucks."
-	icon_state = "spagettiboiled"
-	trash = /obj/item/trash/plate
-	New()
-		..()
-		reagents.add_reagent("nutriment", 2)
-		bitesize = 2
-
-/obj/item/weapon/reagent_containers/food/snacks/pastatomato
-	name = "spagetti"
-	desc = "Spaghetti and crushed tomatoes. Just like your abusive father used to make!"
-	icon_state = "pastatomato"
-	trash = /obj/item/trash/plate
-	New()
-		..()
-		reagents.add_reagent("nutriment", 6)
-		reagents.add_reagent("tomatojuice", 10)
-		bitesize = 4
-
-/obj/item/weapon/reagent_containers/food/snacks/meatballspagetti
-	name = "spagetti and meatballs"
-	desc = "Now thats a nic'e meatball!"
-	icon_state = "meatballspagetti"
-	trash = /obj/item/trash/plate
-	New()
-		..()
-		reagents.add_reagent("nutriment", 8)
-		bitesize = 2
-
-/obj/item/weapon/reagent_containers/food/snacks/spesslaw
-	name = "spesslaw"
-	desc = "A lawyers favourite"
-	icon_state = "spesslaw"
-	New()
-		..()
-		reagents.add_reagent("nutriment", 8)
-		bitesize = 2
-
-/obj/item/weapon/reagent_containers/food/snacks/carrotfries
-	name = "carrot fries"
-	desc = "Tasty fries from fresh Carrots."
-	icon_state = "carrotfries"
-	trash = /obj/item/trash/plate
-	New()
-		..()
-		reagents.add_reagent("nutriment", 3)
-		reagents.add_reagent("imidazoline", 3)
-		bitesize = 2
-
-/obj/item/weapon/reagent_containers/food/snacks/superbiteburger
-	name = "super bite burger"
-	desc = "This is a mountain of a burger. FOOD!"
-	icon_state = "superbiteburger"
-	New()
-		..()
-		reagents.add_reagent("nutriment", 40)
-		bitesize = 10
-
-/obj/item/weapon/reagent_containers/food/snacks/candiedapple
-	name = "candied apple"
-	desc = "An apple coated in sugary sweetness."
-	icon_state = "candiedapple"
-	New()
-		..()
-		reagents.add_reagent("nutriment", 3)
-		bitesize = 3
-
-/obj/item/weapon/reagent_containers/food/snacks/applepie
-	name = "apple pie"
-	desc = "A pie containing sweet sweet love...or apple."
-	icon_state = "applepie"
-	New()
-		..()
-		reagents.add_reagent("nutriment", 4)
-		bitesize = 3
-
-
-/obj/item/weapon/reagent_containers/food/snacks/cherrypie
-	name = "cherry pie"
-	desc = "Taste so good, make a grown man cry."
-	icon_state = "cherrypie"
-	New()
-		..()
-		reagents.add_reagent("nutriment", 4)
-		bitesize = 3
-
-/obj/item/weapon/reagent_containers/food/snacks/twobread
-	name = "two bread"
-	desc = "This seems awfully bitter."
-	icon_state = "twobread"
-	New()
-		..()
-		reagents.add_reagent("nutriment", 2)
-		bitesize = 3
-
-/obj/item/weapon/reagent_containers/food/snacks/jellysandwich
-	name = "jelly sandwich"
-	desc = "You wish you had some peanut butter to go with this..."
-	icon_state = "jellysandwich"
-	trash = /obj/item/trash/plate
-	New()
-		..()
-		reagents.add_reagent("nutriment", 2)
-		bitesize = 3
-
-/obj/item/weapon/reagent_containers/food/snacks/jellysandwich/slime
-	New()
-		..()
-		reagents.add_reagent("slimejelly", 5)
-
-/obj/item/weapon/reagent_containers/food/snacks/jellysandwich/cherry
-	New()
-		..()
-		reagents.add_reagent("cherryjelly", 5)
-/*
-/obj/item/weapon/reagent_containers/food/snacks/boiledslimecore
-	name = "Boiled slime Core"
-	desc = "A boiled red thing."
-	icon_state = "boiledslimecore"
-	New()
-		..()
-		reagents.add_reagent("slimejelly", 5)
-		bitesize = 3
-*/
-/obj/item/weapon/reagent_containers/food/snacks/mint
-	name = "mint"
-	desc = "it is only wafer thin."
-	icon_state = "mint"
-	New()
-		..()
-		reagents.add_reagent("minttoxin", 1)
-		bitesize = 1
-
-/obj/item/weapon/reagent_containers/food/snacks/mushroomsoup
-	name = "chantrelle soup"
-	desc = "A delicious and hearty mushroom soup."
-	icon_state = "mushroomsoup"
-	eatverb = pick("slurp","sip","suck","inhale","drink")
-	trash = /obj/item/trash/snack_bowl
-	New()
-		..()
-		eatverb = pick("slurp","sip","suck","inhale","drink")
-		reagents.add_reagent("nutriment", 8)
-		bitesize = 3
-
-/obj/item/weapon/reagent_containers/food/snacks/plumphelmetbiscuit
-	name = "plump helmet biscuit"
-	desc = "This is a finely-prepared plump helmet biscuit. The ingredients are exceptionally minced plump helmet, and well-minced dwarven wheat flour."
-	icon_state = "phelmbiscuit"
-	New()
-		..()
-		if(prob(10))
-			name = "exceptional plump helmet biscuit"
-			desc = "Microwave is taken by a fey mood! It has cooked an exceptional plump helmet biscuit!"
-			reagents.add_reagent("nutriment", 8)
-			reagents.add_reagent("tricordrazine", 5)
-			bitesize = 2
-		else
-			reagents.add_reagent("nutriment", 5)
-			bitesize = 2
-
-/obj/item/weapon/reagent_containers/food/snacks/chawanmushi
-	name = "chawanmushi"
-	desc = "A legendary egg custard that makes friends out of enemies. Probably too hot for a cat to eat."
-	icon_state = "chawanmushi"
-	trash = /obj/item/trash/snack_bowl
-	New()
-		..()
-		reagents.add_reagent("nutriment", 5)
-		bitesize = 1
-
-/obj/item/weapon/reagent_containers/food/snacks/beetsoup
-	name = "beet soup"
-	desc = "Wait, how do you spell it again..?"
-	icon_state = "beetsoup"
-	eatverb = pick("slurp","sip","suck","inhale","drink")
-	trash = /obj/item/trash/snack_bowl
-	New()
-		..()
-<<<<<<< HEAD
-=======
-		eatverb = pick("slurp","sip","suck","inhale","drink")
->>>>>>> de3abb4e
-		name = pick("borsch","bortsch","borstch","borsh","borshch","borscht")
-		reagents.add_reagent("nutriment", 8)
-		bitesize = 2
-
-/obj/item/weapon/reagent_containers/food/snacks/herbsalad
-	name = "herb salad"
-	desc = "A tasty salad with apples on top."
-	icon_state = "herbsalad"
-	trash = /obj/item/trash/snack_bowl
-	New()
-		..()
-		reagents.add_reagent("nutriment", 8)
-		bitesize = 3
-
-/obj/item/weapon/reagent_containers/food/snacks/validsalad
-	name = "valid salad"
-	desc = "It's just an herb salad with meatballs and fried potato slices. Nothing suspicious about it."
-	icon_state = "validsalad"
-	trash = /obj/item/trash/snack_bowl
-	New()
-		..()
-		reagents.add_reagent("nutriment", 8)
-		reagents.add_reagent("doctorsdelight", 5)
-		bitesize = 3
-
-/obj/item/weapon/reagent_containers/food/snacks/appletart
-	name = "golden apple streusel tart"
-	desc = "A tasty dessert that won't make it through a metal detector."
-	icon_state = "gappletart"
-	trash = /obj/item/trash/plate
-	New()
-		..()
-		reagents.add_reagent("nutriment", 8)
-		reagents.add_reagent("gold", 5)
-		bitesize = 3
-
-/////////////////////////////////////////////////Sliceable////////////////////////////////////////
-// All the food items that can be sliced into smaller bits like Meatbread and Cheesewheels
-
-// sliceable is just an organization type path, it doesn't have any additional code or variables tied to it.
-
-/obj/item/weapon/reagent_containers/food/snacks/sliceable/meatbread
-	name = "meatbread loaf"
-	desc = "The culinary base of every self-respecting eloquen/tg/entleman."
-	icon_state = "meatbread"
-	slice_path = /obj/item/weapon/reagent_containers/food/snacks/meatbreadslice
-	slices_num = 5
-	New()
-		..()
-		reagents.add_reagent("nutriment", 30)
-		bitesize = 2
-
-/obj/item/weapon/reagent_containers/food/snacks/meatbreadslice
-	name = "meatbread slice"
-	desc = "A slice of delicious meatbread."
-	icon_state = "meatbreadslice"
-	trash = /obj/item/trash/plate
-	bitesize = 2
-
-/obj/item/weapon/reagent_containers/food/snacks/sliceable/xenomeatbread
-	name = "xenomeatbread loaf"
-	desc = "The culinary base of every self-respecting eloquen/tg/entleman. Extra Heretical."
-	icon_state = "xenomeatbread"
-	slice_path = /obj/item/weapon/reagent_containers/food/snacks/xenomeatbreadslice
-	slices_num = 5
-	New()
-		..()
-		reagents.add_reagent("nutriment", 30)
-		bitesize = 2
-
-/obj/item/weapon/reagent_containers/food/snacks/xenomeatbreadslice
-	name = "xenomeatbread slice"
-	desc = "A slice of delicious meatbread. Extra Heretical."
-	icon_state = "xenobreadslice"
-	trash = /obj/item/trash/plate
-	bitesize = 2
-
-/obj/item/weapon/reagent_containers/food/snacks/sliceable/bananabread
-	name = "banana-nut bread"
-	desc = "A heavenly and filling treat."
-	icon_state = "bananabread"
-	slice_path = /obj/item/weapon/reagent_containers/food/snacks/bananabreadslice
-	slices_num = 5
-	New()
-		..()
-		reagents.add_reagent("banana", 20)
-		reagents.add_reagent("nutriment", 20)
-		bitesize = 2
-
-/obj/item/weapon/reagent_containers/food/snacks/bananabreadslice
-	name = "banana-nut bread slice"
-	desc = "A slice of delicious banana bread."
-	icon_state = "bananabreadslice"
-	trash = /obj/item/trash/plate
-	bitesize = 2
-
-/obj/item/weapon/reagent_containers/food/snacks/sliceable/tofubread
-	name = "Tofubread"
-	icon_state = "Like meatbread but for vegetarians. Not guaranteed to give superpowers."
-	icon_state = "tofubread"
-	slice_path = /obj/item/weapon/reagent_containers/food/snacks/tofubreadslice
-	slices_num = 5
-	New()
-		..()
-		reagents.add_reagent("nutriment", 30)
-		bitesize = 2
-
-/obj/item/weapon/reagent_containers/food/snacks/tofubreadslice
-	name = "tofubread slice"
-	desc = "A slice of delicious tofubread."
-	icon_state = "tofubreadslice"
-	trash = /obj/item/trash/plate
-	bitesize = 2
-
-
-/obj/item/weapon/reagent_containers/food/snacks/sliceable/carrotcake
-	name = "carrot cake"
-	desc = "A favorite desert of a certain wascally wabbit. Not a lie."
-	icon_state = "carrotcake"
-	slice_path = /obj/item/weapon/reagent_containers/food/snacks/carrotcakeslice
-	slices_num = 5
-	New()
-		..()
-		reagents.add_reagent("nutriment", 25)
-		reagents.add_reagent("imidazoline", 10)
-		bitesize = 2
-
-/obj/item/weapon/reagent_containers/food/snacks/carrotcakeslice
-	name = "carrot cake slice"
-	desc = "Carrotty slice of Carrot Cake, carrots are good for your eyes! Also not a lie."
-	icon_state = "carrotcake_slice"
-	trash = /obj/item/trash/plate
-	bitesize = 2
-
-/obj/item/weapon/reagent_containers/food/snacks/sliceable/braincake
-	name = "brain cake"
-	desc = "A squishy cake-thing."
-	icon_state = "braincake"
-	slice_path = /obj/item/weapon/reagent_containers/food/snacks/braincakeslice
-	slices_num = 5
-	New()
-		..()
-		reagents.add_reagent("nutriment", 25)
-		reagents.add_reagent("alkysine", 10)
-		bitesize = 2
-
-/obj/item/weapon/reagent_containers/food/snacks/braincakeslice
-	name = "brain cake slice"
-	desc = "Lemme tell you something about prions. THEY'RE DELICIOUS."
-	icon_state = "braincakeslice"
-	trash = /obj/item/trash/plate
-	bitesize = 2
-
-/obj/item/weapon/reagent_containers/food/snacks/sliceable/cheesecake
-	name = "cheese cake"
-	desc = "DANGEROUSLY cheesy."
-	icon_state = "cheesecake"
-	slice_path = /obj/item/weapon/reagent_containers/food/snacks/cheesecakeslice
-	slices_num = 5
-	New()
-		..()
-		reagents.add_reagent("nutriment", 25)
-		bitesize = 2
-
-/obj/item/weapon/reagent_containers/food/snacks/cheesecakeslice
-	name = "cheese cake slice"
-	desc = "Slice of pure cheestisfaction"
-	icon_state = "cheesecake_slice"
-	trash = /obj/item/trash/plate
-	bitesize = 2
-
-/obj/item/weapon/reagent_containers/food/snacks/sliceable/plaincake
-	name = "vanilla cake"
-	desc = "A plain cake, not a lie."
-	icon_state = "plaincake"
-	slice_path = /obj/item/weapon/reagent_containers/food/snacks/plaincakeslice
-	slices_num = 5
-	New()
-		..()
-		reagents.add_reagent("nutriment", 20)
-
-/obj/item/weapon/reagent_containers/food/snacks/plaincakeslice
-	name = "vanilla cake slice"
-	desc = "Just a slice of cake, it is enough for everyone."
-	icon_state = "plaincake_slice"
-	trash = /obj/item/trash/plate
-	bitesize = 2
-
-/obj/item/weapon/reagent_containers/food/snacks/sliceable/orangecake
-	name = "orange cake"
-	desc = "A cake with added orange."
-	icon_state = "orangecake"
-	slice_path = /obj/item/weapon/reagent_containers/food/snacks/orangecakeslice
-	slices_num = 5
-	New()
-		..()
-		reagents.add_reagent("nutriment", 20)
-
-/obj/item/weapon/reagent_containers/food/snacks/orangecakeslice
-	name = "orange cake slice"
-	desc = "Just a slice of cake, it is enough for everyone."
-	icon_state = "orangecake_slice"
-	trash = /obj/item/trash/plate
-	bitesize = 2
-
-/obj/item/weapon/reagent_containers/food/snacks/sliceable/limecake
-	name = "lime cake"
-	desc = "A cake with added lime."
-	icon_state = "limecake"
-	slice_path = /obj/item/weapon/reagent_containers/food/snacks/limecakeslice
-	slices_num = 5
-	New()
-		..()
-		reagents.add_reagent("nutriment", 20)
-
-/obj/item/weapon/reagent_containers/food/snacks/limecakeslice
-	name = "lime cake slice"
-	desc = "Just a slice of cake, it is enough for everyone."
-	icon_state = "limecake_slice"
-	trash = /obj/item/trash/plate
-	bitesize = 2
-
-/obj/item/weapon/reagent_containers/food/snacks/sliceable/lemoncake
-	name = "lemon cake"
-	desc = "A cake with added lemon."
-	icon_state = "lemoncake"
-	slice_path = /obj/item/weapon/reagent_containers/food/snacks/lemoncakeslice
-	slices_num = 5
-	New()
-		..()
-		reagents.add_reagent("nutriment", 20)
-
-/obj/item/weapon/reagent_containers/food/snacks/lemoncakeslice
-	name = "lemon cake slice"
-	desc = "Just a slice of cake, it is enough for everyone."
-	icon_state = "lemoncake_slice"
-	trash = /obj/item/trash/plate
-	bitesize = 2
-
-/obj/item/weapon/reagent_containers/food/snacks/sliceable/chocolatecake
-	name = "chocolate cake"
-	desc = "A cake with added chocolate"
-	icon_state = "chocolatecake"
-	slice_path = /obj/item/weapon/reagent_containers/food/snacks/chocolatecakeslice
-	slices_num = 5
-	New()
-		..()
-		reagents.add_reagent("nutriment", 20)
-
-/obj/item/weapon/reagent_containers/food/snacks/chocolatecakeslice
-	name = "chocolate cake slice"
-	desc = "Just a slice of cake, it is enough for everyone."
-	icon_state = "chocolatecake_slice"
-	trash = /obj/item/trash/plate
-	bitesize = 2
-
-/obj/item/weapon/reagent_containers/food/snacks/sliceable/cheesewheel
-	name = "cheese wheel"
-	desc = "A big wheel of delcious Cheddar."
-	icon_state = "cheesewheel"
-	slice_path = /obj/item/weapon/reagent_containers/food/snacks/cheesewedge
-	slices_num = 5
-	New()
-		..()
-		reagents.add_reagent("nutriment", 20)
-		bitesize = 2
-
-/obj/item/weapon/reagent_containers/food/snacks/cheesewedge
-	name = "cheese wedge"
-	desc = "A wedge of delicious Cheddar. The cheese wheel it was cut from can't have gone far."
-	icon_state = "cheesewedge"
-	bitesize = 2
-
-/obj/item/weapon/reagent_containers/food/snacks/sliceable/birthdaycake
-	name = "birthday cake"
-	desc = "Happy Birthday little clown..."
-	icon_state = "birthdaycake"
-	slice_path = /obj/item/weapon/reagent_containers/food/snacks/birthdaycakeslice
-	slices_num = 5
-	New()
-		..()
-		reagents.add_reagent("nutriment", 20)
-		reagents.add_reagent("sprinkles", 10)
-		bitesize = 3
-
-/obj/item/weapon/reagent_containers/food/snacks/birthdaycakeslice
-	name = "birthday cake slice"
-	desc = "A slice of your birthday."
-	icon_state = "birthdaycakeslice"
-	trash = /obj/item/trash/plate
-	bitesize = 2
-
-/obj/item/weapon/reagent_containers/food/snacks/sliceable/bread
-	name = "bread"
-	icon_state = "Some plain old Earthen bread."
-	icon_state = "bread"
-	slice_path = /obj/item/weapon/reagent_containers/food/snacks/breadslice
-	slices_num = 5
-	New()
-		..()
-		reagents.add_reagent("nutriment", 6)
-		bitesize = 2
-
-/obj/item/weapon/reagent_containers/food/snacks/breadslice
-	name = "bread slice"
-	desc = "A slice of home."
-	icon_state = "breadslice"
-	trash = /obj/item/trash/plate
-	bitesize = 2
-
-
-/obj/item/weapon/reagent_containers/food/snacks/sliceable/creamcheesebread
-	name = "cream cheese bread"
-	desc = "Yum yum yum!"
-	icon_state = "creamcheesebread"
-	slice_path = /obj/item/weapon/reagent_containers/food/snacks/creamcheesebreadslice
-	slices_num = 5
-	New()
-		..()
-		reagents.add_reagent("nutriment", 20)
-		bitesize = 2
-
-/obj/item/weapon/reagent_containers/food/snacks/creamcheesebreadslice
-	name = "cream cheese bread slice"
-	desc = "A slice of yum!"
-	icon_state = "creamcheesebreadslice"
-	trash = /obj/item/trash/plate
-	bitesize = 2
-
-
-/obj/item/weapon/reagent_containers/food/snacks/watermelonslice
-	name = "watermelon slice"
-	desc = "A slice of watery goodness."
-	icon_state = "watermelonslice"
-	bitesize = 2
-
-
-/obj/item/weapon/reagent_containers/food/snacks/sliceable/applecake
-	name = "apple cake"
-	desc = "A cake centred with Apple"
-	icon_state = "applecake"
-	slice_path = /obj/item/weapon/reagent_containers/food/snacks/applecakeslice
-	slices_num = 5
-	New()
-		..()
-		reagents.add_reagent("nutriment", 15)
-
-/obj/item/weapon/reagent_containers/food/snacks/applecakeslice
-	name = "apple cake slice"
-	desc = "A slice of heavenly cake."
-	icon_state = "applecakeslice"
-	trash = /obj/item/trash/plate
-	bitesize = 2
-
-/obj/item/weapon/reagent_containers/food/snacks/sliceable/pumpkinpie
-	name = "pumpkin pie"
-	desc = "A delicious treat for the autumn months."
-	icon_state = "pumpkinpie"
-	slice_path = /obj/item/weapon/reagent_containers/food/snacks/pumpkinpieslice
-	slices_num = 5
-	New()
-		..()
-		reagents.add_reagent("nutriment", 15)
-
-/obj/item/weapon/reagent_containers/food/snacks/pumpkinpieslice
-	name = "pumpkin pie slice"
-	desc = "A slice of pumpkin pie, with whipped cream on top. Perfection."
-	icon_state = "pumpkinpieslice"
-	trash = /obj/item/trash/plate
-	bitesize = 2
-
-
-
-/////////////////////////////////////////////////PIZZA////////////////////////////////////////
-
-/obj/item/weapon/reagent_containers/food/snacks/sliceable/pizza
-	slices_num = 6
-
-/obj/item/weapon/reagent_containers/food/snacks/sliceable/pizza/margherita
-	name = "margherita"
-	desc = "The most cheezy pizza in galaxy"
-	icon_state = "pizzamargherita"
-	slice_path = /obj/item/weapon/reagent_containers/food/snacks/margheritaslice
-	slices_num = 6
-	New()
-		..()
-		reagents.add_reagent("nutriment", 40)
-		reagents.add_reagent("tomatojuice", 6)
-		bitesize = 2
-
-/obj/item/weapon/reagent_containers/food/snacks/margheritaslice
-	name = "margherita slice"
-	desc = "A slice of the most cheezy pizza in galaxy"
-	icon_state = "pizzamargheritaslice"
-	bitesize = 2
-
-/obj/item/weapon/reagent_containers/food/snacks/sliceable/pizza/meatpizza
-	name = "meatpizza"
-	desc = "" //TODO:
-	icon_state = "meatpizza"
-	slice_path = /obj/item/weapon/reagent_containers/food/snacks/meatpizzaslice
-	slices_num = 6
-	New()
-		..()
-		reagents.add_reagent("nutriment", 50)
-		reagents.add_reagent("tomatojuice", 6)
-		bitesize = 2
-
-/obj/item/weapon/reagent_containers/food/snacks/meatpizzaslice
-	name = "meatpizza slice"
-	desc = "A slice of " //TODO:
-	icon_state = "meatpizzaslice"
-	bitesize = 2
-
-/obj/item/weapon/reagent_containers/food/snacks/sliceable/pizza/mushroompizza
-	name = "mushroom pizza"
-	desc = "Very special pizza"
-	icon_state = "mushroompizza"
-	slice_path = /obj/item/weapon/reagent_containers/food/snacks/mushroompizzaslice
-	slices_num = 6
-	New()
-		..()
-		reagents.add_reagent("nutriment", 35)
-		bitesize = 2
-
-/obj/item/weapon/reagent_containers/food/snacks/mushroompizzaslice
-	name = "mushroom pizza slice"
-	desc = "Maybe it is the last slice of pizza in your life."
-	icon_state = "mushroompizzaslice"
-	bitesize = 2
-
-/obj/item/weapon/reagent_containers/food/snacks/sliceable/pizza/vegetablepizza
-	name = "vegetable pizza"
-	desc = "No one of Tomatos Sapiens were harmed during making this pizza"
-	icon_state = "vegetablepizza"
-	slice_path = /obj/item/weapon/reagent_containers/food/snacks/vegetablepizzaslice
-	slices_num = 6
-	New()
-		..()
-		reagents.add_reagent("nutriment", 30)
-		reagents.add_reagent("tomatojuice", 6)
-		reagents.add_reagent("imidazoline", 12)
-		bitesize = 2
-
-/obj/item/weapon/reagent_containers/food/snacks/vegetablepizzaslice
-	name = "vegetable pizza slice"
-	desc = "A slice of the most green pizza of all pizzas not containing green ingredients "
-	icon_state = "vegetablepizzaslice"
-	bitesize = 2
-
-/obj/item/pizzabox
-	name = "pizza box"
-	desc = "A box suited for pizzas."
-	icon = 'icons/obj/food.dmi'
-	icon_state = "pizzabox1"
-	var/open = 0 // Is the box open?
-	var/ismessy = 0 // Fancy mess on the lid
-	var/obj/item/weapon/reagent_containers/food/snacks/sliceable/pizza/pizza // Content pizza
-	var/list/boxes = list() // If the boxes are stacked, they come here
-	var/boxtag = ""
-
-/obj/item/pizzabox/update_icon()
-	overlays = list()
-
-	// Set appropriate description
-	if(open && pizza)
-		desc = "A box suited for pizzas. It appears to have [pizza] inside."
-	else if(boxes.len > 0)
-		desc = "A pile of boxes suited for pizzas. There appears to be [boxes.len + 1] boxes in the pile."
-
-		var/obj/item/pizzabox/topbox = boxes[boxes.len]
-		var/toptag = topbox.boxtag
-		if(toptag != "")
-			desc = "[desc] The box on top has a tag, it reads: '[toptag]'."
-	else
-		desc = "A box suited for pizzas."
-
-		if(boxtag != "")
-			desc = "[desc] The box has a tag, it reads: '[boxtag]'."
-
-	// Icon states and overlays
-	if(open)
-		if(ismessy)
-			icon_state = "pizzabox_messy"
-		else
-			icon_state = "pizzabox_open"
-
-		if(pizza)
-			var/image/pizzaimg = image("food.dmi", icon_state = pizza.icon_state)
-			pizzaimg.pixel_y = -3
-			overlays += pizzaimg
-
-		return
-	else
-		// Stupid code because byondcode sucks
-		var/doimgtag = 0
-		if(boxes.len > 0)
-			var/obj/item/pizzabox/topbox = boxes[boxes.len]
-			if( topbox.boxtag != "" )
-				doimgtag = 1
-		else
-			if(boxtag != "")
-				doimgtag = 1
-
-		if(doimgtag)
-			var/image/tagimg = image("food.dmi", icon_state = "pizzabox_tag")
-			tagimg.pixel_y = boxes.len * 3
-			overlays += tagimg
-
-	icon_state = "pizzabox[boxes.len+1]"
-
-
-/obj/item/pizzabox/attack_hand(mob/user)
-	if(open && pizza)
-		user.put_in_hands( pizza )
-
-		user << "<span class='notice'>You take the [pizza] out of [src].</span>"
-		pizza = null
-		update_icon()
-		return
-
-	if(boxes.len > 0)
-		if(user.get_inactive_hand() != src)
-			..()
-			return
-
-		var/obj/item/pizzabox/box = boxes[boxes.len]
-		boxes -= box
-
-		user.put_in_hands(box)
-		user << "<span class='notice'>You remove the topmost [src.name] from your hand.</span>"
-		box.update_icon()
-		update_icon()
-		return
-	..()
-
-/obj/item/pizzabox/attack_self(mob/user)
-	if(boxes.len > 0 )
-		return
-
-	open = !open
-
-	if(open && pizza)
-		ismessy = 1
-
-	update_icon()
-
-
-/obj/item/pizzabox/attackby(obj/item/I, mob/user)
-	if( istype(I, /obj/item/pizzabox/) )
-		var/obj/item/pizzabox/box = I
-
-		if(!box.open && !open)
-			// Make a list of all boxes to be added
-			var/list/boxestoadd = list()
-			boxestoadd += box
-			for(var/obj/item/pizzabox/i in box.boxes)
-				boxestoadd += i
-
-			if((boxes.len+1) + boxestoadd.len <= 5)
-				user.drop_item()
-
-				box.loc = src
-				box.boxes = list() // Clear the box boxes so we don't have boxes inside boxes. - Xzibit
-				boxes.Add( boxestoadd )
-
-				box.update_icon()
-				update_icon()
-
-				user << "<span class='notice'>You put [box] on top of [src]!</span>"
-			else
-				user << "<span class='notice'>The stack is dangerously high!</span>"
-		else
-			user << "<span class='notice'>Close [box] first!</span>"
-
-		return
-
-	if(istype(I, /obj/item/weapon/reagent_containers/food/snacks/sliceable/pizza/)) // Long ass fucking object name
-		if(open)
-			user.drop_item()
-			I.loc = src
-			pizza = I
-
-			update_icon()
-
-			user << "<span class='notice'>You put [I] in [src].</span>"
-		else
-			user << "<span class='notice'>You try to push [I] through the lid but it doesn't work!</span>"
-		return
-
-	if(istype(I, /obj/item/weapon/pen/))
-		if(open )
-			return
-
-		var/t = input("Enter what you want to add to the tag:", "Write", null, null) as text
-
-		var/obj/item/pizzabox/boxtotagto = src
-		if(boxes.len > 0)
-			boxtotagto = boxes[boxes.len]
-
-		boxtotagto.boxtag = copytext("[boxtotagto.boxtag][t]", 1, 30)
-
-		update_icon()
-		return
-	..()
-
-/obj/item/weapon/reagent_containers/food/snacks/cracker
-	name = "cracker"
-	desc = "It's a salted cracker."
-	icon_state = "cracker"
-
-	New()
-		..()
+/obj/item/weapon/reagent_containers/food/snacks
+	name = "snack"
+	desc = "yummy"
+	icon = 'icons/obj/food.dmi'
+	icon_state = null
+	var/bitesize = 1
+	var/bitecount = 0
+	var/trash = null
+	var/slice_path
+	var/slices_num
+	var/eatverb
+	var/wrapped = 0
+
+
+	//Placeholder for effect that trigger on eating that aren't tied to reagents.
+/obj/item/weapon/reagent_containers/food/snacks/proc/On_Consume()
+	if(!usr)	return
+	if(!reagents.total_volume)
+		usr.drop_from_inventory(src)	//so icons update :[
+
+		if(trash)
+			if(ispath(trash,/obj/item))
+				var/obj/item/TrashItem = new trash(usr)
+				usr.put_in_hands(TrashItem)
+			else if(istype(trash,/obj/item))
+				usr.put_in_hands(trash)
+		del(src)
+	return
+
+
+/obj/item/weapon/reagent_containers/food/snacks/attack_self(mob/user)
+	return
+
+
+/obj/item/weapon/reagent_containers/food/snacks/attack(mob/M, mob/user, def_zone)
+	if(!eatverb)
+		eatverb = pick("bite","chew","nibble","gnaw","gobble","chomp")
+	if(!reagents.total_volume)						//Shouldn't be needed but it checks to see if it has anything left in it.
+		user << "<span class='notice'>None of [src] left, oh no!</span>"
+		M.drop_from_inventory(src)	//so icons update :[
+		del(src)
+		return 0
+	if(istype(M, /mob/living/carbon))
+		if(M == user)								//If you're eating it yourself.
+			var/fullness = M.nutrition + (M.reagents.get_reagent_amount("nutriment") * 25)
+			if(wrapped)
+				M << "<span class='notice'>You can't eat wrapped food!</span>"
+				return 0
+			else if(fullness <= 50)
+				M << "<span class='notice'>You hungrily [eatverb] some of the [src] and gobble it down!</span>"
+			else if(fullness > 50 && fullness < 150)
+				M << "<span class='notice'>You hungrily begin to [eatverb] the [src].</span>"
+			else if(fullness > 150 && fullness < 350)
+				M << "<span class='notice'>You [eatverb] the [src].</span>"
+			else if(fullness > 350 && fullness < 550)
+				M << "<span class='notice'>You unwillingly [eatverb] a bit of the [src].</span>"
+			else if(fullness > (550 * (1 + M.overeatduration / 2000)))	// The more you eat - the more you can eat
+				M << "<span class='notice'>You cannot force any more of the [src] to go down your throat.</span>"
+				return 0
+		else
+			if(!istype(M, /mob/living/carbon/slime))		//If you're feeding it to someone else.
+				var/fullness = M.nutrition + (M.reagents.get_reagent_amount("nutriment") * 25)
+				if(wrapped)
+					return 0
+				if(fullness <= (550 * (1 + M.overeatduration / 1000)))
+					M.visible_message("<span class='danger'>[user] attempts to feed [M] [src].</span>", \
+										"<span class='userdanger'>[user] attempts to feed [M] [src].</span>")
+				else
+					M.visible_message("<span class='danger'>[user] cannot force anymore of [src] down [M]'s throat!</span>", \
+										"<span class='userdanger'>[user] cannot force anymore of [src] down [M]'s throat!</span>")
+					return 0
+
+				if(!do_mob(user, M)) return
+
+				M.attack_log += text("\[[time_stamp()]\] <font color='orange'>Has been fed [src.name] by [user.name] ([user.ckey]) Reagents: [reagentlist(src)]</font>")
+				user.attack_log += text("\[[time_stamp()]\] <font color='red'>Fed [src.name] by [M.name] ([M.ckey]) Reagents: [reagentlist(src)]</font>")
+
+				log_attack("<font color='red'>[user.name] ([user.ckey]) fed [M.name] ([M.ckey]) with [src.name] (INTENT: [uppertext(user.a_intent)])</font>")
+
+				M.visible_message("<span class='danger'>[user] forces [M] to eat [src].</span>", \
+									"<span class='userdanger'>[user] feeds [M] to eat [src].</span>")
+
+			else
+				user << "<span class='notice'>[M] doesn't seem to have a mouth!</span>"
+				return
+
+		if(reagents)								//Handle ingestion of the reagent.
+			playsound(M.loc,'sound/items/eatfood.ogg', rand(10,50), 1)
+			if(reagents.total_volume)
+				reagents.reaction(M, INGEST)
+				spawn(5)
+					if(reagents.total_volume > bitesize)	//pretty sure this is unnecessary
+						reagents.trans_to(M, bitesize)
+					else
+						reagents.trans_to(M, reagents.total_volume)
+					bitecount++
+					On_Consume()
+			return 1
+
+	return 0
+
+
+/obj/item/weapon/reagent_containers/food/snacks/afterattack(obj/target, mob/user , flag)
+	return
+
+
+/obj/item/weapon/reagent_containers/food/snacks/examine()
+	set src in view()
+	..()
+	if(!(usr in range(1)) && usr != loc)
+		return
+	if(bitecount == 0)
+		return
+	else if(bitecount == 1)
+		usr << "[src] was bitten by someone!"
+	else if(bitecount <= 3)
+		usr << "[src] was bitten [bitecount] times!"
+	else
+		usr << "[src] was bitten multiple times!"
+
+
+/obj/item/weapon/reagent_containers/food/snacks/attackby(obj/item/weapon/W, mob/user)
+	if(istype(W,/obj/item/weapon/storage))
+		..() // -> item/attackby()
+	if(istype(W,/obj/item/weapon/storage))
+		..() // -> item/attackby()
+	if((slices_num <= 0 || !slices_num) || !slice_path)
+		return 1
+	var/inaccurate = 0
+	if( \
+			istype(W, /obj/item/weapon/kitchenknife) || \
+			istype(W, /obj/item/weapon/butch) || \
+			istype(W, /obj/item/weapon/scalpel) || \
+			istype(W, /obj/item/weapon/kitchen/utensil/knife) \
+		)
+	else if( \
+			istype(W, /obj/item/weapon/circular_saw) || \
+			istype(W, /obj/item/weapon/melee/energy/sword) && W:active || \
+			istype(W, /obj/item/weapon/melee/energy/blade) || \
+			istype(W, /obj/item/weapon/shovel) || \
+			istype(W, /obj/item/weapon/hatchet) \
+		)
+		inaccurate = 1
+	else if(W.w_class <= 2 && istype(src,/obj/item/weapon/reagent_containers/food/snacks/sliceable))
+		if(!iscarbon(user))
+			return 1
+		user << "<span class='notice'>You slip [W] inside [src].</span>"
+		user.u_equip(W)
+		if ((user.client && user.s_active != src))
+			user.client.screen -= W
+		W.dropped(user)
+		add_fingerprint(user)
+		contents += W
+		return
+	else
+		return 1
+	if ( \
+			!isturf(src.loc) || \
+			!(locate(/obj/structure/table) in src.loc) && \
+			!(locate(/obj/structure/optable) in src.loc) && \
+			!(locate(/obj/item/weapon/tray) in src.loc) \
+		)
+		user << "<span class='notice'>You cannot slice [src] here! You need a table or at least a tray.</span>"
+		return 1
+	var/slices_lost = 0
+	if (!inaccurate)
+		user.visible_message( \
+			"<span class='notice'>[user] slices [src].</span>", \
+			"<span class='notice'>You slice [src].</span>" \
+		)
+	else
+		user.visible_message( \
+			"<span class='notice'>[user] inaccurately slices [src] with [W]!</span>", \
+			"<span class='notice'>You inaccurately slice [src] with your [W]!</span>" \
+		)
+		slices_lost = rand(1,min(1,round(slices_num/2)))
+	var/reagents_per_slice = reagents.total_volume/slices_num
+	for(var/i=1 to (slices_num-slices_lost))
+		var/obj/slice = new slice_path (src.loc)
+		reagents.trans_to(slice,reagents_per_slice)
+	del(src)
+
+
+/obj/item/weapon/reagent_containers/food/snacks/Del()
+	if(contents)
+		for(var/atom/movable/something in contents)
+			something.loc = get_turf(src)
+	..()
+
+
+/obj/item/weapon/reagent_containers/food/snacks/attack_animal(mob/M)
+	if(isanimal(M))
+		if(iscorgi(M))
+			if(bitecount == 0 || prob(50))
+				M.emote("nibbles away at the [src]")
+			bitecount++
+			if(bitecount >= 5)
+				var/sattisfaction_text = pick("burps from enjoyment", "yaps for more", "woofs twice", "looks at the area where the [src] was")
+				if(sattisfaction_text)
+					M.emote("[sattisfaction_text]")
+				del(src)
+
+
+//////////////////////////////////////////////////
+////////////////////////////////////////////Snacks
+//////////////////////////////////////////////////
+//Items in the "Snacks" subcategory are food items that people actually eat. The key points are that they are created
+//	already filled with reagents and are destroyed when empty. Additionally, they make a "munching" noise when eaten.
+
+//Notes by Darem: Food in the "snacks" subtype can hold a maximum of 50 units Generally speaking, you don't want to go over 40
+//	total for the item because you want to leave space for extra condiments. If you want effect besides healing, add a reagent for
+//	it. Try to stick to existing reagents when possible (so if you want a stronger healing effect, just use Tricordrazine). On use
+//	effect (such as the old officer eating a donut code) requires a unique reagent (unless you can figure out a better way).
+
+//The nutriment reagent and bitesize variable replace the old heal_amt and amount variables. Each unit of nutriment is equal to
+//	2 of the old heal_amt variable. Bitesize is the rate at which the reagents are consumed. So if you have 6 nutriment and a
+//	bitesize of 2, then it'll take 3 bites to eat. Unlike the old system, the contained reagents are evenly spread among all
+//	the bites. No more contained reagents = no more bites.
+
+//Here is an example of the new formatting for anyone who wants to add more food items.
+///obj/item/weapon/reagent_containers/food/snacks/xenoburger			//Identification path for the object.
+//	name = "Xenoburger"													//Name that displays in the UI.
+//	desc = "Smells caustic. Tastes like heresy."						//Duh
+//	icon_state = "xburger"												//Refers to an icon in food.dmi
+//	New()																//Don't mess with this.
+//		..()															//Same here.
+//		reagents.add_reagent("xenomicrobes", 10)						//This is what is in the food item. you may copy/paste
+//		reagents.add_reagent("nutriment", 2)							//	this line of code for all the contents.
+//		bitesize = 3													//This is the amount each bite consumes.
+
+
+
+
+/obj/item/weapon/reagent_containers/food/snacks/aesirsalad
+	name = "\improper Aesir salad"
+	desc = "Probably too incredible for mortal men to fully enjoy."
+	icon_state = "aesirsalad"
+	trash = /obj/item/trash/snack_bowl
+	New()
+		..()
+		eatverb = pick("crunch","devour","nibble","gnaw","gobble","chomp")
+		reagents.add_reagent("nutriment", 8)
+		reagents.add_reagent("tricordrazine", 8)
+		bitesize = 3
+
+/obj/item/weapon/reagent_containers/food/snacks/candy
+	name = "candy"
+	desc = "Nougat love it or hate it."
+	icon_state = "candy"
+	trash = /obj/item/trash/candy
+	New()
+		..()
+		reagents.add_reagent("nutriment", 1)
+		reagents.add_reagent("sugar", 3)
+		bitesize = 2
+
+/obj/item/weapon/reagent_containers/food/snacks/candy_corn
+	name = "candy corn"
+	desc = "It's a handful of candy corn. Can be stored in a detective's hat."
+	icon_state = "candy_corn"
+	New()
+		..()
+		reagents.add_reagent("nutriment", 4)
+		reagents.add_reagent("sugar", 2)
+		bitesize = 2
+
+/obj/item/weapon/reagent_containers/food/snacks/chips
+	name = "chips"
+	desc = "Commander Riker's What-The-Crisps"
+	icon_state = "chips"
+	trash = /obj/item/trash/chips
+	New()
+		..()
+		reagents.add_reagent("nutriment", 3)
+		bitesize = 1
+
+/obj/item/weapon/reagent_containers/food/snacks/cookie
+	name = "cookie"
+	desc = "COOKIE!!!"
+	icon_state = "COOKIE!!!"
+	New()
+		..()
+		reagents.add_reagent("nutriment", 5)
+		bitesize = 1
+
+/obj/item/weapon/reagent_containers/food/snacks/chocolatebar
+	name = "chocolate bar"
+	desc = "Such, sweet, fattening food."
+	icon_state = "chocolatebarunwrapped"
+	wrapped = 0
+	bitesize = 2
+	New()
+		..()
+		reagents.add_reagent("nutriment", 5)
+		reagents.add_reagent("sugar", 5)
+		reagents.add_reagent("coco", 5)
+
+	attack_self(mob/user)
+		if(wrapped)
+			Unwrap(user)
+		else
+			..()
+
+/obj/item/weapon/reagent_containers/food/snacks/chocolatebar/proc/Unwrap(mob/user)
+		icon_state = "chocolatebarunwrapped"
+		desc = "It won't make you all sticky."
+		user << "<span class='notice'>You remove the foil.</span>"
+		wrapped = 0
+
+
+/obj/item/weapon/reagent_containers/food/snacks/chocolatebar/wrapped
+	desc = "It's wrapped in some foil."
+	icon_state = "chocolatebar"
+	wrapped = 1
+
+/obj/item/weapon/reagent_containers/food/snacks/chocolateegg
+	name = "chocolate egg"
+	desc = "Such, sweet, fattening food."
+	icon_state = "chocolateegg"
+	New()
+		..()
+		reagents.add_reagent("nutriment", 3)
+		reagents.add_reagent("sugar", 2)
+		reagents.add_reagent("coco", 2)
+		bitesize = 2
+
+/obj/item/weapon/reagent_containers/food/snacks/donut
+	name = "donut"
+	icon_state = "donut1"
+
+/obj/item/weapon/reagent_containers/food/snacks/donut/normal
+	desc = "Goes great with Robust Coffee."
+	New()
+		..()
+		reagents.add_reagent("nutriment", 3)
+		reagents.add_reagent("sprinkles", 1)
+		src.bitesize = 3
+		if(prob(30))
+			src.icon_state = "donut2"
+			src.name = "frosted donut"
+			reagents.add_reagent("sprinkles", 2)
+
+/obj/item/weapon/reagent_containers/food/snacks/donut/chaos
+	name = "chaos donut"
+	desc = "Like life, it never quite tastes the same."
+	New()
+		..()
+		reagents.add_reagent("nutriment", 2)
+		reagents.add_reagent("sprinkles", 1)
+		bitesize = 10
+		var/chaosselect = pick(1,2,3,4,5,6,7,8,9,10)
+		switch(chaosselect)
+			if(1)
+				reagents.add_reagent("nutriment", 3)
+			if(2)
+				reagents.add_reagent("capsaicin", 3)
+			if(3)
+				reagents.add_reagent("frostoil", 3)
+			if(4)
+				reagents.add_reagent("sprinkles", 3)
+			if(5)
+				reagents.add_reagent("plasma", 3)
+			if(6)
+				reagents.add_reagent("coco", 3)
+			if(7)
+				reagents.add_reagent("slimejelly", 3)
+			if(8)
+				reagents.add_reagent("banana", 3)
+			if(9)
+				reagents.add_reagent("berryjuice", 3)
+			if(10)
+				reagents.add_reagent("tricordrazine", 3)
+		if(prob(30))
+			icon_state = "donut2"
+			name = "frosted chaos donut"
+			reagents.add_reagent("sprinkles", 2)
+
+
+/obj/item/weapon/reagent_containers/food/snacks/donut/jelly
+	name = "jelly donut"
+	desc = "You jelly?"
+	icon_state = "jdonut1"
+	bitesize = 5
+	New()
+		..()
+		reagents.add_reagent("nutriment", 3)
+		reagents.add_reagent("sprinkles", 1)
+		reagents.add_reagent("berryjuice", 5)
+		if(prob(30))
+			icon_state = "jdonut2"
+			name = "Frosted Jelly Donut"
+			reagents.add_reagent("sprinkles", 2)
+
+/obj/item/weapon/reagent_containers/food/snacks/donut/slimejelly
+	name = "jelly donut"
+	desc = "You jelly?"
+	icon_state = "jdonut1"
+	bitesize = 5
+	New()
+		..()
+		reagents.add_reagent("nutriment", 3)
+		reagents.add_reagent("sprinkles", 1)
+		reagents.add_reagent("slimejelly", 5)
+		bitesize = 5
+		if(prob(30))
+			icon_state = "jdonut2"
+			name = "Frosted Jelly Donut"
+			reagents.add_reagent("sprinkles", 2)
+
+/obj/item/weapon/reagent_containers/food/snacks/donut/cherryjelly
+	name = "jelly donut"
+	desc = "You jelly?"
+	icon_state = "jdonut1"
+	bitesize = 5
+	New()
+		..()
+		reagents.add_reagent("nutriment", 3)
+		reagents.add_reagent("sprinkles", 1)
+		reagents.add_reagent("cherryjelly", 5)
+		if(prob(30))
+			icon_state = "jdonut2"
+			name = "Frosted Jelly Donut"
+			reagents.add_reagent("sprinkles", 2)
+
+/obj/item/weapon/reagent_containers/food/snacks/egg
+	name = "egg"
+	desc = "An egg!"
+	icon_state = "egg"
+	New()
+		..()
+		reagents.add_reagent("nutriment", 1)
+
+	throw_impact(atom/hit_atom)
+		..()
+		new/obj/effect/decal/cleanable/egg_smudge(src.loc)
+		reagents.reaction(hit_atom, TOUCH)
+		del(src)
+
+	attackby(obj/item/weapon/W as obj, mob/user as mob)
+		if(istype( W, /obj/item/toy/crayon ))
+			var/obj/item/toy/crayon/C = W
+			var/clr = C.colourName
+
+			if(!(clr in list("blue", "green", "mime", "orange", "purple", "rainbow", "red", "yellow")))
+				usr << "<span class='notice'>[src] refuses to take on this colour!</span>"
+				return
+
+			usr << "<span class='notice'>You colour [src] [clr].</span>"
+			icon_state = "egg-[clr]"
+			color = clr
+		else
+			..()
+
+/obj/item/weapon/reagent_containers/food/snacks/egg/blue
+	icon_state = "egg-blue"
+	color = "blue"
+
+/obj/item/weapon/reagent_containers/food/snacks/egg/green
+	icon_state = "egg-green"
+	color = "green"
+
+/obj/item/weapon/reagent_containers/food/snacks/egg/mime
+	icon_state = "egg-mime"
+	color = "mime"
+
+/obj/item/weapon/reagent_containers/food/snacks/egg/orange
+	icon_state = "egg-orange"
+	color = "orange"
+
+/obj/item/weapon/reagent_containers/food/snacks/egg/purple
+	icon_state = "egg-purple"
+	color = "purple"
+
+/obj/item/weapon/reagent_containers/food/snacks/egg/rainbow
+	icon_state = "egg-rainbow"
+	color = "rainbow"
+
+/obj/item/weapon/reagent_containers/food/snacks/egg/red
+	icon_state = "egg-red"
+	color = "red"
+
+/obj/item/weapon/reagent_containers/food/snacks/egg/yellow
+	icon_state = "egg-yellow"
+	color = "yellow"
+
+/obj/item/weapon/reagent_containers/food/snacks/friedegg
+	name = "fried egg"
+	desc = "A fried egg, with a touch of salt and pepper."
+	icon_state = "friedegg"
+	New()
+		..()
+		reagents.add_reagent("nutriment", 2)
+		reagents.add_reagent("sodiumchloride", 1)
+		reagents.add_reagent("blackpepper", 1)
+		bitesize = 1
+
+/obj/item/weapon/reagent_containers/food/snacks/boiledegg
+	name = "boiled egg"
+	desc = "A hard boiled egg."
+	icon_state = "egg"
+	New()
+		..()
+		reagents.add_reagent("nutriment", 2)
+
+/*/obj/item/weapon/reagent_containers/food/snacks/flour //Has been converted into a reagent. Use that instead of the item!
+	name = "flour"
+	desc = "Some flour"
+	icon_state = "flour"
+	New()
+		..()
+		reagents.add_reagent("nutriment", 1)*/
+
+/obj/item/weapon/reagent_containers/food/snacks/tofu
+	name = "tofu"
+	desc = "We all love tofu."
+	icon_state = "tofu"
+	New()
+		..()
+		reagents.add_reagent("nutriment", 3)
+		bitesize = 3
+
+
+/obj/item/weapon/reagent_containers/food/snacks/carpmeat
+	name = "carp fillet"
+	desc = "A fillet of spess carp meat"
+	icon_state = "fishfillet"
+	New()
+		..()
+		eatverb = pick("bite","chew","choke down","gnaw","swallow","chomp")
+		reagents.add_reagent("nutriment", 3)
+		reagents.add_reagent("carpotoxin", 3)
+		bitesize = 6
+
+/obj/item/weapon/reagent_containers/food/snacks/fishfingers
+	name = "fish fingers"
+	desc = "A finger of fish."
+	icon_state = "fishfingers"
+	New()
+		..()
+		reagents.add_reagent("nutriment", 4)
+		reagents.add_reagent("carpotoxin", 3)
+		bitesize = 3
+
+/obj/item/weapon/reagent_containers/food/snacks/hugemushroomslice
+	name = "huge mushroom slice"
+	desc = "A slice from a huge mushroom."
+	icon_state = "hugemushroomslice"
+	New()
+		..()
+		reagents.add_reagent("nutriment", 3)
+		reagents.add_reagent("psilocybin", 3)
+		src.bitesize = 6
+
+/obj/item/weapon/reagent_containers/food/snacks/tomatomeat
+	name = "tomato slice"
+	desc = "A slice from a huge tomato"
+	icon_state = "tomatomeat"
+	New()
+		..()
+		reagents.add_reagent("nutriment", 3)
+		src.bitesize = 6
+
+/obj/item/weapon/reagent_containers/food/snacks/bearmeat
+	name = "bear meat"
+	desc = "A very manly slab of meat."
+	icon_state = "bearmeat"
+	New()
+		..()
+		reagents.add_reagent("nutriment", 12)
+		reagents.add_reagent("hyperzine", 5)
+		src.bitesize = 3
+
+/obj/item/weapon/reagent_containers/food/snacks/xenomeat
+	name = "meat"
+	desc = "A slab of meat"
+	icon_state = "xenomeat"
+	New()
+		..()
+		reagents.add_reagent("nutriment", 3)
+		src.bitesize = 6
+
+/obj/item/weapon/reagent_containers/food/snacks/faggot
+	name = "faggot"
+	desc = "A great meal all round. Not a cord of wood."
+	icon_state = "faggot"
+	New()
+		..()
+		reagents.add_reagent("nutriment", 3)
+		bitesize = 2
+
+/obj/item/weapon/reagent_containers/food/snacks/sausage
+	name = "sausage"
+	desc = "A piece of mixed, long meat."
+	icon_state = "sausage"
+	New()
+		..()
+		eatverb = pick("bite","chew","nibble","deep throat","gobble","chomp")
+		reagents.add_reagent("nutriment", 6)
+		bitesize = 2
+
+/obj/item/weapon/reagent_containers/food/snacks/donkpocket
+	name = "\improper Donk-pocket"
+	desc = "The food of choice for the seasoned traitor."
+	icon_state = "donkpocket"
+	New()
+		..()
+		reagents.add_reagent("nutriment", 4)
+
+	var/warm = 0
+	proc/cooltime() //Not working, derp?
+		if(warm)
+			spawn(4200)	//ew
+				warm = 0
+				reagents.del_reagent("tricordrazine")
+				name = initial(name)
+		return
+
+/obj/item/weapon/reagent_containers/food/snacks/brainburger
+	name = "brainburger"
+	desc = "A strange looking burger. It looks almost sentient."
+	icon_state = "brainburger"
+	New()
+		..()
+		reagents.add_reagent("nutriment", 6)
+		reagents.add_reagent("alkysine", 6)
+		bitesize = 2
+
+/obj/item/weapon/reagent_containers/food/snacks/ghostburger
+	name = "ghost burger"
+	desc = "Spooky! It doesn't look very filling."
+	icon_state = "ghostburger"
+	New()
+		..()
+		reagents.add_reagent("nutriment", 2)
+		bitesize = 2
+
+
+/obj/item/weapon/reagent_containers/food/snacks/human
+	var/hname = ""
+	var/job = null
+
+/obj/item/weapon/reagent_containers/food/snacks/human/burger
+	name = "-burger"
+	desc = "A bloody burger."
+	icon_state = "hburger"
+	New()
+		..()
+		reagents.add_reagent("nutriment", 6)
+		bitesize = 2
+
+/obj/item/weapon/reagent_containers/food/snacks/monkeyburger
+	name = "burger"
+	desc = "The cornerstone of every nutritious breakfast."
+	icon_state = "hburger"
+	New()
+		..()
+		reagents.add_reagent("nutriment", 6)
+		bitesize = 2
+
+/obj/item/weapon/reagent_containers/food/snacks/fishburger
+	name = "fillet -o- carp sandwich"
+	desc = "Almost like a carp is yelling somewhere... Give me back that fillet -o- carp, give me that carp."
+	icon_state = "fishburger"
+	New()
+		..()
+		reagents.add_reagent("nutriment", 6)
+		reagents.add_reagent("carpotoxin", 3)
+		bitesize = 3
+
+/obj/item/weapon/reagent_containers/food/snacks/tofuburger
+	name = "tofu burger"
+	desc = "What.. is that meat?"
+	icon_state = "tofuburger"
+	New()
+		..()
+		reagents.add_reagent("nutriment", 6)
+		bitesize = 2
+
+/obj/item/weapon/reagent_containers/food/snacks/roburger
+	name = "roburger"
+	desc = "The lettuce is the only organic component. Beep."
+	icon_state = "roburger"
+	New()
+		..()
+		reagents.add_reagent("nanites", 2)
+		bitesize = 2
+
+/obj/item/weapon/reagent_containers/food/snacks/roburgerbig
+	name = "roburger"
+	desc = "This massive patty looks like poison. Beep."
+	icon_state = "roburger"
+	volume = 100
+	New()
+		..()
+		reagents.add_reagent("nanites", 100)
+		bitesize = 0.1
+
+/obj/item/weapon/reagent_containers/food/snacks/xenoburger
+	name = "xenoburger"
+	desc = "Smells caustic. Tastes like heresy."
+	icon_state = "xburger"
+	New()
+		..()
+		reagents.add_reagent("nutriment", 8)
+		bitesize = 2
+
+/obj/item/weapon/reagent_containers/food/snacks/clownburger
+	name = "clown burger"
+	desc = "This tastes funny..."
+	icon_state = "clownburger"
+	New()
+		..()
+/*
+		var/datum/disease/F = new /datum/disease/pierrot_throat(0)
+		var/list/data = list("viruses"= list(F))
+		reagents.add_reagent("blood", 4, data)
+*/
+		reagents.add_reagent("nutriment", 6)
+		bitesize = 2
+
+/obj/item/weapon/reagent_containers/food/snacks/mimeburger
+	name = "mime burger"
+	desc = "Its taste defies language."
+	icon_state = "mimeburger"
+	New()
+		..()
+		reagents.add_reagent("nutriment", 6)
+		bitesize = 2
+
+/obj/item/weapon/reagent_containers/food/snacks/omelette	//FUCK THIS
+	name = "omelette du fromage"
+	desc = "That's all you can say!"
+	icon_state = "omelette"
+	trash = /obj/item/trash/plate
+
+	New()
+		..()
+		reagents.add_reagent("nutriment", 8)
+		bitesize = 1
+
+	attackby(obj/item/weapon/W, mob/user)
+		if(istype(W,/obj/item/weapon/kitchen/utensil/fork))
+			if(W.icon_state == "forkloaded")
+				user << "<span class='notice'>You already have omelette on your fork.</span>"
+				return
+			W.icon_state = "forkloaded"
+			user.visible_message( \
+				"<span class='notice'>[user] takes a piece of omelette with their fork!</span>", \
+				"<span class='notice'>You take a piece of omelette with your fork!</span>" \
+			)
+			reagents.remove_reagent("nutriment", 1)
+			if(reagents.total_volume <= 0)
+				del(src)
+
+/obj/item/weapon/reagent_containers/food/snacks/muffin
+	name = "muffin"
+	desc = "A delicious and spongy little cake"
+	icon_state = "muffin"
+	New()
+		..()
+		reagents.add_reagent("nutriment", 6)
+		bitesize = 2
+
+/obj/item/weapon/reagent_containers/food/snacks/pie
+	name = "banana cream pie"
+	desc = "Just like back home, on clown planet! HONK!"
+	icon_state = "pie"
+	trash = /obj/item/trash/plate
+	New()
+		..()
+		reagents.add_reagent("nutriment", 4)
+		reagents.add_reagent("banana",5)
+		bitesize = 3
+
+/obj/item/weapon/reagent_containers/food/snacks/pie/throw_impact(atom/hit_atom)
+	..()
+	new/obj/effect/decal/cleanable/pie_smudge(src.loc)
+	del(src)
+
+/obj/item/weapon/reagent_containers/food/snacks/berryclafoutis
+	name = "berry clafoutis"
+	desc = "No black birds, this is a good sign."
+	icon_state = "berryclafoutis"
+	trash = /obj/item/trash/plate
+	New()
+		..()
+		reagents.add_reagent("nutriment", 4)
+		reagents.add_reagent("berryjuice", 5)
+		bitesize = 3
+
+/obj/item/weapon/reagent_containers/food/snacks/waffles
+	name = "waffles"
+	desc = "Mmm, waffles"
+	icon_state = "waffles"
+	trash = /obj/item/trash/waffles
+	New()
+		..()
+		reagents.add_reagent("nutriment", 8)
+		bitesize = 2
+
+/obj/item/weapon/reagent_containers/food/snacks/eggplantparm
+	name = "eggplant parmigiana"
+	desc = "The only good recipe for eggplant."
+	icon_state = "eggplantparm"
+	trash = /obj/item/trash/plate
+	New()
+		..()
+		reagents.add_reagent("nutriment", 6)
+		bitesize = 2
+
+/obj/item/weapon/reagent_containers/food/snacks/soylentgreen
+	name = "\improper Soylent Green"
+	desc = "Not made of people. Honest." //Totally people.
+	icon_state = "soylent_green"
+	trash = /obj/item/trash/waffles
+	New()
+		..()
+		reagents.add_reagent("nutriment", 10)
+		bitesize = 2
+
+/obj/item/weapon/reagent_containers/food/snacks/soylenviridians
+	name = "\improper Soylent Virdians"
+	desc = "Not made of people. Honest." //Actually honest for once.
+	icon_state = "soylent_yellow"
+	trash = /obj/item/trash/waffles
+	New()
+		..()
+		reagents.add_reagent("nutriment", 10)
+		bitesize = 2
+
+
+/obj/item/weapon/reagent_containers/food/snacks/meatpie
+	name = "meat-pie"
+	icon_state = "meatpie"
+	desc = "An old barber recipe, very delicious!"
+	trash = /obj/item/trash/plate
+	New()
+		..()
+		reagents.add_reagent("nutriment", 10)
+		bitesize = 2
+
+/obj/item/weapon/reagent_containers/food/snacks/tofupie
+	name = "tofu-pie"
+	icon_state = "meatpie"
+	desc = "A delicious tofu pie."
+	trash = /obj/item/trash/plate
+	New()
+		..()
+		reagents.add_reagent("nutriment", 10)
+		bitesize = 2
+
+/obj/item/weapon/reagent_containers/food/snacks/amanita_pie
+	name = "amanita pie"
+	desc = "Sweet and tasty poison pie."
+	icon_state = "amanita_pie"
+	New()
+		..()
+		reagents.add_reagent("nutriment", 5)
+		reagents.add_reagent("amatoxin", 3)
+		reagents.add_reagent("psilocybin", 1)
+		bitesize = 3
+
+/obj/item/weapon/reagent_containers/food/snacks/plump_pie
+	name = "plump pie"
+	desc = "I bet you love stuff made out of plump helmets!"
+	icon_state = "plump_pie"
+	New()
+		..()
+		if(prob(10))
+			name = "exceptional plump pie"
+			desc = "Microwave is taken by a fey mood! It has cooked an exceptional plump pie!"
+			reagents.add_reagent("nutriment", 8)
+			reagents.add_reagent("tricordrazine", 5)
+			bitesize = 2
+		else
+			reagents.add_reagent("nutriment", 8)
+			bitesize = 2
+
+/obj/item/weapon/reagent_containers/food/snacks/xemeatpie
+	name = "xeno-pie"
+	icon_state = "xenomeatpie"
+	desc = "A delicious meatpie. Probably heretical."
+	trash = /obj/item/trash/plate
+	New()
+		..()
+		reagents.add_reagent("nutriment", 10)
+		bitesize = 2
+
+/obj/item/weapon/reagent_containers/food/snacks/wingfangchu
+	name = "wing fang chu"
+	desc = "A savory dish of alien wing wang in soy."
+	icon_state = "wingfangchu"
+	trash = /obj/item/trash/snack_bowl
+	New()
+		..()
+		reagents.add_reagent("nutriment", 6)
+		bitesize = 2
+
+
+/obj/item/weapon/reagent_containers/food/snacks/human/kabob
+	name = "-kabob"
+	icon_state = "kabob"
+	desc = "A human meat, on a stick."
+	trash = /obj/item/stack/rods
+	New()
+		..()
+		reagents.add_reagent("nutriment", 8)
+		bitesize = 2
+
+/obj/item/weapon/reagent_containers/food/snacks/monkeykabob
+	name = "meat-kabob"
+	icon_state = "kabob"
+	desc = "Delicious meat, on a stick."
+	trash = /obj/item/stack/rods
+	New()
+		..()
+		reagents.add_reagent("nutriment", 8)
+		bitesize = 2
+
+/obj/item/weapon/reagent_containers/food/snacks/tofukabob
+	name = "tofu-kabob"
+	icon_state = "kabob"
+	desc = "Vegan meat, on a stick."
+	trash = /obj/item/stack/rods
+	New()
+		..()
+		reagents.add_reagent("nutriment", 8)
+		bitesize = 2
+
+/obj/item/weapon/reagent_containers/food/snacks/cubancarp
+	name = "\improper Cuban carp"
+	desc = "A grifftastic sandwich that burns your tongue and then leaves it numb!"
+	icon_state = "cubancarp"
+	trash = /obj/item/trash/plate
+	New()
+		..()
+		reagents.add_reagent("nutriment", 6)
+		reagents.add_reagent("carpotoxin", 3)
+		reagents.add_reagent("capsaicin", 3)
+		bitesize = 3
+
+/obj/item/weapon/reagent_containers/food/snacks/popcorn
+	name = "popcorn"
+	desc = "Now let's find some cinema."
+	icon_state = "popcorn"
+	trash = /obj/item/trash/popcorn
+	var/unpopped = 0
+	New()
+		..()
+		eatverb = pick("bite","crunch","nibble","gnaw","gobble","chomp")
+		unpopped = rand(1,10)
+		reagents.add_reagent("nutriment", 2)
+		bitesize = 0.1 //this snack is supposed to be eating during looooong time. And this it not dinner food! --rastaf0
+	On_Consume()
+		if(prob(unpopped))	//lol ...what's the point? << AINT SO POINTLESS NO MORE
+			usr << "\red You bite down on an un-popped kernel, and it hurts your teeth!"
+			unpopped = max(0, unpopped-1)
+			reagents.add_reagent("sacid",0.1) //only a little tingle.
+		..()
+
+
+/obj/item/weapon/reagent_containers/food/snacks/sosjerky
+	name = "\improper Scaredy's Private Reserve Beef Jerky"
+	icon_state = "sosjerky"
+	desc = "Beef jerky made from the finest space cows."
+	trash = /obj/item/trash/sosjerky
+	New()
+		..()
+		reagents.add_reagent("nutriment", 4)
+		bitesize = 2
+
+/obj/item/weapon/reagent_containers/food/snacks/no_raisin
+	name = "4no raisins"
+	icon_state = "4no_raisins"
+	desc = "Best raisins in the universe. Not sure why."
+	trash = /obj/item/trash/raisins
+	New()
+		..()
+		reagents.add_reagent("nutriment", 6)
+
+/obj/item/weapon/reagent_containers/food/snacks/spacetwinkie
+	name = "space twinkie"
+	icon_state = "space_twinkie"
+	desc = "Guaranteed to survive longer then you will."
+	New()
+		..()
+		reagents.add_reagent("sugar", 4)
+		bitesize = 2
+
+/obj/item/weapon/reagent_containers/food/snacks/cheesiehonkers
+	name = "cheesie honkers"
+	desc = "Bite sized cheesie snacks that will honk all over your mouth."
+	icon_state = "cheesie_honkers"
+	trash = /obj/item/trash/cheesie
+	New()
+		..()
+		reagents.add_reagent("nutriment", 4)
+		bitesize = 2
+
+/obj/item/weapon/reagent_containers/food/snacks/syndicake
+	name = "syndi-cakes"
+	icon_state = "syndi_cakes"
+	desc = "An extremely moist snack cake that tastes just as good after being nuked."
+	trash = /obj/item/trash/syndi_cakes
+	New()
+		..()
+		reagents.add_reagent("nutriment", 4)
+		reagents.add_reagent("doctorsdelight", 5)
+		bitesize = 3
+
+/obj/item/weapon/reagent_containers/food/snacks/loadedbakedpotato
+	name = "loaded baked potato"
+	desc = "Totally baked."
+	icon_state = "loadedbakedpotato"
+	New()
+		..()
+		reagents.add_reagent("nutriment", 6)
+		bitesize = 2
+
+/obj/item/weapon/reagent_containers/food/snacks/fries
+	name = "space fries"
+	desc = "AKA: French Fries, Freedom Fries, etc"
+	icon_state = "fries"
+	trash = /obj/item/trash/plate
+	New()
+		..()
+		reagents.add_reagent("nutriment", 4)
+		bitesize = 2
+
+/obj/item/weapon/reagent_containers/food/snacks/soydope
+	name = "soy dope"
+	desc = "Dope from a soy."
+	icon_state = "soydope"
+	trash = /obj/item/trash/plate
+	New()
+		..()
+		reagents.add_reagent("nutriment", 2)
+		bitesize = 2
+
+/obj/item/weapon/reagent_containers/food/snacks/spagetti
+	name = "spagetti"
+	desc = "Now thats a nice pasta!"
+	icon_state = "spagetti"
+	New()
+		..()
+		reagents.add_reagent("nutriment", 1)
+		bitesize = 1
+
+/obj/item/weapon/reagent_containers/food/snacks/cheesyfries
+	name = "cheesy fries"
+	desc = "Fries. Covered in cheese. Duh."
+	icon_state = "cheesyfries"
+	trash = /obj/item/trash/plate
+	New()
+		..()
+		reagents.add_reagent("nutriment", 6)
+		bitesize = 2
+
+/obj/item/weapon/reagent_containers/food/snacks/fortunecookie
+	name = "fortune cookie"
+	desc = "A true prophecy in each cookie!"
+	icon_state = "fortune_cookie"
+	New()
+		..()
+		reagents.add_reagent("nutriment", 3)
+		bitesize = 2
+
+/obj/item/weapon/reagent_containers/food/snacks/badrecipe
+	name = "burned mess"
+	desc = "Someone should be demoted from chef for this."
+	icon_state = "badrecipe"
+	New()
+		..()
+		eatverb = pick("choke down","nibble","gnaw","chomp")
+		reagents.add_reagent("toxin", 1)
+		reagents.add_reagent("carbon", 3)
+		bitesize = 2
+
+/obj/item/weapon/reagent_containers/food/snacks/meatsteak
+	name = "meat steak"
+	desc = "A piece of hot spicy meat."
+	icon_state = "meatstake"
+	trash = /obj/item/trash/plate
+	New()
+		..()
+		reagents.add_reagent("nutriment", 4)
+		reagents.add_reagent("sodiumchloride", 1)
+		reagents.add_reagent("blackpepper", 1)
+		bitesize = 3
+
+/obj/item/weapon/reagent_containers/food/snacks/spacylibertyduff
+	name = "spacy liberty duff"
+	desc = "Jello gelatin, from Alfred Hubbard's cookbook"
+	icon_state = "spacylibertyduff"
+	trash = /obj/item/trash/snack_bowl
+	New()
+		..()
+		reagents.add_reagent("nutriment", 6)
+		reagents.add_reagent("psilocybin", 6)
+		bitesize = 3
+
+/obj/item/weapon/reagent_containers/food/snacks/amanitajelly
+	name = "amanita jelly"
+	desc = "Looks curiously toxic"
+	icon_state = "amanitajelly"
+	trash = /obj/item/trash/snack_bowl
+	New()
+		..()
+		reagents.add_reagent("nutriment", 6)
+		reagents.add_reagent("amatoxin", 6)
+		reagents.add_reagent("psilocybin", 3)
+		bitesize = 3
+
+/obj/item/weapon/reagent_containers/food/snacks/poppypretzel
+	name = "poppy pretzel"
+	desc = "It's all twisted up!"
+	icon_state = "poppypretzel"
+	bitesize = 2
+	New()
+		..()
+		reagents.add_reagent("nutriment", 5)
+		bitesize = 2
+
+
+/obj/item/weapon/reagent_containers/food/snacks/meatballsoup
+	name = "meatball soup"
+	desc = "You've got balls kid, BALLS!"
+	icon_state = "meatballsoup"
+	trash = /obj/item/trash/snack_bowl
+	New()
+		..()
+		eatverb = pick("slurp","sip","suck","inhale","drink")
+		reagents.add_reagent("nutriment", 8)
+		reagents.add_reagent("water", 5)
+		bitesize = 5
+
+/obj/item/weapon/reagent_containers/food/snacks/slimesoup
+	name = "slime soup"
+	desc = "If no water is available, you may substitute tears."
+	icon_state = "slimesoup"
+	New()
+		..()
+		eatverb = pick("slurp","sip","suck","inhale","drink")
+		reagents.add_reagent("slimejelly", 5)
+		reagents.add_reagent("water", 10)
+		bitesize = 5
+
+/obj/item/weapon/reagent_containers/food/snacks/bloodsoup
+	name = "tomato soup"
+	desc = "Smells like copper"
+	icon_state = "tomatosoup"
+	New()
+		..()
+		eatverb = pick("slurp","sip","suck","inhale","drink")
+		reagents.add_reagent("nutriment", 2)
+		reagents.add_reagent("blood", 10)
+		reagents.add_reagent("water", 5)
+		bitesize = 5
+
+/obj/item/weapon/reagent_containers/food/snacks/clownstears
+	name = "clown's tears"
+	desc = "Not very funny."
+	icon_state = "clownstears"
+	New()
+		..()
+		eatverb = pick("slurp","sip","suck","inhale","drink")
+		reagents.add_reagent("nutriment", 4)
+		reagents.add_reagent("banana", 5)
+		reagents.add_reagent("water", 10)
+		bitesize = 5
+
+/obj/item/weapon/reagent_containers/food/snacks/vegetablesoup
+	name = "vegetable soup"
+	desc = "A true vegan meal" //TODO
+	icon_state = "vegetablesoup"
+	trash = /obj/item/trash/snack_bowl
+	New()
+		..()
+		eatverb = pick("slurp","sip","suck","inhale","drink")
+		reagents.add_reagent("nutriment", 8)
+		reagents.add_reagent("water", 5)
+		bitesize = 5
+
+/obj/item/weapon/reagent_containers/food/snacks/nettlesoup
+	name = "nettle soup"
+	desc = "To think, the botanist would've beat you to death with one of these."
+	icon_state = "nettlesoup"
+	trash = /obj/item/trash/snack_bowl
+	New()
+		..()
+		eatverb = pick("slurp","sip","suck","inhale","drink")
+		reagents.add_reagent("nutriment", 8)
+		reagents.add_reagent("water", 5)
+		reagents.add_reagent("tricordrazine", 5)
+		bitesize = 5
+
+/obj/item/weapon/reagent_containers/food/snacks/mysterysoup
+	name = "mystery soup"
+	desc = "The mystery is, why aren't you eating it?"
+	icon_state = "mysterysoup"
+	trash = /obj/item/trash/snack_bowl
+	New()
+		..()
+		eatverb = pick("slurp","sip","suck","inhale","drink")
+		var/mysteryselect = pick(1,2,3,4,5,6,7,8,9,10)
+		switch(mysteryselect)
+			if(1)
+				reagents.add_reagent("nutriment", 6)
+				reagents.add_reagent("capsaicin", 3)
+				reagents.add_reagent("tomatojuice", 2)
+			if(2)
+				reagents.add_reagent("nutriment", 6)
+				reagents.add_reagent("frostoil", 3)
+				reagents.add_reagent("tomatojuice", 2)
+			if(3)
+				reagents.add_reagent("nutriment", 5)
+				reagents.add_reagent("water", 5)
+				reagents.add_reagent("tricordrazine", 5)
+			if(4)
+				reagents.add_reagent("nutriment", 5)
+				reagents.add_reagent("water", 10)
+			if(5)
+				reagents.add_reagent("nutriment", 2)
+				reagents.add_reagent("banana", 10)
+			if(6)
+				reagents.add_reagent("nutriment", 6)
+				reagents.add_reagent("blood", 10)
+			if(7)
+				reagents.add_reagent("slimejelly", 10)
+				reagents.add_reagent("water", 10)
+			if(8)
+				reagents.add_reagent("carbon", 10)
+				reagents.add_reagent("toxin", 10)
+			if(9)
+				reagents.add_reagent("nutriment", 5)
+				reagents.add_reagent("tomatojuice", 10)
+			if(10)
+				reagents.add_reagent("nutriment", 6)
+				reagents.add_reagent("tomatojuice", 5)
+				reagents.add_reagent("imidazoline", 5)
+		bitesize = 5
+
+/obj/item/weapon/reagent_containers/food/snacks/wishsoup
+	name = "wish soup"
+	desc = "I wish this was soup."
+	icon_state = "wishsoup"
+	trash = /obj/item/trash/snack_bowl
+	New()
+		..()
+		eatverb = pick("slurp","sip","suck","inhale","drink")
+		reagents.add_reagent("water", 10)
+		bitesize = 5
+		if(prob(25))
+			desc = "A wish come true!"
+			reagents.add_reagent("nutriment", 8)
+
+/obj/item/weapon/reagent_containers/food/snacks/hotchili
+	name = "hot chili"
+	desc = "A five alarm Texan Chili!"
+	icon_state = "hotchili"
+	trash = /obj/item/trash/snack_bowl
+	New()
+		..()
+		eatverb = pick("slurp","sip","suck","inhale","drink")
+		reagents.add_reagent("nutriment", 6)
+		reagents.add_reagent("capsaicin", 3)
+		reagents.add_reagent("tomatojuice", 2)
+		bitesize = 5
+
+
+/obj/item/weapon/reagent_containers/food/snacks/coldchili
+	name = "cold chili"
+	desc = "This slush is barely a liquid!"
+	icon_state = "coldchili"
+	trash = /obj/item/trash/snack_bowl
+	New()
+		..()
+		eatverb = pick("slurp","sip","suck","inhale","drink")
+		reagents.add_reagent("nutriment", 6)
+		reagents.add_reagent("frostoil", 3)
+		reagents.add_reagent("tomatojuice", 2)
+		bitesize = 5
+
+/* No more of this
+/obj/item/weapon/reagent_containers/food/snacks/telebacon
+	name = "tele bacon"
+	desc = "It tastes a little odd but it is still delicious."
+	icon_state = "bacon"
+	var/obj/item/device/radio/beacon/bacon/baconbeacon
+	bitesize = 2
+	New()
+		..()
+		reagents.add_reagent("nutriment", 4)
+		baconbeacon = new /obj/item/device/radio/beacon/bacon(src)
+	On_Consume()
+		if(!reagents.total_volume)
+			baconbeacon.loc = usr
+			baconbeacon.digest_delay()
+*/
+
+/obj/item/weapon/reagent_containers/food/snacks/monkeycube
+	name = "monkey cube"
+	desc = "Just add water!"
+	icon_state = "monkeycube"
+	bitesize = 12
+	wrapped = 0
+
+	New()
+		..()
+		reagents.add_reagent("nutriment",10)
+
+	afterattack(obj/O, mob/user)
+		if(istype(O,/obj/structure/sink) && !wrapped)
+			user << "<span class='notice'>You place [src] under a stream of water...</span>"
+			user.drop_item()
+			loc = get_turf(O)
+			return Expand()
+		..()
+
+	attack_self(mob/user)
+		if(wrapped)
+			Unwrap(user)
+
+	proc/Expand()
+		visible_message("<span class='notice'>[src] expands!</span>")
+		new /mob/living/carbon/monkey(get_turf(src))
+		del(src)
+
+	proc/Unwrap(mob/user)
+		icon_state = "monkeycube"
+		desc = "Just add water!"
+		user << "<span class='notice'>You unwrap the cube.</span>"
+		wrapped = 0
+
+
+/obj/item/weapon/reagent_containers/food/snacks/monkeycube/wrapped
+	desc = "Still wrapped in some paper."
+	icon_state = "monkeycubewrap"
+	wrapped = 1
+
+
+/obj/item/weapon/reagent_containers/food/snacks/spellburger
+	name = "spell burger"
+	desc = "This is absolutely Ei Nath."
+	icon_state = "spellburger"
+	New()
+		..()
+		reagents.add_reagent("nutriment", 6)
+		bitesize = 2
+
+/obj/item/weapon/reagent_containers/food/snacks/bigbiteburger
+	name = "big bite burger"
+	desc = "Forget the Big Mac. THIS is the future!"
+	icon_state = "bigbiteburger"
+	New()
+		..()
+		reagents.add_reagent("nutriment", 14)
+		bitesize = 3
+
+/obj/item/weapon/reagent_containers/food/snacks/enchiladas
+	name = "enchiladas"
+	desc = "Viva La Mexico!"
+	icon_state = "enchiladas"
+	trash = /obj/item/trash/tray
+	New()
+		..()
+		reagents.add_reagent("nutriment",8)
+		reagents.add_reagent("capsaicin", 6)
+		bitesize = 4
+
+/obj/item/weapon/reagent_containers/food/snacks/monkeysdelight
+	name = "monkey's delight"
+	desc = "Eeee Eee!"
+	icon_state = "monkeysdelight"
+	trash = /obj/item/trash/tray
+	New()
+		..()
+		reagents.add_reagent("nutriment", 10)
+		reagents.add_reagent("banana", 5)
+		reagents.add_reagent("blackpepper", 1)
+		reagents.add_reagent("sodiumchloride", 1)
+		bitesize = 6
+
+/obj/item/weapon/reagent_containers/food/snacks/baguette
+	name = "baguette"
+	desc = "Bon appetit!"
+	icon_state = "baguette"
+	New()
+		..()
+		reagents.add_reagent("nutriment", 6)
+		reagents.add_reagent("blackpepper", 1)
+		reagents.add_reagent("sodiumchloride", 1)
+		bitesize = 3
+
+/obj/item/weapon/reagent_containers/food/snacks/fishandchips
+	name = "fish and chips"
+	desc = "I do say so myself chap."
+	icon_state = "fishandchips"
+	New()
+		..()
+		reagents.add_reagent("nutriment", 6)
+		reagents.add_reagent("carpotoxin", 3)
+		bitesize = 3
+
+/obj/item/weapon/reagent_containers/food/snacks/sandwich
+	name = "sandwich"
+	desc = "A grand creation of meat, cheese, bread, and several leaves of lettuce! Arthur Dent would be proud."
+	icon_state = "sandwich"
+	trash = /obj/item/trash/plate
+	New()
+		..()
+		reagents.add_reagent("nutriment", 6)
+		bitesize = 2
+
+/obj/item/weapon/reagent_containers/food/snacks/toastedsandwich
+	name = "toasted sandwich"
+	desc = "Now if you only had a pepper bar."
+	icon_state = "toastedsandwich"
+	trash = /obj/item/trash/plate
+	New()
+		..()
+		reagents.add_reagent("nutriment", 6)
+		reagents.add_reagent("carbon", 2)
+		bitesize = 2
+
+/obj/item/weapon/reagent_containers/food/snacks/grilledcheese
+	name = "grilled cheese sandwich"
+	desc = "Goes great with Tomato soup!"
+	icon_state = "toastedsandwich"
+	trash = /obj/item/trash/plate
+	New()
+		..()
+		reagents.add_reagent("nutriment", 7)
+		bitesize = 2
+
+/obj/item/weapon/reagent_containers/food/snacks/tomatosoup
+	name = "tomato soup"
+	desc = "Drinking this feels like being a vampire! A tomato vampire..."
+	icon_state = "tomatosoup"
+	trash = /obj/item/trash/snack_bowl
+	New()
+		..()
+		eatverb = pick("slurp","sip","suck","inhale","drink")
+		reagents.add_reagent("nutriment", 5)
+		reagents.add_reagent("tomatojuice", 10)
+		bitesize = 3
+
+/obj/item/weapon/reagent_containers/food/snacks/rofflewaffles
+	name = "roffle waffles"
+	desc = "Waffles from Roffle. Co."
+	icon_state = "rofflewaffles"
+	trash = /obj/item/trash/waffles
+	New()
+		..()
+		reagents.add_reagent("nutriment", 8)
+		reagents.add_reagent("psilocybin", 8)
+		bitesize = 4
+
+/obj/item/weapon/reagent_containers/food/snacks/stew
+	name = "stew"
+	desc = "A nice and warm stew. Healthy and strong."
+	icon_state = "stew"
+	New()
+		..()
+		eatverb = pick("slurp","sip","suck","inhale","drink")
+		reagents.add_reagent("nutriment", 10)
+		reagents.add_reagent("tomatojuice", 5)
+		reagents.add_reagent("imidazoline", 5)
+		reagents.add_reagent("water", 5)
+		bitesize = 10
+
+/obj/item/weapon/reagent_containers/food/snacks/jelliedtoast
+	name = "jellied toast"
+	desc = "A slice of bread covered with delicious jam."
+	icon_state = "jellytoast"
+	trash = /obj/item/trash/plate
+	New()
+		..()
+		reagents.add_reagent("nutriment", 1)
+		bitesize = 3
+
+/obj/item/weapon/reagent_containers/food/snacks/jelliedtoast/cherry
+	New()
+		..()
+		reagents.add_reagent("cherryjelly", 5)
+
+/obj/item/weapon/reagent_containers/food/snacks/jelliedtoast/slime
+	New()
+		..()
+		reagents.add_reagent("slimejelly", 5)
+
+/obj/item/weapon/reagent_containers/food/snacks/jellyburger
+	name = "jelly burger"
+	desc = "Culinary delight..?"
+	icon_state = "jellyburger"
+	New()
+		..()
+		reagents.add_reagent("nutriment", 5)
+		bitesize = 2
+
+/obj/item/weapon/reagent_containers/food/snacks/jellyburger/slime
+	New()
+		..()
+		reagents.add_reagent("slimejelly", 5)
+
+/obj/item/weapon/reagent_containers/food/snacks/jellyburger/cherry
+	New()
+		..()
+		reagents.add_reagent("cherryjelly", 5)
+
+/obj/item/weapon/reagent_containers/food/snacks/milosoup
+	name = "milosoup"
+	desc = "The universes best soup! Yum!!!"
+	icon_state = "milosoup"
+	trash = /obj/item/trash/snack_bowl
+	New()
+		..()
+		eatverb = pick("slurp","sip","suck","inhale","drink")
+		reagents.add_reagent("nutriment", 8)
+		reagents.add_reagent("water", 5)
+		bitesize = 4
+
+/obj/item/weapon/reagent_containers/food/snacks/stewedsoymeat
+	name = "stewed soy meat"
+	desc = "Even non-vegetarians will LOVE this!"
+	icon_state = "stewedsoymeat"
+	trash = /obj/item/trash/plate
+	New()
+		..()
+		eatverb = pick("slurp","sip","suck","inhale","drink")
+		reagents.add_reagent("nutriment", 8)
+		bitesize = 2
+
+/obj/item/weapon/reagent_containers/food/snacks/boiledspagetti
+	name = "boiled spagetti"
+	desc = "A plain dish of noodles, this sucks."
+	icon_state = "spagettiboiled"
+	trash = /obj/item/trash/plate
+	New()
+		..()
+		reagents.add_reagent("nutriment", 2)
+		bitesize = 2
+
+/obj/item/weapon/reagent_containers/food/snacks/pastatomato
+	name = "spagetti"
+	desc = "Spaghetti and crushed tomatoes. Just like your abusive father used to make!"
+	icon_state = "pastatomato"
+	trash = /obj/item/trash/plate
+	New()
+		..()
+		reagents.add_reagent("nutriment", 6)
+		reagents.add_reagent("tomatojuice", 10)
+		bitesize = 4
+
+/obj/item/weapon/reagent_containers/food/snacks/meatballspagetti
+	name = "spagetti and meatballs"
+	desc = "Now thats a nic'e meatball!"
+	icon_state = "meatballspagetti"
+	trash = /obj/item/trash/plate
+	New()
+		..()
+		reagents.add_reagent("nutriment", 8)
+		bitesize = 2
+
+/obj/item/weapon/reagent_containers/food/snacks/spesslaw
+	name = "spesslaw"
+	desc = "A lawyers favourite"
+	icon_state = "spesslaw"
+	New()
+		..()
+		reagents.add_reagent("nutriment", 8)
+		bitesize = 2
+
+/obj/item/weapon/reagent_containers/food/snacks/carrotfries
+	name = "carrot fries"
+	desc = "Tasty fries from fresh Carrots."
+	icon_state = "carrotfries"
+	trash = /obj/item/trash/plate
+	New()
+		..()
+		reagents.add_reagent("nutriment", 3)
+		reagents.add_reagent("imidazoline", 3)
+		bitesize = 2
+
+/obj/item/weapon/reagent_containers/food/snacks/superbiteburger
+	name = "super bite burger"
+	desc = "This is a mountain of a burger. FOOD!"
+	icon_state = "superbiteburger"
+	New()
+		..()
+		reagents.add_reagent("nutriment", 40)
+		bitesize = 10
+
+/obj/item/weapon/reagent_containers/food/snacks/candiedapple
+	name = "candied apple"
+	desc = "An apple coated in sugary sweetness."
+	icon_state = "candiedapple"
+	New()
+		..()
+		reagents.add_reagent("nutriment", 3)
+		bitesize = 3
+
+/obj/item/weapon/reagent_containers/food/snacks/applepie
+	name = "apple pie"
+	desc = "A pie containing sweet sweet love...or apple."
+	icon_state = "applepie"
+	New()
+		..()
+		reagents.add_reagent("nutriment", 4)
+		bitesize = 3
+
+
+/obj/item/weapon/reagent_containers/food/snacks/cherrypie
+	name = "cherry pie"
+	desc = "Taste so good, make a grown man cry."
+	icon_state = "cherrypie"
+	New()
+		..()
+		reagents.add_reagent("nutriment", 4)
+		bitesize = 3
+
+/obj/item/weapon/reagent_containers/food/snacks/twobread
+	name = "two bread"
+	desc = "This seems awfully bitter."
+	icon_state = "twobread"
+	New()
+		..()
+		reagents.add_reagent("nutriment", 2)
+		bitesize = 3
+
+/obj/item/weapon/reagent_containers/food/snacks/jellysandwich
+	name = "jelly sandwich"
+	desc = "You wish you had some peanut butter to go with this..."
+	icon_state = "jellysandwich"
+	trash = /obj/item/trash/plate
+	New()
+		..()
+		reagents.add_reagent("nutriment", 2)
+		bitesize = 3
+
+/obj/item/weapon/reagent_containers/food/snacks/jellysandwich/slime
+	New()
+		..()
+		reagents.add_reagent("slimejelly", 5)
+
+/obj/item/weapon/reagent_containers/food/snacks/jellysandwich/cherry
+	New()
+		..()
+		reagents.add_reagent("cherryjelly", 5)
+/*
+/obj/item/weapon/reagent_containers/food/snacks/boiledslimecore
+	name = "Boiled slime Core"
+	desc = "A boiled red thing."
+	icon_state = "boiledslimecore"
+	New()
+		..()
+		reagents.add_reagent("slimejelly", 5)
+		bitesize = 3
+*/
+/obj/item/weapon/reagent_containers/food/snacks/mint
+	name = "mint"
+	desc = "it is only wafer thin."
+	icon_state = "mint"
+	New()
+		..()
+		reagents.add_reagent("minttoxin", 1)
+		bitesize = 1
+
+/obj/item/weapon/reagent_containers/food/snacks/mushroomsoup
+	name = "chantrelle soup"
+	desc = "A delicious and hearty mushroom soup."
+	icon_state = "mushroomsoup"
+	trash = /obj/item/trash/snack_bowl
+	New()
+		..()
+		eatverb = pick("slurp","sip","suck","inhale","drink")
+		reagents.add_reagent("nutriment", 8)
+		bitesize = 3
+
+/obj/item/weapon/reagent_containers/food/snacks/plumphelmetbiscuit
+	name = "plump helmet biscuit"
+	desc = "This is a finely-prepared plump helmet biscuit. The ingredients are exceptionally minced plump helmet, and well-minced dwarven wheat flour."
+	icon_state = "phelmbiscuit"
+	New()
+		..()
+		if(prob(10))
+			name = "exceptional plump helmet biscuit"
+			desc = "Microwave is taken by a fey mood! It has cooked an exceptional plump helmet biscuit!"
+			reagents.add_reagent("nutriment", 8)
+			reagents.add_reagent("tricordrazine", 5)
+			bitesize = 2
+		else
+			reagents.add_reagent("nutriment", 5)
+			bitesize = 2
+
+/obj/item/weapon/reagent_containers/food/snacks/chawanmushi
+	name = "chawanmushi"
+	desc = "A legendary egg custard that makes friends out of enemies. Probably too hot for a cat to eat."
+	icon_state = "chawanmushi"
+	trash = /obj/item/trash/snack_bowl
+	New()
+		..()
+		reagents.add_reagent("nutriment", 5)
+		bitesize = 1
+
+/obj/item/weapon/reagent_containers/food/snacks/beetsoup
+	name = "beet soup"
+	desc = "Wait, how do you spell it again..?"
+	icon_state = "beetsoup"
+	trash = /obj/item/trash/snack_bowl
+	New()
+		..()
+		eatverb = pick("slurp","sip","suck","inhale","drink")
+		name = pick("borsch","bortsch","borstch","borsh","borshch","borscht")
+		reagents.add_reagent("nutriment", 8)
+		bitesize = 2
+
+/obj/item/weapon/reagent_containers/food/snacks/herbsalad
+	name = "herb salad"
+	desc = "A tasty salad with apples on top."
+	icon_state = "herbsalad"
+	trash = /obj/item/trash/snack_bowl
+	New()
+		..()
+		reagents.add_reagent("nutriment", 8)
+		bitesize = 3
+
+/obj/item/weapon/reagent_containers/food/snacks/validsalad
+	name = "valid salad"
+	desc = "It's just an herb salad with meatballs and fried potato slices. Nothing suspicious about it."
+	icon_state = "validsalad"
+	trash = /obj/item/trash/snack_bowl
+	New()
+		..()
+		reagents.add_reagent("nutriment", 8)
+		reagents.add_reagent("doctorsdelight", 5)
+		bitesize = 3
+
+/obj/item/weapon/reagent_containers/food/snacks/appletart
+	name = "golden apple streusel tart"
+	desc = "A tasty dessert that won't make it through a metal detector."
+	icon_state = "gappletart"
+	trash = /obj/item/trash/plate
+	New()
+		..()
+		reagents.add_reagent("nutriment", 8)
+		reagents.add_reagent("gold", 5)
+		bitesize = 3
+
+/////////////////////////////////////////////////Sliceable////////////////////////////////////////
+// All the food items that can be sliced into smaller bits like Meatbread and Cheesewheels
+
+// sliceable is just an organization type path, it doesn't have any additional code or variables tied to it.
+
+/obj/item/weapon/reagent_containers/food/snacks/sliceable/meatbread
+	name = "meatbread loaf"
+	desc = "The culinary base of every self-respecting eloquen/tg/entleman."
+	icon_state = "meatbread"
+	slice_path = /obj/item/weapon/reagent_containers/food/snacks/meatbreadslice
+	slices_num = 5
+	New()
+		..()
+		reagents.add_reagent("nutriment", 30)
+		bitesize = 2
+
+/obj/item/weapon/reagent_containers/food/snacks/meatbreadslice
+	name = "meatbread slice"
+	desc = "A slice of delicious meatbread."
+	icon_state = "meatbreadslice"
+	trash = /obj/item/trash/plate
+	bitesize = 2
+
+/obj/item/weapon/reagent_containers/food/snacks/sliceable/xenomeatbread
+	name = "xenomeatbread loaf"
+	desc = "The culinary base of every self-respecting eloquen/tg/entleman. Extra Heretical."
+	icon_state = "xenomeatbread"
+	slice_path = /obj/item/weapon/reagent_containers/food/snacks/xenomeatbreadslice
+	slices_num = 5
+	New()
+		..()
+		reagents.add_reagent("nutriment", 30)
+		bitesize = 2
+
+/obj/item/weapon/reagent_containers/food/snacks/xenomeatbreadslice
+	name = "xenomeatbread slice"
+	desc = "A slice of delicious meatbread. Extra Heretical."
+	icon_state = "xenobreadslice"
+	trash = /obj/item/trash/plate
+	bitesize = 2
+
+/obj/item/weapon/reagent_containers/food/snacks/sliceable/bananabread
+	name = "banana-nut bread"
+	desc = "A heavenly and filling treat."
+	icon_state = "bananabread"
+	slice_path = /obj/item/weapon/reagent_containers/food/snacks/bananabreadslice
+	slices_num = 5
+	New()
+		..()
+		reagents.add_reagent("banana", 20)
+		reagents.add_reagent("nutriment", 20)
+		bitesize = 2
+
+/obj/item/weapon/reagent_containers/food/snacks/bananabreadslice
+	name = "banana-nut bread slice"
+	desc = "A slice of delicious banana bread."
+	icon_state = "bananabreadslice"
+	trash = /obj/item/trash/plate
+	bitesize = 2
+
+/obj/item/weapon/reagent_containers/food/snacks/sliceable/tofubread
+	name = "Tofubread"
+	icon_state = "Like meatbread but for vegetarians. Not guaranteed to give superpowers."
+	icon_state = "tofubread"
+	slice_path = /obj/item/weapon/reagent_containers/food/snacks/tofubreadslice
+	slices_num = 5
+	New()
+		..()
+		reagents.add_reagent("nutriment", 30)
+		bitesize = 2
+
+/obj/item/weapon/reagent_containers/food/snacks/tofubreadslice
+	name = "tofubread slice"
+	desc = "A slice of delicious tofubread."
+	icon_state = "tofubreadslice"
+	trash = /obj/item/trash/plate
+	bitesize = 2
+
+
+/obj/item/weapon/reagent_containers/food/snacks/sliceable/carrotcake
+	name = "carrot cake"
+	desc = "A favorite desert of a certain wascally wabbit. Not a lie."
+	icon_state = "carrotcake"
+	slice_path = /obj/item/weapon/reagent_containers/food/snacks/carrotcakeslice
+	slices_num = 5
+	New()
+		..()
+		reagents.add_reagent("nutriment", 25)
+		reagents.add_reagent("imidazoline", 10)
+		bitesize = 2
+
+/obj/item/weapon/reagent_containers/food/snacks/carrotcakeslice
+	name = "carrot cake slice"
+	desc = "Carrotty slice of Carrot Cake, carrots are good for your eyes! Also not a lie."
+	icon_state = "carrotcake_slice"
+	trash = /obj/item/trash/plate
+	bitesize = 2
+
+/obj/item/weapon/reagent_containers/food/snacks/sliceable/braincake
+	name = "brain cake"
+	desc = "A squishy cake-thing."
+	icon_state = "braincake"
+	slice_path = /obj/item/weapon/reagent_containers/food/snacks/braincakeslice
+	slices_num = 5
+	New()
+		..()
+		reagents.add_reagent("nutriment", 25)
+		reagents.add_reagent("alkysine", 10)
+		bitesize = 2
+
+/obj/item/weapon/reagent_containers/food/snacks/braincakeslice
+	name = "brain cake slice"
+	desc = "Lemme tell you something about prions. THEY'RE DELICIOUS."
+	icon_state = "braincakeslice"
+	trash = /obj/item/trash/plate
+	bitesize = 2
+
+/obj/item/weapon/reagent_containers/food/snacks/sliceable/cheesecake
+	name = "cheese cake"
+	desc = "DANGEROUSLY cheesy."
+	icon_state = "cheesecake"
+	slice_path = /obj/item/weapon/reagent_containers/food/snacks/cheesecakeslice
+	slices_num = 5
+	New()
+		..()
+		reagents.add_reagent("nutriment", 25)
+		bitesize = 2
+
+/obj/item/weapon/reagent_containers/food/snacks/cheesecakeslice
+	name = "cheese cake slice"
+	desc = "Slice of pure cheestisfaction"
+	icon_state = "cheesecake_slice"
+	trash = /obj/item/trash/plate
+	bitesize = 2
+
+/obj/item/weapon/reagent_containers/food/snacks/sliceable/plaincake
+	name = "vanilla cake"
+	desc = "A plain cake, not a lie."
+	icon_state = "plaincake"
+	slice_path = /obj/item/weapon/reagent_containers/food/snacks/plaincakeslice
+	slices_num = 5
+	New()
+		..()
+		reagents.add_reagent("nutriment", 20)
+
+/obj/item/weapon/reagent_containers/food/snacks/plaincakeslice
+	name = "vanilla cake slice"
+	desc = "Just a slice of cake, it is enough for everyone."
+	icon_state = "plaincake_slice"
+	trash = /obj/item/trash/plate
+	bitesize = 2
+
+/obj/item/weapon/reagent_containers/food/snacks/sliceable/orangecake
+	name = "orange cake"
+	desc = "A cake with added orange."
+	icon_state = "orangecake"
+	slice_path = /obj/item/weapon/reagent_containers/food/snacks/orangecakeslice
+	slices_num = 5
+	New()
+		..()
+		reagents.add_reagent("nutriment", 20)
+
+/obj/item/weapon/reagent_containers/food/snacks/orangecakeslice
+	name = "orange cake slice"
+	desc = "Just a slice of cake, it is enough for everyone."
+	icon_state = "orangecake_slice"
+	trash = /obj/item/trash/plate
+	bitesize = 2
+
+/obj/item/weapon/reagent_containers/food/snacks/sliceable/limecake
+	name = "lime cake"
+	desc = "A cake with added lime."
+	icon_state = "limecake"
+	slice_path = /obj/item/weapon/reagent_containers/food/snacks/limecakeslice
+	slices_num = 5
+	New()
+		..()
+		reagents.add_reagent("nutriment", 20)
+
+/obj/item/weapon/reagent_containers/food/snacks/limecakeslice
+	name = "lime cake slice"
+	desc = "Just a slice of cake, it is enough for everyone."
+	icon_state = "limecake_slice"
+	trash = /obj/item/trash/plate
+	bitesize = 2
+
+/obj/item/weapon/reagent_containers/food/snacks/sliceable/lemoncake
+	name = "lemon cake"
+	desc = "A cake with added lemon."
+	icon_state = "lemoncake"
+	slice_path = /obj/item/weapon/reagent_containers/food/snacks/lemoncakeslice
+	slices_num = 5
+	New()
+		..()
+		reagents.add_reagent("nutriment", 20)
+
+/obj/item/weapon/reagent_containers/food/snacks/lemoncakeslice
+	name = "lemon cake slice"
+	desc = "Just a slice of cake, it is enough for everyone."
+	icon_state = "lemoncake_slice"
+	trash = /obj/item/trash/plate
+	bitesize = 2
+
+/obj/item/weapon/reagent_containers/food/snacks/sliceable/chocolatecake
+	name = "chocolate cake"
+	desc = "A cake with added chocolate"
+	icon_state = "chocolatecake"
+	slice_path = /obj/item/weapon/reagent_containers/food/snacks/chocolatecakeslice
+	slices_num = 5
+	New()
+		..()
+		reagents.add_reagent("nutriment", 20)
+
+/obj/item/weapon/reagent_containers/food/snacks/chocolatecakeslice
+	name = "chocolate cake slice"
+	desc = "Just a slice of cake, it is enough for everyone."
+	icon_state = "chocolatecake_slice"
+	trash = /obj/item/trash/plate
+	bitesize = 2
+
+/obj/item/weapon/reagent_containers/food/snacks/sliceable/cheesewheel
+	name = "cheese wheel"
+	desc = "A big wheel of delcious Cheddar."
+	icon_state = "cheesewheel"
+	slice_path = /obj/item/weapon/reagent_containers/food/snacks/cheesewedge
+	slices_num = 5
+	New()
+		..()
+		reagents.add_reagent("nutriment", 20)
+		bitesize = 2
+
+/obj/item/weapon/reagent_containers/food/snacks/cheesewedge
+	name = "cheese wedge"
+	desc = "A wedge of delicious Cheddar. The cheese wheel it was cut from can't have gone far."
+	icon_state = "cheesewedge"
+	bitesize = 2
+
+/obj/item/weapon/reagent_containers/food/snacks/sliceable/birthdaycake
+	name = "birthday cake"
+	desc = "Happy Birthday little clown..."
+	icon_state = "birthdaycake"
+	slice_path = /obj/item/weapon/reagent_containers/food/snacks/birthdaycakeslice
+	slices_num = 5
+	New()
+		..()
+		reagents.add_reagent("nutriment", 20)
+		reagents.add_reagent("sprinkles", 10)
+		bitesize = 3
+
+/obj/item/weapon/reagent_containers/food/snacks/birthdaycakeslice
+	name = "birthday cake slice"
+	desc = "A slice of your birthday."
+	icon_state = "birthdaycakeslice"
+	trash = /obj/item/trash/plate
+	bitesize = 2
+
+/obj/item/weapon/reagent_containers/food/snacks/sliceable/bread
+	name = "bread"
+	icon_state = "Some plain old Earthen bread."
+	icon_state = "bread"
+	slice_path = /obj/item/weapon/reagent_containers/food/snacks/breadslice
+	slices_num = 5
+	New()
+		..()
+		reagents.add_reagent("nutriment", 6)
+		bitesize = 2
+
+/obj/item/weapon/reagent_containers/food/snacks/breadslice
+	name = "bread slice"
+	desc = "A slice of home."
+	icon_state = "breadslice"
+	trash = /obj/item/trash/plate
+	bitesize = 2
+
+
+/obj/item/weapon/reagent_containers/food/snacks/sliceable/creamcheesebread
+	name = "cream cheese bread"
+	desc = "Yum yum yum!"
+	icon_state = "creamcheesebread"
+	slice_path = /obj/item/weapon/reagent_containers/food/snacks/creamcheesebreadslice
+	slices_num = 5
+	New()
+		..()
+		reagents.add_reagent("nutriment", 20)
+		bitesize = 2
+
+/obj/item/weapon/reagent_containers/food/snacks/creamcheesebreadslice
+	name = "cream cheese bread slice"
+	desc = "A slice of yum!"
+	icon_state = "creamcheesebreadslice"
+	trash = /obj/item/trash/plate
+	bitesize = 2
+
+
+/obj/item/weapon/reagent_containers/food/snacks/watermelonslice
+	name = "watermelon slice"
+	desc = "A slice of watery goodness."
+	icon_state = "watermelonslice"
+	bitesize = 2
+
+
+/obj/item/weapon/reagent_containers/food/snacks/sliceable/applecake
+	name = "apple cake"
+	desc = "A cake centred with Apple"
+	icon_state = "applecake"
+	slice_path = /obj/item/weapon/reagent_containers/food/snacks/applecakeslice
+	slices_num = 5
+	New()
+		..()
+		reagents.add_reagent("nutriment", 15)
+
+/obj/item/weapon/reagent_containers/food/snacks/applecakeslice
+	name = "apple cake slice"
+	desc = "A slice of heavenly cake."
+	icon_state = "applecakeslice"
+	trash = /obj/item/trash/plate
+	bitesize = 2
+
+/obj/item/weapon/reagent_containers/food/snacks/sliceable/pumpkinpie
+	name = "pumpkin pie"
+	desc = "A delicious treat for the autumn months."
+	icon_state = "pumpkinpie"
+	slice_path = /obj/item/weapon/reagent_containers/food/snacks/pumpkinpieslice
+	slices_num = 5
+	New()
+		..()
+		reagents.add_reagent("nutriment", 15)
+
+/obj/item/weapon/reagent_containers/food/snacks/pumpkinpieslice
+	name = "pumpkin pie slice"
+	desc = "A slice of pumpkin pie, with whipped cream on top. Perfection."
+	icon_state = "pumpkinpieslice"
+	trash = /obj/item/trash/plate
+	bitesize = 2
+
+
+
+/////////////////////////////////////////////////PIZZA////////////////////////////////////////
+
+/obj/item/weapon/reagent_containers/food/snacks/sliceable/pizza
+	slices_num = 6
+
+/obj/item/weapon/reagent_containers/food/snacks/sliceable/pizza/margherita
+	name = "margherita"
+	desc = "The most cheezy pizza in galaxy"
+	icon_state = "pizzamargherita"
+	slice_path = /obj/item/weapon/reagent_containers/food/snacks/margheritaslice
+	slices_num = 6
+	New()
+		..()
+		reagents.add_reagent("nutriment", 40)
+		reagents.add_reagent("tomatojuice", 6)
+		bitesize = 2
+
+/obj/item/weapon/reagent_containers/food/snacks/margheritaslice
+	name = "margherita slice"
+	desc = "A slice of the most cheezy pizza in galaxy"
+	icon_state = "pizzamargheritaslice"
+	bitesize = 2
+
+/obj/item/weapon/reagent_containers/food/snacks/sliceable/pizza/meatpizza
+	name = "meatpizza"
+	desc = "" //TODO:
+	icon_state = "meatpizza"
+	slice_path = /obj/item/weapon/reagent_containers/food/snacks/meatpizzaslice
+	slices_num = 6
+	New()
+		..()
+		reagents.add_reagent("nutriment", 50)
+		reagents.add_reagent("tomatojuice", 6)
+		bitesize = 2
+
+/obj/item/weapon/reagent_containers/food/snacks/meatpizzaslice
+	name = "meatpizza slice"
+	desc = "A slice of " //TODO:
+	icon_state = "meatpizzaslice"
+	bitesize = 2
+
+/obj/item/weapon/reagent_containers/food/snacks/sliceable/pizza/mushroompizza
+	name = "mushroom pizza"
+	desc = "Very special pizza"
+	icon_state = "mushroompizza"
+	slice_path = /obj/item/weapon/reagent_containers/food/snacks/mushroompizzaslice
+	slices_num = 6
+	New()
+		..()
+		reagents.add_reagent("nutriment", 35)
+		bitesize = 2
+
+/obj/item/weapon/reagent_containers/food/snacks/mushroompizzaslice
+	name = "mushroom pizza slice"
+	desc = "Maybe it is the last slice of pizza in your life."
+	icon_state = "mushroompizzaslice"
+	bitesize = 2
+
+/obj/item/weapon/reagent_containers/food/snacks/sliceable/pizza/vegetablepizza
+	name = "vegetable pizza"
+	desc = "No one of Tomatos Sapiens were harmed during making this pizza"
+	icon_state = "vegetablepizza"
+	slice_path = /obj/item/weapon/reagent_containers/food/snacks/vegetablepizzaslice
+	slices_num = 6
+	New()
+		..()
+		reagents.add_reagent("nutriment", 30)
+		reagents.add_reagent("tomatojuice", 6)
+		reagents.add_reagent("imidazoline", 12)
+		bitesize = 2
+
+/obj/item/weapon/reagent_containers/food/snacks/vegetablepizzaslice
+	name = "vegetable pizza slice"
+	desc = "A slice of the most green pizza of all pizzas not containing green ingredients "
+	icon_state = "vegetablepizzaslice"
+	bitesize = 2
+
+/obj/item/pizzabox
+	name = "pizza box"
+	desc = "A box suited for pizzas."
+	icon = 'icons/obj/food.dmi'
+	icon_state = "pizzabox1"
+	var/open = 0 // Is the box open?
+	var/ismessy = 0 // Fancy mess on the lid
+	var/obj/item/weapon/reagent_containers/food/snacks/sliceable/pizza/pizza // Content pizza
+	var/list/boxes = list() // If the boxes are stacked, they come here
+	var/boxtag = ""
+
+/obj/item/pizzabox/update_icon()
+	overlays = list()
+
+	// Set appropriate description
+	if(open && pizza)
+		desc = "A box suited for pizzas. It appears to have [pizza] inside."
+	else if(boxes.len > 0)
+		desc = "A pile of boxes suited for pizzas. There appears to be [boxes.len + 1] boxes in the pile."
+
+		var/obj/item/pizzabox/topbox = boxes[boxes.len]
+		var/toptag = topbox.boxtag
+		if(toptag != "")
+			desc = "[desc] The box on top has a tag, it reads: '[toptag]'."
+	else
+		desc = "A box suited for pizzas."
+
+		if(boxtag != "")
+			desc = "[desc] The box has a tag, it reads: '[boxtag]'."
+
+	// Icon states and overlays
+	if(open)
+		if(ismessy)
+			icon_state = "pizzabox_messy"
+		else
+			icon_state = "pizzabox_open"
+
+		if(pizza)
+			var/image/pizzaimg = image("food.dmi", icon_state = pizza.icon_state)
+			pizzaimg.pixel_y = -3
+			overlays += pizzaimg
+
+		return
+	else
+		// Stupid code because byondcode sucks
+		var/doimgtag = 0
+		if(boxes.len > 0)
+			var/obj/item/pizzabox/topbox = boxes[boxes.len]
+			if( topbox.boxtag != "" )
+				doimgtag = 1
+		else
+			if(boxtag != "")
+				doimgtag = 1
+
+		if(doimgtag)
+			var/image/tagimg = image("food.dmi", icon_state = "pizzabox_tag")
+			tagimg.pixel_y = boxes.len * 3
+			overlays += tagimg
+
+	icon_state = "pizzabox[boxes.len+1]"
+
+
+/obj/item/pizzabox/attack_hand(mob/user)
+	if(open && pizza)
+		user.put_in_hands( pizza )
+
+		user << "<span class='notice'>You take the [pizza] out of [src].</span>"
+		pizza = null
+		update_icon()
+		return
+
+	if(boxes.len > 0)
+		if(user.get_inactive_hand() != src)
+			..()
+			return
+
+		var/obj/item/pizzabox/box = boxes[boxes.len]
+		boxes -= box
+
+		user.put_in_hands(box)
+		user << "<span class='notice'>You remove the topmost [src.name] from your hand.</span>"
+		box.update_icon()
+		update_icon()
+		return
+	..()
+
+/obj/item/pizzabox/attack_self(mob/user)
+	if(boxes.len > 0 )
+		return
+
+	open = !open
+
+	if(open && pizza)
+		ismessy = 1
+
+	update_icon()
+
+
+/obj/item/pizzabox/attackby(obj/item/I, mob/user)
+	if( istype(I, /obj/item/pizzabox/) )
+		var/obj/item/pizzabox/box = I
+
+		if(!box.open && !open)
+			// Make a list of all boxes to be added
+			var/list/boxestoadd = list()
+			boxestoadd += box
+			for(var/obj/item/pizzabox/i in box.boxes)
+				boxestoadd += i
+
+			if((boxes.len+1) + boxestoadd.len <= 5)
+				user.drop_item()
+
+				box.loc = src
+				box.boxes = list() // Clear the box boxes so we don't have boxes inside boxes. - Xzibit
+				boxes.Add( boxestoadd )
+
+				box.update_icon()
+				update_icon()
+
+				user << "<span class='notice'>You put [box] on top of [src]!</span>"
+			else
+				user << "<span class='notice'>The stack is dangerously high!</span>"
+		else
+			user << "<span class='notice'>Close [box] first!</span>"
+
+		return
+
+	if(istype(I, /obj/item/weapon/reagent_containers/food/snacks/sliceable/pizza/)) // Long ass fucking object name
+		if(open)
+			user.drop_item()
+			I.loc = src
+			pizza = I
+
+			update_icon()
+
+			user << "<span class='notice'>You put [I] in [src].</span>"
+		else
+			user << "<span class='notice'>You try to push [I] through the lid but it doesn't work!</span>"
+		return
+
+	if(istype(I, /obj/item/weapon/pen/))
+		if(open )
+			return
+
+		var/t = input("Enter what you want to add to the tag:", "Write", null, null) as text
+
+		var/obj/item/pizzabox/boxtotagto = src
+		if(boxes.len > 0)
+			boxtotagto = boxes[boxes.len]
+
+		boxtotagto.boxtag = copytext("[boxtotagto.boxtag][t]", 1, 30)
+
+		update_icon()
+		return
+	..()
+
+/obj/item/weapon/reagent_containers/food/snacks/cracker
+	name = "cracker"
+	desc = "It's a salted cracker."
+	icon_state = "cracker"
+
+	New()
+		..()
 		reagents.add_reagent("nutriment", 1)