/obj/item/assembly/mousetrap
	name = "mousetrap"
	desc = "A handy little spring-loaded trap for catching pesty rodents."
	icon_state = "mousetrap"
	inhand_icon_state = "mousetrap"
	custom_materials = list(/datum/material/iron=100)
	attachable = TRUE
	var/armed = FALSE
	drop_sound = 'sound/items/handling/component_drop.ogg'
	pickup_sound = 'sound/items/handling/component_pickup.ogg'
	var/obj/item/host = null
	var/turf/host_turf = null

/**
 * update_host: automatically setup host and host_turf
 *
 * Arguments:
 * * force: Re-register signals even if the host or loc is unchanged
 */
/obj/item/assembly/mousetrap/proc/update_host(force = FALSE)
	var/obj/item/newhost
	// Pick the first valid object in this list:
	// Wiring datum's owner
	// assembly holder's attached object
	// assembly holder itself
	// us
	newhost = connected?.holder || holder?.master || holder || src

	// ok look
	// previously this wasn't working and thus no concern, but I made mousetraps work with wires
	// specifically in step-on-the-mousetrap mode, ie, when you enter its turf
	// and as a consequence, you can put a mousetrap in door wires and it will be set off
	// the first time someone walks through a door (enters the door's loc)
	// that's an interesting mechanic (bolt open a door for example) but it's not appropriate for a mousetrap
	// similarly if used on say an apc's wires it would go into effect when someone walked by it.  Not appropriate.
	// other assemblies could be made to do something similar instead.
	// mousetrap assemblies will still receive on-found notifications when you open a wiring panel
	// and (whether reasonable or not) mousetraps that do this do still trigger wires
	// the point is for now step-on-mousetrap mode should only work on items
	// maybe it should never have been an assembly in the first place.

	// tl;dr only trigger step-on mode if the host is an item
	if(!istype(newhost,/obj/item))
		if(host)
			UnregisterSignal(host,COMSIG_MOVABLE_MOVED)
			host = src
		if(isturf(host_turf))
			UnregisterSignal(host_turf,COMSIG_ATOM_ENTERED)
			host_turf = null
		return

	// If host changed
	if((newhost != host) || force)
		if(host)
			UnregisterSignal(host,COMSIG_MOVABLE_MOVED)
		host = newhost
		RegisterSignal(host,COMSIG_MOVABLE_MOVED,.proc/holder_movement)

	// If host moved
	if((host_turf != host.loc) || force)
		if(isturf(host_turf))
			UnregisterSignal(host_turf,COMSIG_ATOM_ENTERED)
			host_turf = null
		if(isturf(host.loc))
			host_turf = host.loc
			RegisterSignal(host_turf,COMSIG_ATOM_ENTERED,.proc/on_entered)
		else
			host_turf = null

/obj/item/assembly/mousetrap/holder_movement()
	. = ..()
	update_host()

/obj/item/assembly/mousetrap/Initialize(mapload)
	. = ..()
	update_host(force = TRUE)

/obj/item/assembly/mousetrap/examine(mob/user)
	. = ..()
	. += span_notice("The pressure plate is [armed?"primed":"safe"].")

/obj/item/assembly/mousetrap/activate()
	if(..())
		armed = !armed
		if(!armed)
			if(ishuman(usr))
				var/mob/living/carbon/human/user = usr
				if((HAS_TRAIT(user, TRAIT_DUMB) || HAS_TRAIT(user, TRAIT_CLUMSY)) && prob(50))
					to_chat(user, span_warning("Your hand slips, setting off the trigger!"))
					pulse(FALSE)
		update_appearance()
		playsound(src, 'sound/weapons/handcuffs.ogg', 30, TRUE, -3)

/obj/item/assembly/mousetrap/update_icon_state()
	icon_state = "mousetrap[armed ? "armed" : ""]"
	return ..()

/obj/item/assembly/mousetrap/update_icon(updates=ALL)
	. = ..()
	holder?.update_icon(updates)

/obj/item/assembly/mousetrap/on_attach()
	. = ..()
	update_host()

/obj/item/assembly/mousetrap/on_detach()
	. = ..()
	update_host()

/obj/item/assembly/mousetrap/proc/triggered(mob/target, type = "feet")
	if(!armed)
		return
	armed = FALSE // moved to the top because you could trigger it more than once under some circumstances
	update_appearance()
	var/obj/item/bodypart/affecting = null
	if(ishuman(target))
		var/mob/living/carbon/human/victim = target
		if(HAS_TRAIT(victim, TRAIT_PIERCEIMMUNE))
			playsound(src, 'sound/effects/snap.ogg', 50, TRUE)
			pulse(FALSE)
			return FALSE
		switch(type)
			if("feet")
<<<<<<< HEAD
				if(!H.shoes)
					affecting = H.get_bodypart(pick(BODY_ZONE_L_LEG, BODY_ZONE_R_LEG))
					if(IS_DIGITIGRADE_LIMB(affecting))
						playsound(src, 'sound/effects/snap.ogg', 50, TRUE)
						armed = FALSE
						update_appearance()
						pulse(FALSE)
						return FALSE
					H.Paralyze(60)
=======
				if(!victim.shoes)
					affecting = victim.get_bodypart(pick(BODY_ZONE_L_LEG, BODY_ZONE_R_LEG))
					victim.Paralyze(60)
				else
					to_chat(victim, span_notice("Your [victim.shoes] protects you from [src]."))
>>>>>>> 7b434598
			if(BODY_ZONE_PRECISE_L_HAND, BODY_ZONE_PRECISE_R_HAND)
				if(!victim.gloves)
					affecting = victim.get_bodypart(type)
					victim.Stun(60)
				else
					to_chat(victim, span_notice("Your [victim.gloves] protects you from [src]."))
		if(affecting)
			if(affecting.receive_damage(1, 0))
				victim.update_damage_overlays()
	else if(ismouse(target))
		var/mob/living/simple_animal/mouse/M = target
		visible_message(span_boldannounce("SPLAT!"))
		M.splat()
	else if(israt(target))
		var/mob/living/simple_animal/hostile/rat/ratt = target
		visible_message(span_boldannounce("Clink!"))
		ratt.apply_damage(5) //Not lethal, but just enought to make a mark.
		ratt.Stun(1 SECONDS)
	else if(isregalrat(target))
		visible_message(span_boldannounce("Skreeeee!")) //He's simply too large to be affected by a tiny mouse trap.
	playsound(src, 'sound/effects/snap.ogg', 50, TRUE)
	pulse(FALSE)

/**
 * clumsy_check: Sets off the mousetrap if handled by a clown (with some probability)
 *
 * Arguments:
 * * user: The mob handling the trap
 */
/obj/item/assembly/mousetrap/proc/clumsy_check(mob/living/carbon/human/user)
	if(!armed)
		return FALSE
	if((HAS_TRAIT(user, TRAIT_DUMB) || HAS_TRAIT(user, TRAIT_CLUMSY)) && prob(50))
		var/which_hand = BODY_ZONE_PRECISE_L_HAND
		if(!(user.active_hand_index % 2))
			which_hand = BODY_ZONE_PRECISE_R_HAND
		triggered(user, which_hand)
		user.visible_message(span_warning("[user] accidentally sets off [src], breaking their fingers."), \
			span_warning("You accidentally trigger [src]!"))
		return TRUE
	return FALSE

/obj/item/assembly/mousetrap/attack_self(mob/living/carbon/human/user)
	if(!armed)
		to_chat(user, span_notice("You arm [src]."))
	else
		if(clumsy_check(user))
			return
		to_chat(user, span_notice("You disarm [src]."))
	armed = !armed
	update_appearance()
	playsound(src, 'sound/weapons/handcuffs.ogg', 30, TRUE, -3)


// Clumsy check only
/obj/item/assembly/mousetrap/attack_hand(mob/living/carbon/human/user, list/modifiers)
	if(clumsy_check(user))
		return
	return ..()


/obj/item/assembly/mousetrap/proc/on_entered(datum/source, atom/movable/AM as mob|obj)
	SIGNAL_HANDLER
	if(armed)
		if(ismob(AM))
			var/mob/MM = AM
			if(!(MM.movement_type & FLYING))
				if(ishuman(AM))
					var/mob/living/carbon/H = AM
					if(H.m_intent == MOVE_INTENT_RUN)
						INVOKE_ASYNC(src, .proc/triggered, H)
						H.visible_message(span_warning("[H] accidentally steps on [src]."), \
							span_warning("You accidentally step on [src]"))
				else if(ismouse(MM) || israt(MM) || isregalrat(MM))
					INVOKE_ASYNC(src, .proc/triggered, MM)
		else if(AM.density) // For mousetrap grenades, set off by anything heavy
			INVOKE_ASYNC(src, .proc/triggered, AM)

/obj/item/assembly/mousetrap/on_found(mob/finder)
	if(armed)
		if(finder)
			finder.visible_message(span_warning("[finder] accidentally sets off [src], breaking their fingers."), \
							   span_warning("You accidentally trigger [src]!"))
			triggered(finder, (finder.active_hand_index % 2 == 0) ? BODY_ZONE_PRECISE_R_HAND : BODY_ZONE_PRECISE_L_HAND)
			return TRUE //end the search!
		else
			visible_message(span_warning("[src] snaps shut!"))
			triggered(loc)
			return FALSE
	return FALSE


/obj/item/assembly/mousetrap/hitby(atom/movable/AM, skipcatch, hitpush, blocked, datum/thrownthing/throwingdatum)
	if(!armed)
		return ..()
	visible_message(span_warning("[src] is triggered by [AM]."))
	triggered(null)


/obj/item/assembly/mousetrap/Destroy()
	if(host)
		UnregisterSignal(host,COMSIG_MOVABLE_MOVED)
		host = null
	if(isturf(host_turf))
		UnregisterSignal(host_turf,COMSIG_ATOM_ENTERED)
		host_turf = null
	return ..()

/obj/item/assembly/mousetrap/armed
	icon_state = "mousetraparmed"
	armed = TRUE<|MERGE_RESOLUTION|>--- conflicted
+++ resolved
@@ -120,24 +120,17 @@
 			pulse(FALSE)
 			return FALSE
 		switch(type)
-			if("feet")
-<<<<<<< HEAD
-				if(!H.shoes)
-					affecting = H.get_bodypart(pick(BODY_ZONE_L_LEG, BODY_ZONE_R_LEG))
+			if("feet") //ORBSTATION: This whole block had to be changed to give digitigrade legs immunity to mousetraps.
+				if(victim.shoes)
+					to_chat(victim, span_notice("Your [victim.shoes] protects you from [src]."))
+				else
+					affecting = victim.get_bodypart(pick(BODY_ZONE_L_LEG, BODY_ZONE_R_LEG))
 					if(IS_DIGITIGRADE_LIMB(affecting))
-						playsound(src, 'sound/effects/snap.ogg', 50, TRUE)
-						armed = FALSE
-						update_appearance()
-						pulse(FALSE)
-						return FALSE
-					H.Paralyze(60)
-=======
-				if(!victim.shoes)
-					affecting = victim.get_bodypart(pick(BODY_ZONE_L_LEG, BODY_ZONE_R_LEG))
-					victim.Paralyze(60)
-				else
-					to_chat(victim, span_notice("Your [victim.shoes] protects you from [src]."))
->>>>>>> 7b434598
+						affecting = null
+						to_chat(victim, span_notice("Your digitigrade legs protect you from [src]."))
+					else
+						victim.Paralyze(60)
+			//END ORBSTATION
 			if(BODY_ZONE_PRECISE_L_HAND, BODY_ZONE_PRECISE_R_HAND)
 				if(!victim.gloves)
 					affecting = victim.get_bodypart(type)
@@ -210,7 +203,7 @@
 					if(H.m_intent == MOVE_INTENT_RUN)
 						INVOKE_ASYNC(src, .proc/triggered, H)
 						H.visible_message(span_warning("[H] accidentally steps on [src]."), \
-							span_warning("You accidentally step on [src]"))
+							span_warning("You accidentally step on [src]!"))
 				else if(ismouse(MM) || israt(MM) || isregalrat(MM))
 					INVOKE_ASYNC(src, .proc/triggered, MM)
 		else if(AM.density) // For mousetrap grenades, set off by anything heavy
