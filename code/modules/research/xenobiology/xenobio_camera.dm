--- conflicted
+++ resolved
@@ -235,7 +235,6 @@
 			var/mob/living/carbon/monkey/food = new /mob/living/carbon/monkey(remote_eye.loc, TRUE, owner)
 			if (!QDELETED(food))
 				food.LAssailant = C
-<<<<<<< HEAD
 				X.monkeys--
 				X.monkeys = round(X.monkeys, 0.1)		//Prevents rounding errors
 				to_chat(owner, "[X] now has [X.monkeys] monkeys stored.")
@@ -243,12 +242,6 @@
 			to_chat(owner, "[X] needs to have at least 1 monkey stored. Currently has [X.monkeys] monkeys stored.")
 	else 
 		to_chat(owner, "<span class='notice'>Target is not near a camera. Cannot proceed.</span>")
-=======
-				X.monkeys --
-				to_chat(owner, "[X] now has [X.monkeys] monkeys left.")
-	else
-		to_chat(owner, "<span class='warning'>Target is not near a camera. Cannot proceed.</span>")
->>>>>>> c67f2767
 
 
 /datum/action/innate/monkey_recycle
