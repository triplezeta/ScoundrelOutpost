--- conflicted
+++ resolved
@@ -595,18 +595,7 @@
 	build_path = /obj/item/circuitboard/machine/ore_silo
 	category = list ("Research Machinery")
 	departmental_flags = DEPARTMENT_BITFLAG_CARGO
-
-<<<<<<< HEAD
-/datum/design/board/fat_sucker
-	name = "Machine Design (Lipid Extractor)"
-	desc = "The circuit board for a lipid extractor."
-	id = "fat_sucker"
-	build_path = /obj/item/circuitboard/machine/fat_sucker
-	category = list ("Misc. Machinery")
-	departmental_flags = DEPARTMENT_BITFLAG_SERVICE
-
-=======
->>>>>>> 48e0cffd
+  
 /datum/design/board/stasis
 	name = "Machine Design (Lifeform Stasis Unit)"
 	desc = "The circuit board for a stasis unit."
