--- conflicted
+++ resolved
@@ -596,17 +596,6 @@
 	category = list (RND_CATEGORY_RESEARCH_MACHINERY)
 	departmental_flags = DEPARTMENT_BITFLAG_CARGO
 
-<<<<<<< HEAD
-=======
-/datum/design/board/fat_sucker
-	name = "Machine Design (Lipid Extractor)"
-	desc = "The circuit board for a lipid extractor."
-	id = "fat_sucker"
-	build_path = /obj/item/circuitboard/machine/fat_sucker
-	category = list (RND_CATEGORY_MISC_MACHINERY)
-	departmental_flags = DEPARTMENT_BITFLAG_SERVICE
-
->>>>>>> 41ddfae6
 /datum/design/board/stasis
 	name = "Machine Design (Lifeform Stasis Unit)"
 	desc = "The circuit board for a stasis unit."
