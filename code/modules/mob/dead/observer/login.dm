--- conflicted
+++ resolved
@@ -1,4 +1,3 @@
-<<<<<<< HEAD
 /mob/dead/observer/Login()
 	. = ..()
 	if(!. || !client)
@@ -20,28 +19,4 @@
 		update_z(T.z)
 
 	update_icon(preferred_form)
-	updateghostimages()
-=======
-/mob/dead/observer/Login()
-	. = ..()
-	if(!. || !client)
-		return FALSE
-
-	ghost_accs = client.prefs.ghost_accs
-	ghost_others = client.prefs.ghost_others
-	var/preferred_form = null
-
-	if(IsAdminGhost(src))
-		has_unlimited_silicon_privilege = 1
-
-	if(client.prefs.unlock_content)
-		preferred_form = client.prefs.ghost_form
-		ghost_orbit = client.prefs.ghost_orbit
-
-	var/turf/T = get_turf(src)
-	if (isturf(T))
-		update_z(T.z)
-
-	update_icon(preferred_form)
-	updateghostimages()
->>>>>>> 7e9785e4
+	updateghostimages()