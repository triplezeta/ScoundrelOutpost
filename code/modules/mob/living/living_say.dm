--- conflicted
+++ resolved
@@ -246,7 +246,6 @@
 		if(!client)
 			return
 
-<<<<<<< HEAD
 		var/deaf_message
 		var/deaf_type
 		if(speaker != src)
@@ -256,26 +255,16 @@
 		else
 			deaf_message = "<span class='notice'>You can't hear yourself!</span>"
 			deaf_type = 2 // Since you should be able to hear yourself without looking
-=======
-	// Create map text prior to modifying message for goonchat
-	if (client?.prefs.chat_on_map && !(stat == UNCONSCIOUS || stat == HARD_CRIT) && (client.prefs.see_chat_non_mob || ismob(speaker)) && can_hear())
-		create_chat_message(speaker, message_language, raw_message, spans)
->>>>>>> f0eaecea
 
 		// Create map text prior to modifying message for goonchat
-		if (client?.prefs.chat_on_map && stat != UNCONSCIOUS && (client.prefs.see_chat_non_mob || ismob(speaker)) && can_hear())
+		if (client?.prefs.chat_on_map && !(stat == UNCONSCIOUS || stat == HARD_CRIT) && (client.prefs.see_chat_non_mob || ismob(speaker)) && can_hear())
 			create_chat_message(speaker, message_language, raw_message, spans)
 
-<<<<<<< HEAD
 		// Recompose message for AI hrefs, language incomprehension.
 		message = compose_message(speaker, message_language, raw_message, radio_freq, spans, message_mods)
 
-		show_message(message, MSG_AUDIBLE, deaf_message, deaf_type)
+		show_message(message, MSG_AUDIBLE, deaf_message, deaf_type, avoid_highlighting = speaker == src)
 		return message
-=======
-	show_message(message, MSG_AUDIBLE, deaf_message, deaf_type, avoid_highlighting = speaker == src)
-	return message
->>>>>>> f0eaecea
 
 /mob/living/send_speech(message, message_range = 6, obj/source = src, bubble_type = bubble_icon, list/spans, datum/language/message_language=null, list/message_mods = list())
 	var/eavesdrop_range = 0
