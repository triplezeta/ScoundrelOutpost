--- conflicted
+++ resolved
@@ -354,13 +354,8 @@
 		var/mob/living/carbon/mute = src
 		if(istype(mute))
 			switch(mute.check_signables_state())
-<<<<<<< HEAD
-				if(SIGN_HANDS_FULL) // Full hands
-					mute.visible_message("tries to sign, but can't with [src.p_their()] hands full!", visible_message_flags = EMOTE_MESSAGE)
-=======
 				if(SIGN_CUFFED) // Cuffed
 					mute.visible_message("tries to sign, but can't with [src.p_their()] hands bound!", visible_message_flags = EMOTE_MESSAGE)
->>>>>>> 733cbe64
 					return FALSE
 				if(SIGN_ARMLESS) // No arms
 					to_chat(src, span_warning("You can't sign with no hands!"))
@@ -371,8 +366,6 @@
 				if(SIGN_HANDS_FULL) // Full hands
 					mute.visible_message("tries to sign, but can't with [src.p_their()] hands full!", visible_message_flags = EMOTE_MESSAGE)
 					return FALSE
-				if(SIGN_ONE_HAND) // One arm
-					message = stars(message)
 
 	if(client) //client is so that ghosts don't have to listen to mice
 		for(var/mob/player_mob as anything in GLOB.player_list)
