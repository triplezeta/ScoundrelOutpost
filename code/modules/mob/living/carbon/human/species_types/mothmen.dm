/datum/species/moth
	name = "\improper Mothman"
	plural_form = "Mothmen"
	id = SPECIES_MOTH
	say_mod = "flutters"
	species_traits = list(LIPS, HAS_FLESH, HAS_BONE, HAS_MARKINGS, TRAIT_ANTENNAE)
	inherent_traits = list(
		TRAIT_ADVANCEDTOOLUSER,
		TRAIT_CAN_STRIP,
		TRAIT_CAN_USE_FLIGHT_POTION,
		TRAIT_LITERATE,
	)
	inherent_biotypes = MOB_ORGANIC|MOB_HUMANOID|MOB_BUG
	mutant_bodyparts = list("moth_markings" = "None")
	external_organs = list(/obj/item/organ/external/wings/moth = "Plain", /obj/item/organ/external/antennae = "Plain")
	attack_verb = "slash"
	attack_effect = ATTACK_EFFECT_CLAW
	attack_sound = 'sound/weapons/slash.ogg'
	miss_sound = 'sound/weapons/slashmiss.ogg'
	meat = /obj/item/food/meat/slab/human/mutant/moth
	liked_food = VEGETABLES | DAIRY | CLOTH
<<<<<<< HEAD
	disliked_food = GROSS | BUGS
=======
	disliked_food = FRUIT | GROSS | BUGS | GORE
>>>>>>> 92dc954a
	toxic_food = MEAT | RAW | SEAFOOD
	mutanteyes = /obj/item/organ/internal/eyes/moth
	changesource_flags = MIRROR_BADMIN | WABBAJACK | MIRROR_MAGIC | MIRROR_PRIDE | ERT_SPAWN | RACE_SWAP | SLIME_EXTRACT
	species_language_holder = /datum/language_holder/moth
	wings_icons = list("Megamoth", "Mothra")
	has_innate_wings = TRUE
	payday_modifier = 1.0
	family_heirlooms = list(/obj/item/flashlight/lantern/heirloom_moth)

	bodypart_overrides = list(
		BODY_ZONE_HEAD = /obj/item/bodypart/head/moth,
		BODY_ZONE_CHEST = /obj/item/bodypart/chest/moth,
		BODY_ZONE_L_ARM = /obj/item/bodypart/l_arm/moth,
		BODY_ZONE_R_ARM = /obj/item/bodypart/r_arm/moth,
		BODY_ZONE_L_LEG = /obj/item/bodypart/l_leg/moth,
		BODY_ZONE_R_LEG = /obj/item/bodypart/r_leg/moth,
	)

/datum/species/moth/regenerate_organs(mob/living/carbon/C, datum/species/old_species, replace_current= TRUE, list/excluded_zones, visual_only)
	. = ..()
	if(ishuman(C))
		var/mob/living/carbon/human/H = C
		handle_mutant_bodyparts(H)

/datum/species/moth/random_name(gender,unique,lastname)
	if(unique)
		return random_unique_moth_name()

	var/randname = moth_name()

	if(lastname)
		randname += " [lastname]"

	return randname

/datum/species/moth/handle_chemicals(datum/reagent/chem, mob/living/carbon/human/H, delta_time, times_fired)
	. = ..()
	if(chem.type == /datum/reagent/toxin/pestkiller)
		H.adjustToxLoss(3 * REAGENTS_EFFECT_MULTIPLIER * delta_time)
		H.reagents.remove_reagent(chem.type, REAGENTS_METABOLISM * delta_time)

/datum/species/moth/check_species_weakness(obj/item/weapon, mob/living/attacker)
	if(istype(weapon, /obj/item/melee/flyswatter))
		return 10 //flyswatters deal 10x damage to moths
	return 1

/datum/species/moth/randomize_main_appearance_element(mob/living/carbon/human/human_mob)
	var/wings = pick(GLOB.moth_wings_list)
	mutant_bodyparts["wings"] = wings
	mutant_bodyparts["moth_wings"] = wings
	human_mob.dna.features["wings"] = wings
	human_mob.dna.features["moth_wings"] = wings
	human_mob.update_body()

/datum/species/moth/get_scream_sound(mob/living/carbon/human/human)
	return 'sound/voice/moth/scream_moth.ogg'

/datum/species/moth/get_species_description()
	return "Hailing from a planet that was lost long ago, the moths travel \
		the galaxy as a nomadic people aboard a colossal fleet of ships, seeking a new homeland."

/datum/species/moth/get_species_lore()
	return list(
		"Their homeworld lost to the ages, the moths live aboard the Grand Nomad Fleet. \
		Made up of what could be found, bartered, repaired, or stolen the armada is a colossal patchwork \
		built on a history of politely flagging travelers down and taking their things. Occasionally a moth \
		will decide to leave the fleet, usually to strike out for fortunes to send back home.",

		"Nomadic life produces a tight-knit culture, with moths valuing their friends, family, and vessels highly. \
		Moths are gregarious by nature and do best in communal spaces. This has served them well on the galactic stage, \
		maintaining a friendly and personable reputation even in the face of hostile encounters. \
		It seems that the galaxy has come to accept these former pirates.",

		"Surprisingly, living together in a giant fleet hasn't flattened variance in dialect and culture. \
		These differences are welcomed and encouraged within the fleet for the variety that they bring.",
	)

/datum/species/moth/create_pref_unique_perks()
	var/list/to_add = list()

	to_add += list(
		list(
			SPECIES_PERK_TYPE = SPECIES_POSITIVE_PERK,
			SPECIES_PERK_ICON = "feather-alt",
			SPECIES_PERK_NAME = "Precious Wings",
			SPECIES_PERK_DESC = "Moths can fly in pressurized, zero-g environments and safely land short falls using their wings.",
		),
		list(
			SPECIES_PERK_TYPE = SPECIES_POSITIVE_PERK,
			SPECIES_PERK_ICON = "tshirt",
			SPECIES_PERK_NAME = "Meal Plan",
			SPECIES_PERK_DESC = "Moths can eat clothes for temporary nourishment.",
		),
		list(
			SPECIES_PERK_TYPE = SPECIES_NEGATIVE_PERK,
			SPECIES_PERK_ICON = "fire",
			SPECIES_PERK_NAME = "Ablazed Wings",
			SPECIES_PERK_DESC = "Moth wings are fragile, and can be easily burnt off.",
		),
		list(
			SPECIES_PERK_TYPE = SPECIES_NEGATIVE_PERK,
			SPECIES_PERK_ICON = "sun",
			SPECIES_PERK_NAME = "Bright Lights",
			SPECIES_PERK_DESC = "Moths need an extra layer of flash protection to protect \
				themselves, such as against security officers or when welding. Welding \
				masks will work.",
		),
	)

	return to_add<|MERGE_RESOLUTION|>--- conflicted
+++ resolved
@@ -19,11 +19,7 @@
 	miss_sound = 'sound/weapons/slashmiss.ogg'
 	meat = /obj/item/food/meat/slab/human/mutant/moth
 	liked_food = VEGETABLES | DAIRY | CLOTH
-<<<<<<< HEAD
-	disliked_food = GROSS | BUGS
-=======
-	disliked_food = FRUIT | GROSS | BUGS | GORE
->>>>>>> 92dc954a
+	disliked_food = GROSS | BUGS | GORE
 	toxic_food = MEAT | RAW | SEAFOOD
 	mutanteyes = /obj/item/organ/internal/eyes/moth
 	changesource_flags = MIRROR_BADMIN | WABBAJACK | MIRROR_MAGIC | MIRROR_PRIDE | ERT_SPAWN | RACE_SWAP | SLIME_EXTRACT
