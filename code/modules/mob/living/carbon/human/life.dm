--- conflicted
+++ resolved
@@ -1,4 +1,3 @@
-<<<<<<< HEAD
 //This file was auto-corrected by findeclaration.exe on 25.5.2012 20:42:32
 
 //NOTE: Breathing happens once per FOUR TICKS, unless the last breath fails. In which case it happens once per ONE TICK! So oxyloss healing is done once per 4 ticks while oxyloss damage is applied once per tick!
@@ -21,6 +20,7 @@
 #define COLD_GAS_DAMAGE_LEVEL_2 1.5 //Amount of damage applied when the current breath's temperature passes the 200K point
 #define COLD_GAS_DAMAGE_LEVEL_3 3 //Amount of damage applied when the current breath's temperature passes the 120K point
 
+#define BRAIN_DAMAGE_FILE "brain_damage_lines.json"
 
 /mob/living/carbon/human/Life()
 	set invisibility = 0
@@ -72,17 +72,10 @@
 
 	if (getBrainLoss() >= 60 && stat != DEAD)
 		if (prob(3))
-			switch(pick(1,2,3,4,5))
-				if(1)
-					say(pick("IM A PONY NEEEEEEIIIIIIIIIGH", "without oxigen blob don't evoluate?", "CAPTAINS A COMDOM", "[pick("", "that faggot traitor")] [pick("joerge", "george", "gorge", "gdoruge")] [pick("mellens", "melons", "mwrlins")] is grifing me HAL;P!!!", "can u give me [pick("telikesis","halk","eppilapse","kamelien","eksrey","glowey skin")]?", "THe saiyans screwed", "Bi is THE BEST OF BOTH WORLDS>", "I WANNA PET TEH monkeyS", "stop grifing me!!!!", "SOTP IT#", "shiggey diggey!!", "A PIRATE APPEAR"))
-				if(2)
-					say(pick("FUS RO DAH","fucking 4rries!", "stat me", ">my face", "roll it easy!", "waaaaaagh!!!", "red wonz go fasta", "FOR TEH EMPRAH", "lol2cat", "dem dwarfs man, dem dwarfs", "SPESS MAHREENS", "hwee did eet fhor khayosss", "lifelike texture ;_;", "luv can bloooom", "PACKETS!!!", "port ba[pick("y", "i", "e")] med!!!!", "REVIRT GON CHEM!!!!!!!!", "youed call her a toeugh bithc", "closd for merbegging", "pray can u [pick("spawn", "MAke me", "creat")] [pick("zenomorfs", "ayleins", "treaitors", "sheadow linkgs", "ubdoocters")]???"))
-				if(3)
-					say(pick("GEY AWAY FROM ME U GREIFING PRICK!!!!", "ur a fuckeing autist!", ";HELP SHITECIRTY MURDERIN  MEE!!!", "hwat dose tha [pick("g", "squid", "r")] mean?????", "CAL; TEH SHUTTLE!!!!!", "wearnig siNGUARLTY IS .... FIne xDDDDDDDDD", "AI laW 22 Open door", "this SI mY stATIon......", "who the HELL do u thenk u r?!!!!", "geT THE FUCK OUTTTT", "H U G B O X", ";;CRAGING THIS STTAYTION WITH NIO SURVIVROS", "[pick("bager", "syebl")] is down11!!!!!!!!!!!!!!!!!", "PSHOOOM"))
-				if(4)
-					emote("drool")
-				if(5)
-					say(pick("REMOVE SINGULARITY", "INSTLL TEG", "TURBIN IS BEST ENGIENE", "SOLIRS CAN POWER THE HOLE STATION ANEWAY", "parasteng was best", "Tajaran has warrrres, if you have coin"))
+			if(prob(25))
+				emote("drool")
+			else
+				say(pick_list_replacements(BRAIN_DAMAGE_FILE, "brain_damage"))
 
 
 /mob/living/carbon/human/handle_mutations_and_radiation()
@@ -319,322 +312,6 @@
 		adjustOxyLoss(5)
 		adjustBruteLoss(1)
 
-#undef HUMAN_MAX_OXYLOSS
-=======
-//This file was auto-corrected by findeclaration.exe on 25.5.2012 20:42:32
-
-//NOTE: Breathing happens once per FOUR TICKS, unless the last breath fails. In which case it happens once per ONE TICK! So oxyloss healing is done once per 4 ticks while oxyloss damage is applied once per tick!
-
-
-#define HEAT_DAMAGE_LEVEL_1 2 //Amount of damage applied when your body temperature just passes the 360.15k safety point
-#define HEAT_DAMAGE_LEVEL_2 3 //Amount of damage applied when your body temperature passes the 400K point
-#define HEAT_DAMAGE_LEVEL_3 10 //Amount of damage applied when your body temperature passes the 460K point and you are on fire
-
-#define COLD_DAMAGE_LEVEL_1 0.5 //Amount of damage applied when your body temperature just passes the 260.15k safety point
-#define COLD_DAMAGE_LEVEL_2 1.5 //Amount of damage applied when your body temperature passes the 200K point
-#define COLD_DAMAGE_LEVEL_3 3 //Amount of damage applied when your body temperature passes the 120K point
-
-//Note that gas heat damage is only applied once every FOUR ticks.
-#define HEAT_GAS_DAMAGE_LEVEL_1 2 //Amount of damage applied when the current breath's temperature just passes the 360.15k safety point
-#define HEAT_GAS_DAMAGE_LEVEL_2 4 //Amount of damage applied when the current breath's temperature passes the 400K point
-#define HEAT_GAS_DAMAGE_LEVEL_3 8 //Amount of damage applied when the current breath's temperature passes the 1000K point
-
-#define COLD_GAS_DAMAGE_LEVEL_1 0.5 //Amount of damage applied when the current breath's temperature just passes the 260.15k safety point
-#define COLD_GAS_DAMAGE_LEVEL_2 1.5 //Amount of damage applied when the current breath's temperature passes the 200K point
-#define COLD_GAS_DAMAGE_LEVEL_3 3 //Amount of damage applied when the current breath's temperature passes the 120K point
-
-#define BRAIN_DAMAGE_FILE "brain_damage_lines.json"
-
-/mob/living/carbon/human/Life()
-	set invisibility = 0
-	set background = BACKGROUND_ENABLED
-
-	if (notransform)
-		return
-
-	if(..())
-		for(var/datum/mutation/human/HM in dna.mutations)
-			HM.on_life(src)
-
-		//heart attack stuff
-		handle_heart()
-
-		//Stuff jammed in your limbs hurts
-		handle_embedded_objects()
-	//Update our name based on whether our face is obscured/disfigured
-	name = get_visible_name()
-
-	dna.species.spec_life(src) // for mutantraces
-
-
-/mob/living/carbon/human/calculate_affecting_pressure(pressure)
-	if((wear_suit && (wear_suit.flags & STOPSPRESSUREDMAGE)) && (head && (head.flags & STOPSPRESSUREDMAGE)))
-		return ONE_ATMOSPHERE
-	else
-		return pressure
-
-
-/mob/living/carbon/human/handle_disabilities()
-	if(eye_blind)			//blindness, heals slowly over time
-		if(tinttotal >= TINT_BLIND) //covering your eyes heals blurry eyes faster
-			adjust_blindness(-3)
-		else
-			adjust_blindness(-1)
-	else if(eye_blurry)			//blurry eyes heal slowly
-		adjust_blurriness(-1)
-
-	//Ears
-	if(disabilities & DEAF)		//disabled-deaf, doesn't get better on its own
-		setEarDamage(-1, max(ear_deaf, 1))
-	else
-		if(istype(ears, /obj/item/clothing/ears/earmuffs)) // earmuffs rest your ears, healing ear_deaf faster and ear_damage, but keeping you deaf.
-			setEarDamage(max(ear_damage-0.10, 0), max(ear_deaf - 1, 1))
-		// deafness heals slowly over time, unless ear_damage is over 100
-		if(ear_damage < 100)
-			adjustEarDamage(-0.05,-1)
-
-	if (getBrainLoss() >= 60 && stat != DEAD)
-		if (prob(3))
-			if(prob(25))
-				emote("drool")
-			else
-				say(pick_list_replacements(BRAIN_DAMAGE_FILE, "brain_damage"))
-
-
-/mob/living/carbon/human/handle_mutations_and_radiation()
-	if(!dna || !dna.species.handle_mutations_and_radiation(src))
-		..()
-
-/mob/living/carbon/human/breathe()
-	if(!dna.species.breathe(src))
-		..()
-
-/mob/living/carbon/human/check_breath(datum/gas_mixture/breath)
-	dna.species.check_breath(breath, src)
-
-/mob/living/carbon/human/handle_environment(datum/gas_mixture/environment)
-	dna.species.handle_environment(environment, src)
-
-///FIRE CODE
-/mob/living/carbon/human/handle_fire()
-	if(!dna || !dna.species.handle_fire(src))
-		..()
-	if(on_fire)
-		var/thermal_protection = get_thermal_protection()
-
-		if(thermal_protection >= FIRE_IMMUNITY_SUIT_MAX_TEMP_PROTECT)
-			return
-		if(thermal_protection >= FIRE_SUIT_MAX_TEMP_PROTECT)
-			bodytemperature += 11
-		else
-			bodytemperature += (BODYTEMP_HEATING_MAX + (fire_stacks * 12))
-
-/mob/living/carbon/human/proc/get_thermal_protection()
-	var/thermal_protection = 0 //Simple check to estimate how protected we are against multiple temperatures
-	if(wear_suit)
-		if(wear_suit.max_heat_protection_temperature >= FIRE_SUIT_MAX_TEMP_PROTECT)
-			thermal_protection += (wear_suit.max_heat_protection_temperature*0.7)
-	if(head)
-		if(head.max_heat_protection_temperature >= FIRE_HELM_MAX_TEMP_PROTECT)
-			thermal_protection += (head.max_heat_protection_temperature*THERMAL_PROTECTION_HEAD)
-	thermal_protection = round(thermal_protection)
-	return thermal_protection
-
-/mob/living/carbon/human/IgniteMob()
-	if(!dna || !dna.species.IgniteMob(src))
-		..()
-
-/mob/living/carbon/human/ExtinguishMob()
-	if(!dna || !dna.species.ExtinguishMob(src))
-		..()
-//END FIRE CODE
-
-
-//This proc returns a number made up of the flags for body parts which you are protected on. (such as HEAD, CHEST, GROIN, etc. See setup.dm for the full list)
-/mob/living/carbon/human/proc/get_heat_protection_flags(temperature) //Temperature is the temperature you're being exposed to.
-	var/thermal_protection_flags = 0
-	//Handle normal clothing
-	if(head)
-		if(head.max_heat_protection_temperature && head.max_heat_protection_temperature >= temperature)
-			thermal_protection_flags |= head.heat_protection
-	if(wear_suit)
-		if(wear_suit.max_heat_protection_temperature && wear_suit.max_heat_protection_temperature >= temperature)
-			thermal_protection_flags |= wear_suit.heat_protection
-	if(w_uniform)
-		if(w_uniform.max_heat_protection_temperature && w_uniform.max_heat_protection_temperature >= temperature)
-			thermal_protection_flags |= w_uniform.heat_protection
-	if(shoes)
-		if(shoes.max_heat_protection_temperature && shoes.max_heat_protection_temperature >= temperature)
-			thermal_protection_flags |= shoes.heat_protection
-	if(gloves)
-		if(gloves.max_heat_protection_temperature && gloves.max_heat_protection_temperature >= temperature)
-			thermal_protection_flags |= gloves.heat_protection
-	if(wear_mask)
-		if(wear_mask.max_heat_protection_temperature && wear_mask.max_heat_protection_temperature >= temperature)
-			thermal_protection_flags |= wear_mask.heat_protection
-
-	return thermal_protection_flags
-
-/mob/living/carbon/human/proc/get_heat_protection(temperature) //Temperature is the temperature you're being exposed to.
-	var/thermal_protection_flags = get_heat_protection_flags(temperature)
-
-	var/thermal_protection = 0
-	if(thermal_protection_flags)
-		if(thermal_protection_flags & HEAD)
-			thermal_protection += THERMAL_PROTECTION_HEAD
-		if(thermal_protection_flags & CHEST)
-			thermal_protection += THERMAL_PROTECTION_CHEST
-		if(thermal_protection_flags & GROIN)
-			thermal_protection += THERMAL_PROTECTION_GROIN
-		if(thermal_protection_flags & LEG_LEFT)
-			thermal_protection += THERMAL_PROTECTION_LEG_LEFT
-		if(thermal_protection_flags & LEG_RIGHT)
-			thermal_protection += THERMAL_PROTECTION_LEG_RIGHT
-		if(thermal_protection_flags & FOOT_LEFT)
-			thermal_protection += THERMAL_PROTECTION_FOOT_LEFT
-		if(thermal_protection_flags & FOOT_RIGHT)
-			thermal_protection += THERMAL_PROTECTION_FOOT_RIGHT
-		if(thermal_protection_flags & ARM_LEFT)
-			thermal_protection += THERMAL_PROTECTION_ARM_LEFT
-		if(thermal_protection_flags & ARM_RIGHT)
-			thermal_protection += THERMAL_PROTECTION_ARM_RIGHT
-		if(thermal_protection_flags & HAND_LEFT)
-			thermal_protection += THERMAL_PROTECTION_HAND_LEFT
-		if(thermal_protection_flags & HAND_RIGHT)
-			thermal_protection += THERMAL_PROTECTION_HAND_RIGHT
-
-
-	return min(1,thermal_protection)
-
-//See proc/get_heat_protection_flags(temperature) for the description of this proc.
-/mob/living/carbon/human/proc/get_cold_protection_flags(temperature)
-	var/thermal_protection_flags = 0
-	//Handle normal clothing
-
-	if(head)
-		if(head.min_cold_protection_temperature && head.min_cold_protection_temperature <= temperature)
-			thermal_protection_flags |= head.cold_protection
-	if(wear_suit)
-		if(wear_suit.min_cold_protection_temperature && wear_suit.min_cold_protection_temperature <= temperature)
-			thermal_protection_flags |= wear_suit.cold_protection
-	if(w_uniform)
-		if(w_uniform.min_cold_protection_temperature && w_uniform.min_cold_protection_temperature <= temperature)
-			thermal_protection_flags |= w_uniform.cold_protection
-	if(shoes)
-		if(shoes.min_cold_protection_temperature && shoes.min_cold_protection_temperature <= temperature)
-			thermal_protection_flags |= shoes.cold_protection
-	if(gloves)
-		if(gloves.min_cold_protection_temperature && gloves.min_cold_protection_temperature <= temperature)
-			thermal_protection_flags |= gloves.cold_protection
-	if(wear_mask)
-		if(wear_mask.min_cold_protection_temperature && wear_mask.min_cold_protection_temperature <= temperature)
-			thermal_protection_flags |= wear_mask.cold_protection
-
-	return thermal_protection_flags
-
-/mob/living/carbon/human/proc/get_cold_protection(temperature)
-
-	if(dna.check_mutation(COLDRES))
-		return 1 //Fully protected from the cold.
-
-	if(dna && COLDRES in dna.species.specflags)
-		return 1
-
-	temperature = max(temperature, 2.7) //There is an occasional bug where the temperature is miscalculated in ares with a small amount of gas on them, so this is necessary to ensure that that bug does not affect this calculation. Space's temperature is 2.7K and most suits that are intended to protect against any cold, protect down to 2.0K.
-	var/thermal_protection_flags = get_cold_protection_flags(temperature)
-
-	var/thermal_protection = 0
-	if(thermal_protection_flags)
-		if(thermal_protection_flags & HEAD)
-			thermal_protection += THERMAL_PROTECTION_HEAD
-		if(thermal_protection_flags & CHEST)
-			thermal_protection += THERMAL_PROTECTION_CHEST
-		if(thermal_protection_flags & GROIN)
-			thermal_protection += THERMAL_PROTECTION_GROIN
-		if(thermal_protection_flags & LEG_LEFT)
-			thermal_protection += THERMAL_PROTECTION_LEG_LEFT
-		if(thermal_protection_flags & LEG_RIGHT)
-			thermal_protection += THERMAL_PROTECTION_LEG_RIGHT
-		if(thermal_protection_flags & FOOT_LEFT)
-			thermal_protection += THERMAL_PROTECTION_FOOT_LEFT
-		if(thermal_protection_flags & FOOT_RIGHT)
-			thermal_protection += THERMAL_PROTECTION_FOOT_RIGHT
-		if(thermal_protection_flags & ARM_LEFT)
-			thermal_protection += THERMAL_PROTECTION_ARM_LEFT
-		if(thermal_protection_flags & ARM_RIGHT)
-			thermal_protection += THERMAL_PROTECTION_ARM_RIGHT
-		if(thermal_protection_flags & HAND_LEFT)
-			thermal_protection += THERMAL_PROTECTION_HAND_LEFT
-		if(thermal_protection_flags & HAND_RIGHT)
-			thermal_protection += THERMAL_PROTECTION_HAND_RIGHT
-
-	return min(1,thermal_protection)
-
-
-/mob/living/carbon/human/handle_chemicals_in_body()
-	if(reagents)
-		reagents.metabolize(src, can_overdose=1)
-	dna.species.handle_chemicals_in_body(src)
-
-/mob/living/carbon/human/handle_random_events()
-	// Puke if toxloss is too high
-	if(!stat)
-		if (getToxLoss() >= 45 && nutrition > 20)
-			lastpuke ++
-			if(lastpuke >= 25) // about 25 second delay I guess
-				Stun(5)
-
-				visible_message("<span class='danger'>[src] throws up!</span>", \
-						"<span class='userdanger'>[src] throws up!</span>")
-				playsound(loc, 'sound/effects/splat.ogg', 50, 1)
-
-				var/turf/location = loc
-				if (istype(location, /turf/simulated))
-					location.add_vomit_floor(src, 1)
-
-				nutrition -= 20
-				adjustToxLoss(-3)
-
-				// make it so you can only puke so fast
-				lastpuke = 0
-
-/mob/living/carbon/human/has_smoke_protection()
-	if(wear_mask)
-		if(wear_mask.flags & BLOCK_GAS_SMOKE_EFFECT)
-			. = 1
-	if(glasses)
-		if(glasses.flags & BLOCK_GAS_SMOKE_EFFECT)
-			. = 1
-	if(head)
-		if(head.flags & BLOCK_GAS_SMOKE_EFFECT)
-			. = 1
-	if(NOBREATH in dna.species.specflags)
-		. = 1
-	return .
-/mob/living/carbon/human/proc/handle_embedded_objects()
-	for(var/obj/item/organ/limb/L in organs)
-		for(var/obj/item/I in L.embedded_objects)
-			if(prob(I.embedded_pain_chance))
-				L.take_damage(I.w_class*I.embedded_pain_multiplier)
-				src << "<span class='userdanger'>\the [I] embedded in your [L.getDisplayName()] hurts!</span>"
-
-			if(prob(I.embedded_fall_chance))
-				L.take_damage(I.w_class*I.embedded_fall_pain_multiplier)
-				L.embedded_objects -= I
-				I.loc = get_turf(src)
-				visible_message("<span class='danger'>\the [I] falls out of [name]'s [L.getDisplayName()]!</span>","<span class='userdanger'>\the [I] falls out of your [L.getDisplayName()]!</span>")
-				if(!has_embedded_objects())
-					clear_alert("embeddedobject")
-
-/mob/living/carbon/human/proc/handle_heart()
-	if(!heart_attack)
-		return
-	else
-		if(losebreath < 3)
-			losebreath += 2
-		adjustOxyLoss(5)
-		adjustBruteLoss(1)
-
 /*
 Alcohol Poisoning Chart
 Note that all higher effects of alcohol poisoning will inherit effects for smaller amounts (i.e. light poisoning inherts from slight poisoning)
@@ -705,5 +382,4 @@
 		if(drunkenness >= 101)
 			adjustToxLoss(4) //Let's be honest you shouldn't be alive by now
 
-#undef HUMAN_MAX_OXYLOSS
->>>>>>> c3f72b33
+#undef HUMAN_MAX_OXYLOSS