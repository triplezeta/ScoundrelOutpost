--- conflicted
+++ resolved
@@ -1,132 +1,128 @@
-// This is to replace the previous datum/disease/alien_embryo for slightly improved handling and maintainability
-// It functions almost identically (see code/datums/diseases/alien_embryo.dm)
-var/const/ALIEN_AFK_BRACKET = 450 // 45 seconds
-
-/obj/item/organ/internal/body_egg/alien_embryo
-	name = "alien embryo"
-	icon = 'icons/mob/alien.dmi'
-	icon_state = "larva0_dead"
-	var/stage = 0
-
-/obj/item/organ/internal/body_egg/alien_embryo/on_find(mob/living/finder)
-	..()
-	if(stage < 4)
-		finder << "It's small and weak, barely the size of a foetus."
-	else
-		finder << "It's grown quite large, and writhes slightly as you look at it."
-		if(prob(10))
-			AttemptGrow(0)
-
-/obj/item/organ/internal/body_egg/alien_embryo/prepare_eat()
-	var/obj/S = ..()
-	S.reagents.add_reagent("sacid", 10)
-	return S
-
-/obj/item/organ/internal/body_egg/alien_embryo/on_life()
-	switch(stage)
-		if(2, 3)
-			if(prob(2))
-				owner.emote("sneeze")
-			if(prob(2))
-				owner.emote("cough")
-			if(prob(2))
-				owner << "<span class='danger'>Your throat feels sore.</span>"
-			if(prob(2))
-				owner << "<span class='danger'>Mucous runs down the back of your throat.</span>"
-		if(4)
-			if(prob(2))
-				owner.emote("sneeze")
-			if(prob(2))
-				owner.emote("cough")
-			if(prob(4))
-				owner << "<span class='danger'>Your muscles ache.</span>"
-				if(prob(20))
-					owner.take_organ_damage(1)
-			if(prob(4))
-				owner << "<span class='danger'>Your stomach hurts.</span>"
-				if(prob(20))
-					owner.adjustToxLoss(1)
-		if(5)
-			owner << "<span class='danger'>You feel something tearing its way out of your stomach...</span>"
-			owner.adjustToxLoss(10)
-
-/obj/item/organ/internal/body_egg/alien_embryo/egg_process()
-	if(stage < 5 && prob(3))
-		stage++
-		spawn(0)
-			RefreshInfectionImage()
-
-	if(stage == 5 && prob(50))
-		for(var/datum/surgery/S in owner.surgeries)
-			if(S.location == "chest" && istype(S.get_surgery_step(), /datum/surgery_step/manipulate_organs))
-				AttemptGrow(0)
-				return
-		AttemptGrow()
-
-
-
-/obj/item/organ/internal/body_egg/alien_embryo/proc/AttemptGrow(gib_on_success = 1)
-	if(!owner) return
-<<<<<<< HEAD
-	var/list/candidates = get_candidates(ROLE_ALIEN, ALIEN_AFK_BRACKET)
-=======
-	var/list/candidates = get_candidates(BE_ALIEN, ALIEN_AFK_BRACKET, "alien candidate")
->>>>>>> f830f269
-	var/client/C = null
-
-	// To stop clientless larva, we will check that our host has a client
-	// if we find no ghosts to become the alien. If the host has a client
-	// he will become the alien but if he doesn't then we will set the stage
-	// to 4, so we don't do a process heavy check everytime.
-
-	if(candidates.len)
-		C = pick(candidates)
-	else if(owner.client && !(jobban_isbanned(owner, "alien candidate") || jobban_isbanned(owner, "Syndicate")))
-		C = owner.client
-	else
-		stage = 4 // Let's try again later.
-		return
-
-	var/overlay = image('icons/mob/alien.dmi', loc = owner, icon_state = "burst_lie")
-	owner.overlays += overlay
-
-	var/atom/xeno_loc = get_turf(owner)
-	var/mob/living/carbon/alien/larva/new_xeno = new(xeno_loc)
-	new_xeno.key = C.key
-	new_xeno << sound('sound/voice/hiss5.ogg',0,0,0,100)	//To get the player's attention
-	new_xeno.canmove = 0 //so we don't move during the bursting animation
-	new_xeno.notransform = 1
-	new_xeno.invisibility = INVISIBILITY_MAXIMUM
-	spawn(6)
-		if(new_xeno)
-			new_xeno.canmove = 1
-			new_xeno.notransform = 0
-			new_xeno.invisibility = 0
-		if(gib_on_success)
-			owner.gib()
-		else
-			owner.adjustBruteLoss(40)
-			owner.overlays -= overlay
-		qdel(src)
-
-
-/*----------------------------------------
-Proc: AddInfectionImages(C)
-Des: Adds the infection image to all aliens for this embryo
-----------------------------------------*/
-/obj/item/organ/internal/body_egg/alien_embryo/AddInfectionImages()
-	for(var/mob/living/carbon/alien/alien in player_list)
-		if(alien.client)
-			var/I = image('icons/mob/alien.dmi', loc = owner, icon_state = "infected[stage]")
-			alien.client.images += I
-
-/*----------------------------------------
-Proc: RemoveInfectionImage(C)
-Des: Removes all images from the mob infected by this embryo
-----------------------------------------*/
-/obj/item/organ/internal/body_egg/alien_embryo/RemoveInfectionImages()
-	for(var/mob/living/carbon/alien/alien in player_list)
-		if(alien.client)
-			for(var/image/I in alien.client.images)
-				if(dd_hasprefix_case(I.icon_state, "infected") && I.loc == owner)
-					qdel(I)
+// This is to replace the previous datum/disease/alien_embryo for slightly improved handling and maintainability
+// It functions almost identically (see code/datums/diseases/alien_embryo.dm)
+var/const/ALIEN_AFK_BRACKET = 450 // 45 seconds
+
+/obj/item/organ/internal/body_egg/alien_embryo
+	name = "alien embryo"
+	icon = 'icons/mob/alien.dmi'
+	icon_state = "larva0_dead"
+	var/stage = 0
+
+/obj/item/organ/internal/body_egg/alien_embryo/on_find(mob/living/finder)
+	..()
+	if(stage < 4)
+		finder << "It's small and weak, barely the size of a foetus."
+	else
+		finder << "It's grown quite large, and writhes slightly as you look at it."
+		if(prob(10))
+			AttemptGrow(0)
+
+/obj/item/organ/internal/body_egg/alien_embryo/prepare_eat()
+	var/obj/S = ..()
+	S.reagents.add_reagent("sacid", 10)
+	return S
+
+/obj/item/organ/internal/body_egg/alien_embryo/on_life()
+	switch(stage)
+		if(2, 3)
+			if(prob(2))
+				owner.emote("sneeze")
+			if(prob(2))
+				owner.emote("cough")
+			if(prob(2))
+				owner << "<span class='danger'>Your throat feels sore.</span>"
+			if(prob(2))
+				owner << "<span class='danger'>Mucous runs down the back of your throat.</span>"
+		if(4)
+			if(prob(2))
+				owner.emote("sneeze")
+			if(prob(2))
+				owner.emote("cough")
+			if(prob(4))
+				owner << "<span class='danger'>Your muscles ache.</span>"
+				if(prob(20))
+					owner.take_organ_damage(1)
+			if(prob(4))
+				owner << "<span class='danger'>Your stomach hurts.</span>"
+				if(prob(20))
+					owner.adjustToxLoss(1)
+		if(5)
+			owner << "<span class='danger'>You feel something tearing its way out of your stomach...</span>"
+			owner.adjustToxLoss(10)
+
+/obj/item/organ/internal/body_egg/alien_embryo/egg_process()
+	if(stage < 5 && prob(3))
+		stage++
+		spawn(0)
+			RefreshInfectionImage()
+
+	if(stage == 5 && prob(50))
+		for(var/datum/surgery/S in owner.surgeries)
+			if(S.location == "chest" && istype(S.get_surgery_step(), /datum/surgery_step/manipulate_organs))
+				AttemptGrow(0)
+				return
+		AttemptGrow()
+
+
+
+/obj/item/organ/internal/body_egg/alien_embryo/proc/AttemptGrow(gib_on_success = 1)
+	if(!owner) return
+	var/list/candidates = get_candidates(ROLE_ALIEN, ALIEN_AFK_BRACKET, "alien candidate")
+	var/client/C = null
+
+	// To stop clientless larva, we will check that our host has a client
+	// if we find no ghosts to become the alien. If the host has a client
+	// he will become the alien but if he doesn't then we will set the stage
+	// to 4, so we don't do a process heavy check everytime.
+
+	if(candidates.len)
+		C = pick(candidates)
+	else if(owner.client && !(jobban_isbanned(owner, "alien candidate") || jobban_isbanned(owner, "Syndicate")))
+		C = owner.client
+	else
+		stage = 4 // Let's try again later.
+		return
+
+	var/overlay = image('icons/mob/alien.dmi', loc = owner, icon_state = "burst_lie")
+	owner.overlays += overlay
+
+	var/atom/xeno_loc = get_turf(owner)
+	var/mob/living/carbon/alien/larva/new_xeno = new(xeno_loc)
+	new_xeno.key = C.key
+	new_xeno << sound('sound/voice/hiss5.ogg',0,0,0,100)	//To get the player's attention
+	new_xeno.canmove = 0 //so we don't move during the bursting animation
+	new_xeno.notransform = 1
+	new_xeno.invisibility = INVISIBILITY_MAXIMUM
+	spawn(6)
+		if(new_xeno)
+			new_xeno.canmove = 1
+			new_xeno.notransform = 0
+			new_xeno.invisibility = 0
+		if(gib_on_success)
+			owner.gib()
+		else
+			owner.adjustBruteLoss(40)
+			owner.overlays -= overlay
+		qdel(src)
+
+
+/*----------------------------------------
+Proc: AddInfectionImages(C)
+Des: Adds the infection image to all aliens for this embryo
+----------------------------------------*/
+/obj/item/organ/internal/body_egg/alien_embryo/AddInfectionImages()
+	for(var/mob/living/carbon/alien/alien in player_list)
+		if(alien.client)
+			var/I = image('icons/mob/alien.dmi', loc = owner, icon_state = "infected[stage]")
+			alien.client.images += I
+
+/*----------------------------------------
+Proc: RemoveInfectionImage(C)
+Des: Removes all images from the mob infected by this embryo
+----------------------------------------*/
+/obj/item/organ/internal/body_egg/alien_embryo/RemoveInfectionImages()
+	for(var/mob/living/carbon/alien/alien in player_list)
+		if(alien.client)
+			for(var/image/I in alien.client.images)
+				if(dd_hasprefix_case(I.icon_state, "infected") && I.loc == owner)
+					qdel(I)