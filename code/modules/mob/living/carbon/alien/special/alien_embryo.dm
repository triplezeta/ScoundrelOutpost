--- conflicted
+++ resolved
@@ -71,13 +71,8 @@
 /obj/item/organ/internal/body_egg/alien_embryo/egg_process()
 	if(stage == 6 && prob(50))
 		for(var/datum/surgery/S in owner.surgeries)
-<<<<<<< HEAD
-			if(S.location == BODY_ZONE_CHEST && istype(S.get_surgery_step(), /datum/surgery_step/manipulate_organs))
+			if(S.location == BODY_ZONE_CHEST && istype(S.get_surgery_step(), /datum/surgery_step/manipulate_organs/internal))
 				AttemptGrow()
-=======
-			if(S.location == BODY_ZONE_CHEST && istype(S.get_surgery_step(), /datum/surgery_step/manipulate_organs/internal))
-				AttemptGrow(0)
->>>>>>> 92dc954a
 				return
 		AttemptGrow()
 
