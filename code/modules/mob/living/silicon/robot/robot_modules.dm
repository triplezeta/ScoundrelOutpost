--- conflicted
+++ resolved
@@ -222,15 +222,10 @@
 	sleep(1)
 	flick("[cyborg_base_icon]_transform", R)
 	R.notransform = TRUE
-<<<<<<< HEAD
 	if(locked_transform)
 		R.SetLockdown(TRUE)
 		R.set_anchored(TRUE)
-=======
-	R.SetLockdown(1)
-	R.set_anchored(TRUE)
 	R.logevent("Chassis configuration has been set to [name].")
->>>>>>> 3b7d0889
 	sleep(1)
 	for(var/i in 1 to 4)
 		playsound(R, pick('sound/items/drill_use.ogg', 'sound/items/jaws_cut.ogg', 'sound/items/jaws_pry.ogg', 'sound/items/welder.ogg', 'sound/items/ratchet.ogg'), 80, TRUE, -1)
