--- conflicted
+++ resolved
@@ -72,14 +72,9 @@
 			to_chat(src, "<span class='danger'>Your previous action was ignored because you've done too many in a second</span>")
 			return
 
-<<<<<<< HEAD
 	//Logs all hrefs, except chat pings
 	if(href_list["proc"] != "ping")
-		GLOB.world_href_log << "<small>[time_stamp(show_ds = TRUE)] [src] (usr:[usr])</small> || [hsrc ? "[hsrc] " : ""][href]<br>"
-=======
-	//Logs all hrefs
-	WRITE_FILE(GLOB.world_href_log, "<small>[time_stamp(show_ds = TRUE)] [src] (usr:[usr])</small> || [hsrc ? "[hsrc] " : ""][href]<br>")
->>>>>>> d1ae0a0c
+		WRITE_FILE(GLOB.world_href_log, "<small>[time_stamp(show_ds = TRUE)] [src] (usr:[usr])</small> || [hsrc ? "[hsrc] " : ""][href]<br>")
 
 	// Admin PM
 	if(href_list["priv_msg"])
