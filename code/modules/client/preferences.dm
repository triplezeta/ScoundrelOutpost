GLOBAL_LIST_EMPTY(preferences_datums)

/datum/preferences
	var/client/parent
	//doohickeys for savefiles
	var/path
	var/default_slot = 1 //Holder so it doesn't default to slot 1, rather the last one used
	var/max_save_slots = 12

	//non-preference stuff
	var/muted = 0
	var/last_ip
	var/last_id

	//game-preferences
	var/lastchangelog = "" //Saved changlog filesize to detect if there was a change

	//Antag preferences
	var/list/be_special = list() //Special role selection

	/// Custom keybindings. Map of keybind names to keyboard inputs.
	/// For example, by default would have "swap_hands" -> list("X")
	var/list/key_bindings = list()

	/// Cached list of keybindings, mapping keys to actions.
	/// For example, by default would have "X" -> list("swap_hands")
	var/list/key_bindings_by_key = list()

	var/toggles = TOGGLES_DEFAULT
	var/db_flags
	var/chat_toggles = TOGGLES_DEFAULT_CHAT
	var/ghost_form = "ghost"

	//character preferences
	var/slot_randomized //keeps track of round-to-round randomization of the character slot, prevents overwriting

	var/list/randomise = list()

	//Quirk list
	var/list/all_quirks = list()

	//Job preferences 2.0 - indexed by job title , no key or value implies never
	var/list/job_preferences = list()

	/// The current window, PREFERENCE_TAB_* in [`code/__DEFINES/preferences.dm`]
	var/current_window = PREFERENCE_TAB_CHARACTER_PREFERENCES

	var/unlock_content = 0

	var/list/ignoring = list()

	var/list/exp = list()

	var/action_buttons_screen_locs = list()

	///Someone thought we were nice! We get a little heart in OOC until we join the server past the below time (we can keep it until the end of the round otherwise)
	var/hearted
	///If we have a hearted commendations, we honor it every time the player loads preferences until this time has been passed
	var/hearted_until
	///What outfit typepaths we've favorited in the SelectEquipment menu
	var/list/favorite_outfits = list()

	/// A preview of the current character
	var/atom/movable/screen/map_view/char_preview/character_preview_view

	/// A list of instantiated middleware
	var/list/datum/preference_middleware/middleware = list()

	/// The json savefile for this datum
	var/datum/json_savefile/savefile

	/// The savefile relating to character preferences, PREFERENCE_CHARACTER
	var/list/character_data

	/// A list of keys that have been updated since the last save.
	var/list/recently_updated_keys = list()

	/// A cache of preference entries to values.
	/// Used to avoid expensive READ_FILE every time a preference is retrieved.
	var/value_cache = list()

	/// If set to TRUE, will update character_profiles on the next ui_data tick.
	var/tainted_character_profiles = FALSE

/datum/preferences/Destroy(force, ...)
	QDEL_NULL(character_preview_view)
	QDEL_LIST(middleware)
	value_cache = null
	return ..()

/datum/preferences/New(client/parent)
	src.parent = parent

	for (var/middleware_type in subtypesof(/datum/preference_middleware))
		middleware += new middleware_type(src)

	if(IS_CLIENT_OR_MOCK(parent))
		if(!is_guest_key(parent.key))
			load_path(parent.ckey)
			if(!fexists(path))
				try_savefile_type_migration()
			unlock_content = !!parent.IsByondMember()
			if(unlock_content)
<<<<<<< HEAD
				max_save_slots = 20
=======
				max_save_slots = 8
	else
		CRASH("attempted to create a preferences datum without a client or mock!")
	load_savefile()
>>>>>>> d5e7a72b

	// give them default keybinds and update their movement keys
	key_bindings = deep_copy_list(GLOB.default_hotkeys)
	key_bindings_by_key = get_key_bindings_by_key(key_bindings)
	randomise = get_default_randomization()

	var/loaded_preferences_successfully = load_preferences()
	if(loaded_preferences_successfully)
		if(load_character())
			return
	//we couldn't load character data so just randomize the character appearance + name
	randomise_appearance_prefs() //let's create a random character then - rather than a fat, bald and naked man.
	if(parent)
		apply_all_client_preferences()
		parent.set_macros()

	if(!loaded_preferences_successfully)
		save_preferences()
	save_character() //let's save this new random character so it doesn't keep generating new ones.

/datum/preferences/ui_interact(mob/user, datum/tgui/ui)
	// There used to be code here that readded the preview view if you "rejoined"
	// I'm making the assumption that ui close will be called whenever a user logs out, or loses a window
	// If this isn't the case, kill me and restore the code, thanks

	ui = SStgui.try_update_ui(user, src, ui)
	if(!ui)
		character_preview_view = create_character_preview_view(user)

		ui = new(user, src, "PreferencesMenu")
		ui.set_autoupdate(FALSE)
		ui.open()

		// HACK: Without this the character starts out really tiny because of some BYOND bug.
		// You can fix it by changing a preference, so let's just forcably update the body to emulate this.
		// Lemon from the future: this issue appears to replicate if the byond map (what we're relaying here)
		// Is shown while the client's mouse is on the screen. As soon as their mouse enters the main map, it's properly scaled
		// I hate this place
		addtimer(CALLBACK(character_preview_view, TYPE_PROC_REF(/atom/movable/screen/map_view/char_preview, update_body)), 1 SECONDS)

/datum/preferences/ui_state(mob/user)
	return GLOB.always_state

// Without this, a hacker would be able to edit other people's preferences if
// they had the ref to Topic to.
/datum/preferences/ui_status(mob/user, datum/ui_state/state)
	return user.client == parent ? UI_INTERACTIVE : UI_CLOSE

/datum/preferences/ui_data(mob/user)
	var/list/data = list()

	if (tainted_character_profiles)
		data["character_profiles"] = create_character_profiles()
		tainted_character_profiles = FALSE

	data["character_preferences"] = compile_character_preferences(user)

	data["active_slot"] = default_slot

	for (var/datum/preference_middleware/preference_middleware as anything in middleware)
		data += preference_middleware.get_ui_data(user)

	return data

/datum/preferences/ui_static_data(mob/user)
	var/list/data = list()

	data["character_profiles"] = create_character_profiles()

	data["character_preview_view"] = character_preview_view.assigned_map
	data["overflow_role"] = SSjob.GetJobType(SSjob.overflow_role).title
	data["window"] = current_window

	data["content_unlocked"] = unlock_content

	for (var/datum/preference_middleware/preference_middleware as anything in middleware)
		data += preference_middleware.get_ui_static_data(user)

	return data

/datum/preferences/ui_assets(mob/user)
	var/list/assets = list(
		get_asset_datum(/datum/asset/spritesheet/preferences),
		get_asset_datum(/datum/asset/json/preferences),
	)

	for (var/datum/preference_middleware/preference_middleware as anything in middleware)
		assets += preference_middleware.get_ui_assets()

	return assets

/datum/preferences/ui_act(action, list/params, datum/tgui/ui, datum/ui_state/state)
	. = ..()
	if (.)
		return

	switch (action)
		if ("change_slot")
			// Save existing character
			save_character()

			// SAFETY: `load_character` performs sanitization the slot number
			if (!load_character(params["slot"]))
				tainted_character_profiles = TRUE
				randomise_appearance_prefs()
				save_character()

			for (var/datum/preference_middleware/preference_middleware as anything in middleware)
				preference_middleware.on_new_character(usr)

			character_preview_view.update_body()

			return TRUE
		if ("rotate")
			character_preview_view.dir = turn(character_preview_view.dir, -90)

			return TRUE
		if ("set_preference")
			var/requested_preference_key = params["preference"]
			var/value = params["value"]

			for (var/datum/preference_middleware/preference_middleware as anything in middleware)
				if (preference_middleware.pre_set_preference(usr, requested_preference_key, value))
					return TRUE

			var/datum/preference/requested_preference = GLOB.preference_entries_by_key[requested_preference_key]
			if (isnull(requested_preference))
				return FALSE

			// SAFETY: `update_preference` performs validation checks
			if (!update_preference(requested_preference, value))
				return FALSE

			if (istype(requested_preference, /datum/preference/name))
				tainted_character_profiles = TRUE

			return TRUE
		if ("set_color_preference")
			var/requested_preference_key = params["preference"]

			var/datum/preference/requested_preference = GLOB.preference_entries_by_key[requested_preference_key]
			if (isnull(requested_preference))
				return FALSE

			if (!istype(requested_preference, /datum/preference/color))
				return FALSE

			var/default_value = read_preference(requested_preference.type)

			// Yielding
			var/new_color = input(
				usr,
				"Select new color",
				null,
				default_value || COLOR_WHITE,
			) as color | null

			if (!new_color)
				return FALSE

			if (!update_preference(requested_preference, new_color))
				return FALSE

			return TRUE

	for (var/datum/preference_middleware/preference_middleware as anything in middleware)
		var/delegation = preference_middleware.action_delegations[action]
		if (!isnull(delegation))
			return call(preference_middleware, delegation)(params, usr)

	return FALSE

/datum/preferences/ui_close(mob/user)
	save_character()
	save_preferences()
	QDEL_NULL(character_preview_view)

/datum/preferences/Topic(href, list/href_list)
	. = ..()
	if (.)
		return

	if (href_list["open_keybindings"])
		current_window = PREFERENCE_TAB_KEYBINDINGS
		update_static_data(usr)
		ui_interact(usr)
		return TRUE

/datum/preferences/proc/create_character_preview_view(mob/user)
	character_preview_view = new(null, src)
	character_preview_view.generate_view("character_preview_[REF(character_preview_view)]")
	character_preview_view.update_body()
	character_preview_view.display_to(user)

	return character_preview_view

/datum/preferences/proc/compile_character_preferences(mob/user)
	var/list/preferences = list()

	for (var/datum/preference/preference as anything in get_preferences_in_priority_order())
		if (!preference.is_accessible(src))
			continue

		LAZYINITLIST(preferences[preference.category])

		var/value = read_preference(preference.type)
		var/data = preference.compile_ui_data(user, value)

		preferences[preference.category][preference.savefile_key] = data

	for (var/datum/preference_middleware/preference_middleware as anything in middleware)
		var/list/append_character_preferences = preference_middleware.get_character_preferences(user)
		if (isnull(append_character_preferences))
			continue

		for (var/category in append_character_preferences)
			if (category in preferences)
				preferences[category] += append_character_preferences[category]
			else
				preferences[category] = append_character_preferences[category]

	return preferences

/// Applies all PREFERENCE_PLAYER preferences
/datum/preferences/proc/apply_all_client_preferences()
	for (var/datum/preference/preference as anything in get_preferences_in_priority_order())
		if (preference.savefile_identifier != PREFERENCE_PLAYER)
			continue

		value_cache -= preference.type
		preference.apply_to_client(parent, read_preference(preference.type))

/// A preview of a character for use in the preferences menu
/atom/movable/screen/map_view/char_preview
	name = "character_preview"

	/// The body that is displayed
	var/mob/living/carbon/human/dummy/body
	/// The preferences this refers to
	var/datum/preferences/preferences

/atom/movable/screen/map_view/char_preview/Initialize(mapload, datum/preferences/preferences)
	. = ..()
	src.preferences = preferences

/atom/movable/screen/map_view/char_preview/Destroy()
	QDEL_NULL(body)
	preferences?.character_preview_view = null
	preferences = null
	return ..()

/// Updates the currently displayed body
/atom/movable/screen/map_view/char_preview/proc/update_body()
	if (isnull(body))
		create_body()
	else
		body.wipe_state()
	appearance = preferences.render_new_preview_appearance(body)

/atom/movable/screen/map_view/char_preview/proc/create_body()
	QDEL_NULL(body)

	body = new

	// Without this, it doesn't show up in the menu
	body.appearance_flags &= ~KEEP_TOGETHER

/datum/preferences/proc/create_character_profiles()
	var/list/profiles = list()

	for (var/index in 1 to max_save_slots)
		// It won't be updated in the savefile yet, so just read the name directly
		if (index == default_slot)
			profiles += read_preference(/datum/preference/name/real_name)
			continue

		var/tree_key = "character[index]"
		var/save_data = savefile.get_entry(tree_key)
		var/name = save_data?["real_name"]

		if (isnull(name))
			profiles += null
			continue

		profiles += name

	return profiles

/datum/preferences/proc/set_job_preference_level(datum/job/job, level)
	if (!job)
		return FALSE

	if (level == JP_HIGH)
		var/datum/job/overflow_role = SSjob.overflow_role
		var/overflow_role_title = initial(overflow_role.title)

		for(var/other_job in job_preferences)
			if(job_preferences[other_job] == JP_HIGH)
				// Overflow role needs to go to NEVER, not medium!
				if(other_job == overflow_role_title)
					job_preferences[other_job] = null
				else
					job_preferences[other_job] = JP_MEDIUM

	if(level == null)
		job_preferences -= job.title
	else
		job_preferences[job.title] = level

	return TRUE

/datum/preferences/proc/GetQuirkBalance()
	var/bal = 0
	for(var/V in all_quirks)
		var/datum/quirk/T = SSquirks.quirks[V]
		bal -= initial(T.value)
	return bal

/datum/preferences/proc/GetPositiveQuirkCount()
	. = 0
	for(var/q in all_quirks)
		if(SSquirks.quirk_points[q] > 0)
			.++

/datum/preferences/proc/validate_quirks()
	//if(GetQuirkBalance() < 0)
		//all_quirks = list()
	return //ORBSTATION: we do not want to check the quirk balance, actually

/// Sanitizes the preferences, applies the randomization prefs, and then applies the preference to the human mob.
/datum/preferences/proc/safe_transfer_prefs_to(mob/living/carbon/human/character, icon_updates = TRUE, is_antag = FALSE)
	apply_character_randomization_prefs(is_antag)
	apply_prefs_to(character, icon_updates)

/// Applies the given preferences to a human mob.
/datum/preferences/proc/apply_prefs_to(mob/living/carbon/human/character, icon_updates = TRUE)
	character.dna.features = list()

	for (var/datum/preference/preference as anything in get_preferences_in_priority_order())
		if (preference.savefile_identifier != PREFERENCE_CHARACTER)
			continue

		preference.apply_to_human(character, read_preference(preference.type))

	character.dna.real_name = character.real_name

	if(icon_updates)
		character.icon_render_keys = list()
		character.update_body(is_creating = TRUE)


/// Returns whether the parent mob should have the random hardcore settings enabled. Assumes it has a mind.
/datum/preferences/proc/should_be_random_hardcore(datum/job/job, datum/mind/mind)
	if(!read_preference(/datum/preference/toggle/random_hardcore))
		return FALSE
	if(job.departments_bitflags & DEPARTMENT_BITFLAG_COMMAND) //No command staff
		return FALSE
	for(var/datum/antagonist/antag as anything in mind.antag_datums)
		if(antag.get_team()) //No team antags
			return FALSE
	return TRUE

/// Inverts the key_bindings list such that it can be used for key_bindings_by_key
/datum/preferences/proc/get_key_bindings_by_key(list/key_bindings)
	var/list/output = list()

	for (var/action in key_bindings)
		for (var/key in key_bindings[action])
			LAZYADD(output[key], action)

	return output

/// Returns the default `randomise` variable ouptut
/datum/preferences/proc/get_default_randomization()
	var/list/default_randomization = list()

	for (var/preference_key in GLOB.preference_entries_by_key)
		var/datum/preference/preference = GLOB.preference_entries_by_key[preference_key]
		if (preference.is_randomizable() && preference.randomize_by_default)
			default_randomization[preference_key] = RANDOM_ENABLED

	return default_randomization<|MERGE_RESOLUTION|>--- conflicted
+++ resolved
@@ -101,14 +101,10 @@
 				try_savefile_type_migration()
 			unlock_content = !!parent.IsByondMember()
 			if(unlock_content)
-<<<<<<< HEAD
 				max_save_slots = 20
-=======
-				max_save_slots = 8
 	else
 		CRASH("attempted to create a preferences datum without a client or mock!")
 	load_savefile()
->>>>>>> d5e7a72b
 
 	// give them default keybinds and update their movement keys
 	key_bindings = deep_copy_list(GLOB.default_hotkeys)
