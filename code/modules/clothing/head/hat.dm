/obj/item/clothing/head/hats
	icon = 'icons/obj/clothing/head/hats.dmi'
	worn_icon = 'icons/mob/clothing/head/hats.dmi'

/obj/item/clothing/head/hats/centhat
	name = "\improper CentCom hat"
	icon_state = "centcom"
	desc = "It's good to be emperor."
	inhand_icon_state = "that"
	flags_inv = 0
	armor = list(MELEE = 30, BULLET = 15, LASER = 30, ENERGY = 40, BOMB = 25, BIO = 0, FIRE = 50, ACID = 50)
	strip_delay = 80

/obj/item/clothing/head/costume/constable
	name = "constable helmet"
	desc = "A british looking helmet."
	icon_state = "constable"
	inhand_icon_state = null
	custom_price = PAYCHECK_COMMAND * 1.5
	worn_y_offset = 4

/obj/item/clothing/head/costume/spacepolice
	name = "space police cap"
	desc = "A blue cap for patrolling the daily beat."
	icon_state = "policecap_families"
	inhand_icon_state = null

/obj/item/clothing/head/costume/canada
	name = "striped red tophat"
	desc = "It smells like fresh donut holes. / <i>Il sent comme des trous de beignets frais.</i>"
	icon_state = "canada"
	inhand_icon_state = null

/obj/item/clothing/head/costume/redcoat
	name = "redcoat's hat"
	icon_state = "redcoat"
	desc = "<i>'I guess it's a redhead.'</i>"

/obj/item/clothing/head/costume/mailman
	name = "mailman's hat"
	icon_state = "mailman"
	desc = "<i>'Right-on-time'</i> mail service head wear."

/obj/item/clothing/head/bio_hood/plague
	name = "plague doctor's hat"
	desc = "These were once used by plague doctors. They're pretty much useless."
	icon_state = "plaguedoctor"
	armor = list(MELEE = 0, BULLET = 0, LASER = 0, ENERGY = 0, BOMB = 0, BIO = 100, FIRE = 0, ACID = 0)

/obj/item/clothing/head/costume/nursehat
	name = "nurse's hat"
	desc = "It allows quick identification of trained medical personnel."
	icon_state = "nursehat"
	dog_fashion = /datum/dog_fashion/head/nurse

/obj/item/clothing/head/hats/bowler
	name = "bowler-hat"
	desc = "Gentleman, elite aboard!"
	icon_state = "bowler"
	inhand_icon_state = null

/obj/item/clothing/head/costume/bearpelt
	name = "bear pelt hat"
	desc = "Fuzzy."
	icon_state = "bearpelt"
	inhand_icon_state = null

/obj/item/clothing/head/flatcap
	name = "flat cap"
	desc = "A working man's cap."
	icon_state = "beret_flat"
	greyscale_config = /datum/greyscale_config/beret
	greyscale_config_worn = /datum/greyscale_config/beret/worn
	greyscale_colors = "#8F7654"
	inhand_icon_state = null

/obj/item/clothing/head/cowboy
	name = "bounty hunting hat"
	desc = "Ain't nobody gonna cheat the hangman in my town."
	icon = 'icons/obj/clothing/head/cowboy.dmi'
	worn_icon = 'icons/mob/clothing/head/cowboy.dmi'
	icon_state = "cowboy"
	worn_icon_state = "hunter"
	inhand_icon_state = null
	armor = list(MELEE = 5, BULLET = 5, LASER = 5, ENERGY = 15, BOMB = 0, BIO = 0, FIRE = 0, ACID = 0)
	resistance_flags = FIRE_PROOF | ACID_PROOF

/obj/item/clothing/head/cowboy/black
	name = "desperado hat"
	desc = "People with ropes around their necks don't always hang."
	icon_state = "cowboy_hat_black"
	worn_icon_state = "cowboy_hat_black"
	inhand_icon_state = "cowboy_hat_black"

/obj/item/clothing/head/cowboy/white
	name = "ten-gallon hat"
	desc = "There are two kinds of people in the world: those with guns and those that dig. You dig?"
	icon_state = "cowboy_hat_white"
	worn_icon_state = "cowboy_hat_white"
	inhand_icon_state = "cowboy_hat_white"

/obj/item/clothing/head/cowboy/grey
	name = "drifter hat"
	desc = "The hat for an assistant with no name."
	icon_state = "cowboy_hat_grey"
	worn_icon_state = "cowboy_hat_grey"
	inhand_icon_state = "cowboy_hat_grey"

/obj/item/clothing/head/cowboy/red
	name = "deputy hat"
	desc = "Don't let the garish coloration fool you. This hat has seen some terrible things."
	icon_state = "cowboy_hat_red"
	worn_icon_state = "cowboy_hat_red"
	inhand_icon_state = "cowboy_hat_red"

/obj/item/clothing/head/cowboy/brown
	name = "sheriff hat"
	desc = "Reach for the skies, pardner."
	icon_state = "cowboy_hat_brown"
	worn_icon_state = "cowboy_hat_brown"
	inhand_icon_state = "cowboy_hat_brown"

/obj/item/clothing/head/costume/santa
	name = "santa hat"
	desc = "On the first day of christmas my employer gave to me!"
	icon_state = "santahatnorm"
	inhand_icon_state = "that"
	cold_protection = HEAD
	min_cold_protection_temperature = FIRE_HELM_MIN_TEMP_PROTECT
	dog_fashion = /datum/dog_fashion/head/santa

/obj/item/clothing/head/costume/jester
	name = "jester hat"
	desc = "A hat with bells, to add some merriness to the suit."
	icon_state = "jester_hat"

/obj/item/clothing/head/costume/jester/alt
	icon_state = "jester2"

/obj/item/clothing/head/costume/rice_hat
	name = "rice hat"
	desc = "Welcome to the rice fields, motherfucker."
	icon_state = "rice_hat"

<<<<<<< HEAD
/obj/item/clothing/head/scarecrow_hat
=======
/obj/item/clothing/head/costume/lizard
	name = "lizardskin cloche hat"
	desc = "How many lizards died to make this hat? Not enough."
	icon_state = "lizard"

/obj/item/clothing/head/costume/scarecrow_hat
>>>>>>> 7a41fc80
	name = "scarecrow hat"
	desc = "A simple straw hat."
	icon_state = "scarecrow_hat"

/obj/item/clothing/head/costume/pharaoh
	name = "pharaoh hat"
	desc = "Walk like an Egyptian."
	icon_state = "pharoah_hat"
	inhand_icon_state = null

/obj/item/clothing/head/costume/nemes
	name = "headdress of Nemes"
	desc = "Lavish space tomb not included."
	icon_state = "nemes_headdress"

/obj/item/clothing/head/costume/delinquent
	name = "delinquent hat"
	desc = "Good grief."
	icon_state = "delinquent"

/obj/item/clothing/head/hats/intern
	name = "\improper CentCom Head Intern beancap"
	desc = "A horrifying mix of beanie and softcap in CentCom green. You'd have to be pretty desperate for power over your peers to agree to wear this."
	icon_state = "intern_hat"
	inhand_icon_state = null

/obj/item/clothing/head/hats/coordinator
	name = "coordinator cap"
	desc = "A cap for a party coordinator, stylish!."
	icon_state = "capcap"
	inhand_icon_state = "that"
	armor = list(MELEE = 25, BULLET = 15, LASER = 25, ENERGY = 35, BOMB = 25, BIO = 0, FIRE = 50, ACID = 50)

/obj/item/clothing/head/costume/jackbros
	name = "frosty hat"
	desc = "Hee-ho!"
	icon_state = "JackFrostHat"
	inhand_icon_state = null

/obj/item/clothing/head/costume/weddingveil
	name = "wedding veil"
	desc = "A gauzy white veil."
	icon_state = "weddingveil"
	inhand_icon_state = null

/obj/item/clothing/head/hats/centcom_cap
	name = "\improper CentCom commander cap"
	icon_state = "centcom_cap"
	desc = "Worn by the finest of CentCom commanders. Inside the lining of the cap, lies two faint initials."
	inhand_icon_state = "that"
	flags_inv = 0
	armor = list(MELEE = 30, BULLET = 15, LASER = 30, ENERGY = 40, BOMB = 25, BIO = 0, FIRE = 50, ACID = 50)
	strip_delay = (8 SECONDS)

/obj/item/clothing/head/fedora/human_leather
	name = "human skin hat"
	desc = "This will scare them. All will know my power."
	icon_state = "human_leather"
	inhand_icon_state = null

/obj/item/clothing/head/costume/ushanka
	name = "ushanka"
	desc = "Perfect for winter in Siberia, da?"
	icon_state = "ushankadown"
	inhand_icon_state = null
	flags_inv = HIDEEARS|HIDEHAIR
	cold_protection = HEAD
	min_cold_protection_temperature = FIRE_HELM_MIN_TEMP_PROTECT
	dog_fashion = /datum/dog_fashion/head/ushanka
	var/earflaps = TRUE
	///Sprite visible when the ushanka flaps are folded up.
	var/upsprite = "ushankaup"
	///Sprite visible when the ushanka flaps are folded down.
	var/downsprite = "ushankadown"

/obj/item/clothing/head/costume/ushanka/attack_self(mob/user)
	if(earflaps)
		icon_state = upsprite
		inhand_icon_state = upsprite
		to_chat(user, span_notice("You raise the ear flaps on the ushanka."))
	else
		icon_state = downsprite
		inhand_icon_state = downsprite
		to_chat(user, span_notice("You lower the ear flaps on the ushanka."))
	earflaps = !earflaps

/obj/item/clothing/head/costume/nightcap/blue
	name = "blue nightcap"
	desc = "A blue nightcap for all the dreamers and snoozers out there."
	icon_state = "sleep_blue"

/obj/item/clothing/head/costume/nightcap/red
	name = "red nightcap"
	desc = "A red nightcap for all the sleepyheads and dozers out there."
	icon_state = "sleep_red"<|MERGE_RESOLUTION|>--- conflicted
+++ resolved
@@ -142,16 +142,7 @@
 	desc = "Welcome to the rice fields, motherfucker."
 	icon_state = "rice_hat"
 
-<<<<<<< HEAD
-/obj/item/clothing/head/scarecrow_hat
-=======
-/obj/item/clothing/head/costume/lizard
-	name = "lizardskin cloche hat"
-	desc = "How many lizards died to make this hat? Not enough."
-	icon_state = "lizard"
-
 /obj/item/clothing/head/costume/scarecrow_hat
->>>>>>> 7a41fc80
 	name = "scarecrow hat"
 	desc = "A simple straw hat."
 	icon_state = "scarecrow_hat"
