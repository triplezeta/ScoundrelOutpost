
/obj/item/clothing/gloves/fingerless
	name = "fingerless gloves"
	desc = "Plain black gloves without fingertips for the hard working."
	icon_state = "fingerless"
	inhand_icon_state = "fingerless"
	transfer_prints = TRUE
	strip_delay = 40
	equip_delay_other = 20
	cold_protection = HANDS
	min_cold_protection_temperature = GLOVES_MIN_TEMP_PROTECT
	custom_price = 75
	undyeable = TRUE

/obj/item/clothing/gloves/botanic_leather
	name = "botanist's leather gloves"
	desc = "These leather gloves protect against thorns, barbs, prickles, spikes and other harmful objects of floral origin.  They're also quite warm."
	icon_state = "leather"
	inhand_icon_state = "ggloves"
	permeability_coefficient = 0.9
	cold_protection = HANDS
	min_cold_protection_temperature = GLOVES_MIN_TEMP_PROTECT
	heat_protection = HANDS
	max_heat_protection_temperature = GLOVES_MAX_TEMP_PROTECT
	resistance_flags = NONE
	armor = list(MELEE = 0, BULLET = 0, LASER = 0, ENERGY = 0, BOMB = 0, BIO = 0, RAD = 0, FIRE = 70, ACID = 30)

/obj/item/clothing/gloves/combat
	name = "combat gloves"
	desc = "These tactical gloves are fireproof and electrically insulated."
	icon_state = "black"
	inhand_icon_state = "blackgloves"
	siemens_coefficient = 0
	permeability_coefficient = 0.05
	strip_delay = 80
	cold_protection = HANDS
	min_cold_protection_temperature = GLOVES_MIN_TEMP_PROTECT
	heat_protection = HANDS
	max_heat_protection_temperature = GLOVES_MAX_TEMP_PROTECT
	resistance_flags = NONE
	armor = list(MELEE = 0, BULLET = 0, LASER = 0, ENERGY = 0, BOMB = 0, BIO = 0, RAD = 0, FIRE = 80, ACID = 50)

/obj/item/clothing/gloves/bracer
	name = "bone bracers"
	desc = "For when you're expecting to get slapped on the wrist. Offers modest protection to your arms."
	icon_state = "bracers"
	inhand_icon_state = "bracers"
	transfer_prints = TRUE
	strip_delay = 40
	equip_delay_other = 20
	body_parts_covered = ARMS
	cold_protection = ARMS
	min_cold_protection_temperature = GLOVES_MIN_TEMP_PROTECT
	max_heat_protection_temperature = GLOVES_MAX_TEMP_PROTECT
	resistance_flags = NONE
	armor = list(MELEE = 15, BULLET = 25, LASER = 15, ENERGY = 15, BOMB = 20, BIO = 10, RAD = 0, FIRE = 0, ACID = 0)

/obj/item/clothing/gloves/rapid
	name = "Gloves of the North Star"
	desc = "Just looking at these fills you with an urge to beat the shit out of people."
	icon_state = "rapid"
	inhand_icon_state = "rapid"
	transfer_prints = TRUE

/obj/item/clothing/gloves/rapid/ComponentInitialize()
	. = ..()
	AddComponent(/datum/component/wearertargeting/punchcooldown)


/obj/item/clothing/gloves/color/plasmaman
	desc = "Covers up those scandalous boney hands."
	name = "plasma envirogloves"
	icon_state = "plasmaman"
	inhand_icon_state = "plasmaman"
	cold_protection = HANDS
	min_cold_protection_temperature = GLOVES_MIN_TEMP_PROTECT
	heat_protection = HANDS
	max_heat_protection_temperature = GLOVES_MAX_TEMP_PROTECT
	resistance_flags = NONE
	permeability_coefficient = 0.05
	armor = list(MELEE = 0, BULLET = 0, LASER = 0, ENERGY = 0, BOMB = 0, BIO = 100, RAD = 0, FIRE = 95, ACID = 95)

/obj/item/clothing/gloves/color/plasmaman/black
	name = "black envirogloves"
	icon_state = "blackplasma"
	inhand_icon_state = "blackplasma"

/obj/item/clothing/gloves/color/plasmaman/white
	name = "white envirogloves"
	icon_state = "whiteplasma"
	inhand_icon_state = "whiteplasma"

/obj/item/clothing/gloves/color/plasmaman/robot
	name = "roboticist envirogloves"
	icon_state = "robotplasma"
	inhand_icon_state = "robotplasma"

/obj/item/clothing/gloves/color/plasmaman/janny
	name = "janitor envirogloves"
	icon_state = "jannyplasma"
	inhand_icon_state = "jannyplasma"

/obj/item/clothing/gloves/color/plasmaman/cargo
	name = "cargo envirogloves"
	icon_state = "cargoplasma"
	inhand_icon_state = "cargoplasma"

/obj/item/clothing/gloves/color/plasmaman/engineer
	name = "engineering envirogloves"
	icon_state = "engieplasma"
	inhand_icon_state = "engieplasma"
	siemens_coefficient = 0

/obj/item/clothing/gloves/color/plasmaman/atmos
	name = "atmos envirogloves"
	icon_state = "atmosplasma"
	inhand_icon_state = "atmosplasma"
	siemens_coefficient = 0

/obj/item/clothing/gloves/color/plasmaman/explorer
	name = "explorer envirogloves"
	icon_state = "explorerplasma"
	inhand_icon_state = "explorerplasma"

/obj/item/clothing/gloves/color/botanic_leather/plasmaman
	name = "botany envirogloves"
	desc = "Covers up those scandalous boney hands."
	icon_state = "botanyplasma"
	inhand_icon_state = "botanyplasma"
	permeability_coefficient = 0.05
	armor = list(MELEE = 0, BULLET = 0, LASER = 0, ENERGY = 0, BOMB = 0, BIO = 100, RAD = 0, FIRE = 95, ACID = 95)

/obj/item/clothing/gloves/color/plasmaman/prototype
	name = "prototype envirogloves"
	icon_state = "protoplasma"
	inhand_icon_state = "protoplasma"

/obj/item/clothing/gloves/color/plasmaman/clown
	name = "clown envirogloves"
	icon_state = "clownplasma"
	inhand_icon_state = "clownplasma"

/obj/item/clothing/gloves/combat/wizard
	name = "enchanted gloves"
	desc = "These gloves have been enchanted with a spell that makes them electrically insulated and fireproof."
	icon_state = "wizard"
	inhand_icon_state = "purplegloves"

<<<<<<< HEAD
/obj/item/clothing/gloves/radio
	name = "translation gloves"
	desc = "A pair of electronic gloves which connect to nearby radios wirelessly. Allows for sign language users to 'speak' over comms."
	icon_state = "radio_g"
	inhand_icon_state = "radio_g"

=======
>>>>>>> f0eaecea
/obj/item/clothing/gloves/color/plasmaman/head_of_personnel
	name = "head of personnel's envirogloves"
	desc = "Covers up those scandalous, bony hands. Appears to be an attempt at making a replica of the captain's gloves."
	icon_state = "hopplasma"
	inhand_icon_state = "hopplasma"

/obj/item/clothing/gloves/color/plasmaman/chief_engineer
	name = "chief engineer's envirogloves"
	icon_state = "ceplasma"
	inhand_icon_state = "ceplasma"

/obj/item/clothing/gloves/color/plasmaman/chief_medical_officer
	name = "chief medical officer's envirogloves"
	icon_state = "cmoplasma"
	inhand_icon_state = "cmoplasma"

/obj/item/clothing/gloves/color/plasmaman/research_director
	name = "research director's envirogloves"
	icon_state = "rdplasma"
	inhand_icon_state = "rdplasma"

/obj/item/clothing/gloves/color/plasmaman/centcom_commander
	name = "CentCom commander envirogloves"
	icon_state = "commanderplasma"
	inhand_icon_state = "commanderplasma"

/obj/item/clothing/gloves/color/plasmaman/centcom_official
	name = "CentCom official envirogloves"
	icon_state = "officialplasma"
	inhand_icon_state = "officialplasma"

/obj/item/clothing/gloves/color/plasmaman/centcom_intern
	name = "CentCom intern envirogloves"
	icon_state = "internplasma"
	inhand_icon_state = "internplasma"<|MERGE_RESOLUTION|>--- conflicted
+++ resolved
@@ -146,15 +146,12 @@
 	icon_state = "wizard"
 	inhand_icon_state = "purplegloves"
 
-<<<<<<< HEAD
 /obj/item/clothing/gloves/radio
 	name = "translation gloves"
 	desc = "A pair of electronic gloves which connect to nearby radios wirelessly. Allows for sign language users to 'speak' over comms."
 	icon_state = "radio_g"
 	inhand_icon_state = "radio_g"
 
-=======
->>>>>>> f0eaecea
 /obj/item/clothing/gloves/color/plasmaman/head_of_personnel
 	name = "head of personnel's envirogloves"
 	desc = "Covers up those scandalous, bony hands. Appears to be an attempt at making a replica of the captain's gloves."
