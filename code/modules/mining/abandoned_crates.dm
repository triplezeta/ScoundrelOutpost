--- conflicted
+++ resolved
@@ -204,13 +204,7 @@
 			new /obj/item/defibrillator/compact(src)
 		if(87 to 88) 
 			new /obj/item/weed_extract(src)
-<<<<<<< HEAD
 		if(89) //1% chance
-=======
-		if(88)
-			new /obj/item/reagent_containers/cup/glass/bottle/lizardwine(src)
-		if(89)
->>>>>>> 41ddfae6
 			new /obj/item/melee/energy/sword/bananium(src)
 		if(90)
 			new /obj/item/dnainjector/wackymut(src)
