/datum/round_event_control/brain_trauma
	name = "Spontaneous Brain Trauma"
	typepath = /datum/round_event/brain_trauma
<<<<<<< HEAD
	weight = 0
	max_occurrences = 0
=======
	weight = 25
	category = EVENT_CATEGORY_HEALTH
	description = "A crewmember gains a random trauma."
>>>>>>> 254bbc27

/datum/round_event/brain_trauma
	fakeable = FALSE

/datum/round_event/brain_trauma/start()
	for(var/mob/living/carbon/human/H in shuffle(GLOB.alive_mob_list))
		if(!H.client)
			continue
		if(H.stat == DEAD) // What are you doing in this list
			continue
		if(!H.getorgan(/obj/item/organ/internal/brain)) // If only I had a brain
			continue
		if(!(H.mind.assigned_role.job_flags & JOB_CREW_MEMBER)) //please stop giving my centcom admin gimmicks full body paralysis
			continue
		traumatize(H)
		announce_to_ghosts(H)
		break

/datum/round_event/brain_trauma/proc/traumatize(mob/living/carbon/human/H)
	var/resistance = pick(
		50;TRAUMA_RESILIENCE_BASIC,
		30;TRAUMA_RESILIENCE_SURGERY,
		15;TRAUMA_RESILIENCE_LOBOTOMY,
		5;TRAUMA_RESILIENCE_MAGIC)

	var/trauma_type = pick_weight(list(
		BRAIN_TRAUMA_MILD = 60,
		BRAIN_TRAUMA_SEVERE = 30,
		BRAIN_TRAUMA_SPECIAL = 10
	))

	H.gain_trauma_type(trauma_type, resistance)<|MERGE_RESOLUTION|>--- conflicted
+++ resolved
@@ -1,14 +1,10 @@
 /datum/round_event_control/brain_trauma
 	name = "Spontaneous Brain Trauma"
 	typepath = /datum/round_event/brain_trauma
-<<<<<<< HEAD
 	weight = 0
 	max_occurrences = 0
-=======
-	weight = 25
 	category = EVENT_CATEGORY_HEALTH
 	description = "A crewmember gains a random trauma."
->>>>>>> 254bbc27
 
 /datum/round_event/brain_trauma
 	fakeable = FALSE
