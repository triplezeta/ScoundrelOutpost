/datum/round_event_control/obsessed
	name = "Obsession Awakening"
	typepath = /datum/round_event/obsessed
<<<<<<< HEAD
	max_occurrences = 0
	min_players = 200
=======
	max_occurrences = 1
	min_players = 20
	category = EVENT_CATEGORY_HEALTH
	description = "A random crewmember becomes obsessed with another."
>>>>>>> 254bbc27

/datum/round_event/obsessed
	fakeable = FALSE

/datum/round_event/obsessed/start()
	for(var/mob/living/carbon/human/H in shuffle(GLOB.player_list))
		if(!H.client || !(ROLE_OBSESSED in H.client.prefs.be_special))
			continue
		if(H.stat == DEAD)
			continue
		if(!(H.mind.assigned_role.job_flags & JOB_CREW_MEMBER)) //only station jobs sans nonhuman roles, prevents ashwalkers trying to stalk with crewmembers they never met
			continue
		if(H.mind.has_antag_datum(/datum/antagonist/obsessed))
			continue
		if(!H.getorgan(/obj/item/organ/internal/brain))
			continue
		//H.gain_trauma(/datum/brain_trauma/special/obsessed)
		//announce_to_ghosts(H)
		break<|MERGE_RESOLUTION|>--- conflicted
+++ resolved
@@ -1,15 +1,10 @@
 /datum/round_event_control/obsessed
 	name = "Obsession Awakening"
 	typepath = /datum/round_event/obsessed
-<<<<<<< HEAD
 	max_occurrences = 0
 	min_players = 200
-=======
-	max_occurrences = 1
-	min_players = 20
 	category = EVENT_CATEGORY_HEALTH
 	description = "A random crewmember becomes obsessed with another."
->>>>>>> 254bbc27
 
 /datum/round_event/obsessed
 	fakeable = FALSE
