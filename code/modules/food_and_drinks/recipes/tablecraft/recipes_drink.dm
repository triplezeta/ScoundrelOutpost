--- conflicted
+++ resolved
@@ -3,20 +3,6 @@
 
 ///////////////// Booze & Bottles ///////////////////
 
-<<<<<<< HEAD
-/datum/crafting_recipe/lizardwine
-	name = "Lizard Wine"
-	time = 40
-	reqs = list(
-		/obj/item/organ/external/tail/lizard = 1,
-		/datum/reagent/consumable/ethanol = 100
-	)
-	blacklist = list(/obj/item/organ/external/tail/lizard/fake)
-	result = /obj/item/reagent_containers/food/drinks/bottle/lizardwine
-	category = CAT_DRINK
-
-=======
->>>>>>> fa4e7909
 /datum/crafting_recipe/moonshinejug
 	name = "Moonshine Jug"
 	time = 30
