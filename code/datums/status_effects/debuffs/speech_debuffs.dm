--- conflicted
+++ resolved
@@ -81,8 +81,6 @@
 
 	return modified_char
 
-<<<<<<< HEAD
-=======
 /datum/status_effect/speech/stutter/derpspeech
 	id = "derp_stutter"
 	/// The probability of making our message entirely uppercase + adding exclamations
@@ -122,7 +120,6 @@
 	// Otherwise just return and don't call parent, we already modified our speech
 	return
 
->>>>>>> 7b434598
 /datum/status_effect/speech/slurring
 	/// The chance that any given character in a message will be replaced with a common character
 	var/common_prob = 25
