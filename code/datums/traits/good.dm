//predominantly positive traits
//this file is named weirdly so that positive traits are listed above negative ones

/datum/quirk/alcohol_tolerance
	name = "Alcohol Tolerance"
	desc = "You become drunk more slowly and suffer fewer drawbacks from alcohol."
	value = 1
	mob_trait = TRAIT_ALCOHOL_TOLERANCE
	gain_text = "<span class='notice'>You feel like you could drink a whole keg!</span>"
	lose_text = "<span class='danger'>You don't feel as resistant to alcohol anymore. Somehow.</span>"
	medical_record_text = "Patient demonstrates a high tolerance for alcohol."

/datum/quirk/apathetic
	name = "Apathetic"
	desc = "You just don't care as much as other people. That's nice to have in a place like this, I guess."
	value = 1
	mood_quirk = TRUE
	medical_record_text = "Patient was administered the Apathy Evaluation Scale but did not bother to complete it."

/datum/quirk/apathetic/add()
	GET_COMPONENT_FROM(mood, /datum/component/mood, quirk_holder)
	if(mood)
		mood.mood_modifier -= 0.2

/datum/quirk/apathetic/remove()
	if(quirk_holder)
		GET_COMPONENT_FROM(mood, /datum/component/mood, quirk_holder)
		if(mood)
			mood.mood_modifier += 0.2

/datum/quirk/drunkhealing
	name = "Drunken Resilience"
	desc = "Nothing like a good drink to make you feel on top of the world. Whenever you're drunk, you slowly recover from injuries."
	value = 2
	mob_trait = TRAIT_DRUNK_HEALING
	gain_text = "<span class='notice'>You feel like a drink would do you good.</span>"
	lose_text = "<span class='danger'>You no longer feel like drinking would ease your pain.</span>"
	medical_record_text = "Patient has unusually efficient liver metabolism and can slowly regenerate wounds by drinking alcoholic beverages."

/datum/quirk/empath
	name = "Empath"
	desc = "Whether it's a sixth sense or careful study of body language, it only takes you a quick glance at someone to understand how they feel."
	value = 2
	mob_trait = TRAIT_EMPATH
	gain_text = "<span class='notice'>You feel in tune with those around you.</span>"
	lose_text = "<span class='danger'>You feel isolated from others.</span>"
	medical_record_text = "Patient is highly perceptive of and sensitive to social cues, or may possibly have ESP. Further testing needed."

/datum/quirk/freerunning
	name = "Freerunning"
	desc = "You're great at quick moves! You can climb tables more quickly."
	value = 2
	mob_trait = TRAIT_FREERUNNING
	gain_text = "<span class='notice'>You feel lithe on your feet!</span>"
	lose_text = "<span class='danger'>You feel clumsy again.</span>"
	medical_record_text = "Patient scored highly on cardio tests."

/datum/quirk/friendly
	name = "Friendly"
	desc = "You give the best hugs, especially when you're in the right mood."
	value = 1
	mob_trait = TRAIT_FRIENDLY
	gain_text = "<span class='notice'>You want to hug someone.</span>"
	lose_text = "<span class='danger'>You no longer feel compelled to hug others.</span>"
	mood_quirk = TRUE
	medical_record_text = "Patient demonstrates low-inhibitions for physical contact and well-developed arms. Requesting another doctor take over this case."

/datum/quirk/jolly
	name = "Jolly"
	desc = "You sometimes just feel happy, for no reason at all."
	value = 1
	mob_trait = TRAIT_JOLLY
	mood_quirk = TRUE
	medical_record_text = "Patient demonstrates constant euthymia irregular for environment. It's a bit much, to be honest."

/datum/quirk/jolly/on_process()
	if(prob(0.05))
		SEND_SIGNAL(quirk_holder, COMSIG_ADD_MOOD_EVENT, "jolly", /datum/mood_event/jolly)

/datum/quirk/light_step
	name = "Light Step"
	desc = "You walk with a gentle step; stepping on sharp objects is quieter, less painful and you won't leave footprints behind you."
	value = 1
	mob_trait = TRAIT_LIGHT_STEP
	gain_text = "<span class='notice'>You walk with a little more litheness.</span>"
	lose_text = "<span class='danger'>You start tromping around like a barbarian.</span>"
	medical_record_text = "Patient's dexterity belies a strong capacity for stealth."

/datum/quirk/musician
	name = "Musician"
	desc = "You can tune handheld musical instruments to play melodies that clear certain negative effects and soothe the soul."
	value = 1
	mob_trait = TRAIT_MUSICIAN
	gain_text = "<span class='notice'>You know everything about musical instruments.</span>"
	lose_text = "<span class='danger'>You forget how musical instruments work.</span>"
	medical_record_text = "Patient brain scans show a highly-developed auditory pathway."

/datum/quirk/musician/on_spawn()
	var/mob/living/carbon/human/H = quirk_holder
	var/obj/item/choice_beacon/music/B = new(get_turf(H))
	H.put_in_hands(B)
	H.equip_to_slot(B, SLOT_IN_BACKPACK)
	H.regenerate_icons()

/datum/quirk/night_vision
	name = "Night Vision"
	desc = "You can see slightly more clearly in full darkness than most people."
	value = 1
	mob_trait = TRAIT_NIGHT_VISION
	gain_text = "<span class='notice'>The shadows seem a little less dark.</span>"
	lose_text = "<span class='danger'>Everything seems a little darker.</span>"
	medical_record_text = "Patient's eyes show above-average acclimation to darkness."

/datum/quirk/night_vision/on_spawn()
	var/mob/living/carbon/human/H = quirk_holder
	var/obj/item/organ/eyes/eyes = H.getorgan(/obj/item/organ/eyes)
	if(!eyes || eyes.lighting_alpha)
		return
	eyes.Insert(H) //refresh their eyesight and vision

/datum/quirk/photographer
	name = "Photographer"
	desc = "You know how to handle a camera, shortening the delay between each shot."
	value = 1
	mob_trait = TRAIT_PHOTOGRAPHER
	gain_text = "<span class='notice'>You know everything about photography.</span>"
	lose_text = "<span class='danger'>You forget how photo cameras work.</span>"
	medical_record_text = "Patient mentions photography as a stress-relieving hobby."

/datum/quirk/photographer/on_spawn()
	var/mob/living/carbon/human/H = quirk_holder
	var/obj/item/camera/camera = new(get_turf(H))
	H.put_in_hands(camera)
	H.equip_to_slot(camera, SLOT_NECK)
	H.regenerate_icons()

/datum/quirk/selfaware
	name = "Self-Aware"
	desc = "You know your body well, and can accurately assess the extent of your wounds."
	value = 2
	mob_trait = TRAIT_SELF_AWARE
	medical_record_text = "Patient demonstrates an uncanny knack for self-diagnosis."

/datum/quirk/skittish
	name = "Skittish"
	desc = "You can conceal yourself in danger. Ctrl-shift-click a closed locker to jump into it, as long as you have access."
	value = 2
	mob_trait = TRAIT_SKITTISH
	medical_record_text = "Patient demonstrates a high aversion to danger and has described hiding in containers out of fear."

/datum/quirk/spiritual
	name = "Spiritual"
	desc = "You hold a spiritual belief, whether in God, nature or the arcane rules of the universe. You gain comfort from the presence of holy people, and believe that your prayers are more special than others."
	value = 1
	mob_trait = TRAIT_SPIRITUAL
	gain_text = "<span class='notice'>You have faith in a higher power.</span>"
	lose_text = "<span class='danger'>You lose faith!</span>"
	medical_record_text = "Patient reports a belief in a higher power."

/datum/quirk/spiritual/on_spawn()
	var/mob/living/carbon/human/H = quirk_holder
	H.equip_to_slot_or_del(new /obj/item/storage/fancy/candle_box(H), SLOT_IN_BACKPACK)
	H.equip_to_slot_or_del(new /obj/item/storage/box/matches(H), SLOT_IN_BACKPACK)

/datum/quirk/tagger
	name = "Tagger"
	desc = "You're an experienced artist. While drawing graffiti, you can get twice as many uses out of drawing supplies."
	value = 1
	mob_trait = TRAIT_TAGGER
	gain_text = "<span class='notice'>You know how to tag walls efficiently.</span>"
	lose_text = "<span class='danger'>You forget how to tag walls properly.</span>"
	medical_record_text = "Patient was recently seen for possible paint huffing incident."

/datum/quirk/tagger/on_spawn()
	var/mob/living/carbon/human/H = quirk_holder
	var/obj/item/toy/crayon/spraycan/spraycan = new(get_turf(H))
	H.put_in_hands(spraycan)
	H.equip_to_slot(spraycan, SLOT_IN_BACKPACK)
	H.regenerate_icons()

/datum/quirk/voracious
	name = "Voracious"
	desc = "Nothing gets between you and your food. You eat faster and can binge on junk food! Being fat suits you just fine."
	value = 1
	mob_trait = TRAIT_VORACIOUS
	gain_text = "<span class='notice'>You feel HONGRY.</span>"
<<<<<<< HEAD
	lose_text = "<span class='danger'>You no longer feel HONGRY.</span>"
=======
	lose_text = "<span class='danger'>You no longer feel HONGRY.</span>"
	medical_record_text = "Patient demonstrates a disturbing capacity for eating."

/datum/quirk/neet
	name = "NEET"
	desc = "For some reason you qualified for social welfare and you don't really care about your own personal hygiene."
	value = 1
	mob_trait = TRAIT_NEET
	gain_text = "<span class='notice'>You feel useless to society.</span>"
	lose_text = "<span class='danger'>You no longer feel useless to society.</span>"
	mood_quirk = TRUE
	medical_record_text = "Patient continues to qualify for welfare and has made no efforts to improve hygiene."

/datum/quirk/neet/on_spawn()
	var/mob/living/carbon/human/H = quirk_holder
	var/datum/bank_account/D = H.get_bank_account()
	if(!D) //if their current mob doesn't have a bank account, likely due to them being a special role (ie nuke op)
		return
	D.welfare = TRUE

/datum/quirk/neet/on_process()
	var/mob/living/carbon/human/H = quirk_holder
	if (H.hygiene <= HYGIENE_LEVEL_DIRTY)
		SEND_SIGNAL(H, COMSIG_ADD_MOOD_EVENT, "NEET", /datum/mood_event/happy_neet)
	else
		SEND_SIGNAL(H, COMSIG_CLEAR_MOOD_EVENT, "NEET")
>>>>>>> 0b0d21b6
<|MERGE_RESOLUTION|>--- conflicted
+++ resolved
@@ -184,33 +184,4 @@
 	value = 1
 	mob_trait = TRAIT_VORACIOUS
 	gain_text = "<span class='notice'>You feel HONGRY.</span>"
-<<<<<<< HEAD
-	lose_text = "<span class='danger'>You no longer feel HONGRY.</span>"
-=======
-	lose_text = "<span class='danger'>You no longer feel HONGRY.</span>"
-	medical_record_text = "Patient demonstrates a disturbing capacity for eating."
-
-/datum/quirk/neet
-	name = "NEET"
-	desc = "For some reason you qualified for social welfare and you don't really care about your own personal hygiene."
-	value = 1
-	mob_trait = TRAIT_NEET
-	gain_text = "<span class='notice'>You feel useless to society.</span>"
-	lose_text = "<span class='danger'>You no longer feel useless to society.</span>"
-	mood_quirk = TRUE
-	medical_record_text = "Patient continues to qualify for welfare and has made no efforts to improve hygiene."
-
-/datum/quirk/neet/on_spawn()
-	var/mob/living/carbon/human/H = quirk_holder
-	var/datum/bank_account/D = H.get_bank_account()
-	if(!D) //if their current mob doesn't have a bank account, likely due to them being a special role (ie nuke op)
-		return
-	D.welfare = TRUE
-
-/datum/quirk/neet/on_process()
-	var/mob/living/carbon/human/H = quirk_holder
-	if (H.hygiene <= HYGIENE_LEVEL_DIRTY)
-		SEND_SIGNAL(H, COMSIG_ADD_MOOD_EVENT, "NEET", /datum/mood_event/happy_neet)
-	else
-		SEND_SIGNAL(H, COMSIG_CLEAR_MOOD_EVENT, "NEET")
->>>>>>> 0b0d21b6
+	lose_text = "<span class='danger'>You no longer feel HONGRY.</span>"