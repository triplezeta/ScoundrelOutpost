/datum/station_trait/carp_infestation
	name = "Carp infestation"
	trait_type = STATION_TRAIT_NEGATIVE
	weight = 5
	show_in_report = TRUE
	report_message = "Dangerous fauna is present in the area of this station."
	trait_to_give = STATION_TRAIT_CARP_INFESTATION

/datum/station_trait/distant_supply_lines
	name = "Distant supply lines"
	trait_type = STATION_TRAIT_NEGATIVE
	weight = 3
	show_in_report = TRUE
	report_message = "Due to the distance to our normal supply lines, cargo orders are more expensive."
	blacklist = list(/datum/station_trait/strong_supply_lines)

/datum/station_trait/distant_supply_lines/on_round_start()
	SSeconomy.pack_price_modifier *= 1.2

/datum/station_trait/late_arrivals
	name = "Late Arrivals"
	trait_type = STATION_TRAIT_NEGATIVE
	weight = 2
	show_in_report = TRUE
	report_message = "Sorry for that, we didn't expect to fly into that vomiting goose while bringing you to your new station."
	trait_to_give = STATION_TRAIT_LATE_ARRIVALS
	blacklist = list(/datum/station_trait/random_spawns, /datum/station_trait/hangover)

/datum/station_trait/random_spawns
	name = "Drive-by landing"
	trait_type = STATION_TRAIT_NEGATIVE
	weight = 2
	show_in_report = TRUE
	report_message = "Sorry for that, we missed your station by a few miles, so we just launched you towards your station in pods. Hope you don't mind!"
	trait_to_give = STATION_TRAIT_RANDOM_ARRIVALS
	blacklist = list(/datum/station_trait/late_arrivals, /datum/station_trait/hangover)

/datum/station_trait/hangover
	name = "Hangover"
	trait_type = STATION_TRAIT_NEGATIVE
	weight = 2
	show_in_report = TRUE
	report_message = "Ohh....Man....That mandatory office party from last shift...God that was awesome..I woke up in some random toilet 3 sectors away..."
	trait_to_give = STATION_TRAIT_HANGOVER
	blacklist = list(/datum/station_trait/late_arrivals, /datum/station_trait/random_spawns)

/datum/station_trait/hangover/New()
	. = ..()
	RegisterSignal(SSdcs, COMSIG_GLOB_JOB_AFTER_LATEJOIN_SPAWN, .proc/on_job_after_spawn)

/datum/station_trait/hangover/revert()
	for (var/obj/effect/landmark/start/hangover/hangover_spot in GLOB.start_landmarks_list)
		QDEL_LIST(hangover_spot.debris)

	return ..()

/datum/station_trait/hangover/proc/on_job_after_spawn(datum/source, datum/job/job, mob/living/spawned_mob)
	SIGNAL_HANDLER

	if(!prob(35))
		return
	var/obj/item/hat = pick(
		/obj/item/clothing/head/sombrero,
		/obj/item/clothing/head/fedora,
		/obj/item/clothing/mask/balaclava,
		/obj/item/clothing/head/ushanka,
		/obj/item/clothing/head/cardborg,
		/obj/item/clothing/head/pirate,
		/obj/item/clothing/head/cone,
		)
	hat = new hat(spawned_mob)
	spawned_mob.equip_to_slot_or_del(hat, ITEM_SLOT_HEAD)


/datum/station_trait/blackout
	name = "Blackout"
	trait_type = STATION_TRAIT_NEGATIVE
	weight = 3
	show_in_report = TRUE
	report_message = "Station lights seem to be damaged, be safe when starting your shift today."

/datum/station_trait/blackout/on_round_start()
	. = ..()
	for(var/obj/machinery/power/apc/apc as anything in GLOB.apcs_list)
		if(is_station_level(apc.z) && prob(60))
			apc.overload_lighting()

/datum/station_trait/empty_maint
	name = "Cleaned out maintenance"
	trait_type = STATION_TRAIT_NEGATIVE
	weight = 5
	show_in_report = TRUE
	report_message = "Our workers cleaned out most of the junk in the maintenace areas."
	blacklist = list(/datum/station_trait/filled_maint)
	trait_to_give = STATION_TRAIT_EMPTY_MAINT

	// This station trait is checked when loot drops initialize, so it's too late
	can_revert = FALSE

/datum/station_trait/overflow_job_bureaucracy
	name = "Overflow bureaucracy mistake"
	trait_type = STATION_TRAIT_NEGATIVE
	weight = 5
	show_in_report = TRUE
	var/chosen_job_name

/datum/station_trait/overflow_job_bureaucracy/New()
	. = ..()
	RegisterSignal(SSjob, COMSIG_SUBSYSTEM_POST_INITIALIZE, .proc/set_overflow_job_override)

/datum/station_trait/overflow_job_bureaucracy/get_report()
	return "[name] - It seems for some reason we put out the wrong job-listing for the overflow role this shift...I hope you like [chosen_job_name]s."

/datum/station_trait/overflow_job_bureaucracy/proc/set_overflow_job_override(datum/source)
	SIGNAL_HANDLER
	var/datum/job/picked_job = pick(SSjob.joinable_occupations)
	chosen_job_name = lowertext(picked_job.title) // like Chief Engineers vs like chief engineers
	SSjob.set_overflow_role(picked_job.type)

/datum/station_trait/slow_shuttle
	name = "Slow Shuttle"
	trait_type = STATION_TRAIT_NEGATIVE
	weight = 5
	show_in_report = TRUE
	report_message = "Due to distance to our supply station, the cargo shuttle will have a slower flight time to your cargo department."
	blacklist = list(/datum/station_trait/quick_shuttle)

/datum/station_trait/slow_shuttle/on_round_start()
	. = ..()
	SSshuttle.supply.callTime *= 1.5

/datum/station_trait/bot_languages
	name = "Bot Language Matrix Malfunction"
	trait_type = STATION_TRAIT_NEGATIVE
	weight = 3
	show_in_report = TRUE
	report_message = "Your station's friendly bots have had their language matrix fried due to an event, resulting in some strange and unfamiliar speech patterns."

/datum/station_trait/bot_languages/New()
	. = ..()
	/// What "caused" our robots to go haywire (fluff)
	var/event_source = pick(list("an ion storm", "a syndicate hacking attempt", "a malfunction", "issues with your onboard AI", "an intern's mistakes", "budget cuts"))
	report_message = "Your station's friendly bots have had their language matrix fried due to [event_source], resulting in some strange and unfamiliar speech patterns."

/datum/station_trait/bot_languages/on_round_start()
	. = ..()
	//All bots that exist round start have their set language randomized.
	for(var/mob/living/simple_animal/bot/found_bot in GLOB.alive_mob_list)
		/// The bot's language holder - so we can randomize and change their language
		var/datum/language_holder/bot_languages = found_bot.get_language_holder()
		bot_languages.selected_language = bot_languages.get_random_spoken_language()

/datum/station_trait/revenge_of_pun_pun
	name = "Revenge of Pun Pun"
	trait_type = STATION_TRAIT_NEGATIVE
	weight = 2

	// Way too much is done on atoms SS to be reverted, and it'd look
	// kinda clunky on round start. It's not impossible to make this work,
	// but it's a project for...someone else.
	can_revert = FALSE

	var/static/list/weapon_types

/datum/station_trait/revenge_of_pun_pun/New()
	if(!weapon_types)
		weapon_types = list(
			/obj/item/chair = 20,
			/obj/item/melee/baseball_bat = 10,
<<<<<<< HEAD
			/obj/item/reagent_containers/food/drinks/bottle = 20,
			/obj/item/reagent_containers/food/drinks/bottle/kong = 5,
=======
			/obj/item/melee/chainofcommand/tailwhip = 10,
			/obj/item/melee/chainofcommand/tailwhip/kitty = 10,
			/obj/item/reagent_containers/cup/glass/bottle = 20,
			/obj/item/reagent_containers/cup/glass/bottle/kong = 5,
>>>>>>> 41ddfae6
			/obj/item/switchblade/extended = 10,
			/obj/item/sign/random = 10,
			/obj/item/gun/ballistic/automatic/pistol = 1,
		)

	RegisterSignal(SSatoms, COMSIG_SUBSYSTEM_POST_INITIALIZE, .proc/arm_monke)

/datum/station_trait/revenge_of_pun_pun/proc/arm_monke()
	SIGNAL_HANDLER
	var/mob/living/carbon/human/species/monkey/punpun/punpun = GLOB.the_one_and_only_punpun
	if(!punpun)
		return
	var/weapon_type = pick_weight(weapon_types)
	var/obj/item/weapon = new weapon_type
	if(!punpun.put_in_l_hand(weapon) && !punpun.put_in_r_hand(weapon))
		// Guess they did all this with whatever they have in their hands already
		qdel(weapon)
		weapon = punpun.get_active_held_item() || punpun.get_inactive_held_item()

	weapon?.add_mob_blood(punpun)
	punpun.add_mob_blood(punpun)

	new /datum/ai_controller/monkey/angry(punpun)

	var/area/place = get_area(punpun)

	var/list/area_open_turfs = list()
	for(var/turf/location in place)
		if(location.density)
			continue
		area_open_turfs += location

	punpun.forceMove(pick(area_open_turfs))

	for(var/i in 1 to rand(10, 40))
		new /obj/effect/decal/cleanable/blood(pick(area_open_turfs))

	var/list/blood_path = list()
	for(var/i in 1 to 10) // Only 10 attempts
		var/turf/destination = pick(area_open_turfs)
		var/turf/next_step = get_step_to(punpun, destination)
		for(var/k in 1 to 30) // Max 30 steps
			if(!next_step)
				break
			blood_path += next_step
			next_step = get_step_to(next_step, destination)
		if(length(blood_path))
			break
	if(!length(blood_path))
		CRASH("Unable to make a path from punpun")

	var/turf/last_location
	for(var/turf/location as anything in blood_path)
		last_location = location

		if(prob(80))
			new /obj/effect/decal/cleanable/blood(location)

		if(prob(50))
			var/static/blood_types = list(
				/obj/effect/decal/cleanable/blood/splatter,
				/obj/effect/decal/cleanable/blood/gibs,
			)
			var/blood_type = pick(blood_types)
			new blood_type(get_turf(pick(orange(location, 2))))

	new /obj/effect/decal/cleanable/blood/gibs/torso(last_location)

// Abstract station trait used for traits that modify a random event in some way (their weight or max occurrences).
/datum/station_trait/random_event_weight_modifier
	name = "Random Event Modifier"
	report_message = "A random event has been modified this shift! Someone forgot to set this!"
	show_in_report = TRUE
	trait_flags = STATION_TRAIT_ABSTRACT
	weight = 0

	/// The path to the round_event_control that we modify.
	var/event_control_path
	/// Multiplier applied to the weight of the event.
	var/weight_multiplier = 1
	/// Flat modifier added to the amount of max occurances the random event can have.
	var/max_occurrences_modifier = 0

/datum/station_trait/random_event_weight_modifier/on_round_start()
	. = ..()
	var/datum/round_event_control/modified_event = locate(event_control_path) in SSevents.control
	if(!modified_event)
		CRASH("[type] could not find a round event controller to modify on round start (likely has an invalid event_control_path set)!")

	modified_event.weight *= weight_multiplier
	modified_event.max_occurrences += max_occurrences_modifier

/datum/station_trait/random_event_weight_modifier/ion_storms
	name = "Ionic Stormfront"
	report_message = "An ionic stormfront is passing over your station's system. Expect an increased likelihood of ion storms afflicting your station's silicon units."
	trait_type = STATION_TRAIT_NEGATIVE
	trait_flags = NONE
	weight = 3
	event_control_path = /datum/round_event_control/ion_storm
	weight_multiplier = 2

/datum/station_trait/random_event_weight_modifier/rad_storms
	name = "Radiation Stormfront"
	report_message = "A radioactive stormfront is passing through your station's system. Expect an increased likelihood of radiation storms passing over your station, as well the potential for multiple radiation storms to occur during your shift."
	trait_type = STATION_TRAIT_NEGATIVE
	trait_flags = NONE
	weight = 2
	event_control_path = /datum/round_event_control/radiation_storm
	weight_multiplier = 1.5
	max_occurrences_modifier = 2<|MERGE_RESOLUTION|>--- conflicted
+++ resolved
@@ -167,15 +167,8 @@
 		weapon_types = list(
 			/obj/item/chair = 20,
 			/obj/item/melee/baseball_bat = 10,
-<<<<<<< HEAD
-			/obj/item/reagent_containers/food/drinks/bottle = 20,
-			/obj/item/reagent_containers/food/drinks/bottle/kong = 5,
-=======
-			/obj/item/melee/chainofcommand/tailwhip = 10,
-			/obj/item/melee/chainofcommand/tailwhip/kitty = 10,
 			/obj/item/reagent_containers/cup/glass/bottle = 20,
 			/obj/item/reagent_containers/cup/glass/bottle/kong = 5,
->>>>>>> 41ddfae6
 			/obj/item/switchblade/extended = 10,
 			/obj/item/sign/random = 10,
 			/obj/item/gun/ballistic/automatic/pistol = 1,
