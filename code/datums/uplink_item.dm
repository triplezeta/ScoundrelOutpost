<<<<<<< HEAD
var/list/uplink_items = list()

/proc/get_uplink_items(var/gamemode_override=null)
	// If not already initialized..
	if(!uplink_items.len)

		// Fill in the list	and order it like this:
		// A keyed list, acting as categories, which are lists to the datum.

		var/list/last = list()
		for(var/item in subtypesof(/datum/uplink_item))

			var/datum/uplink_item/I = new item()
			if(!I.item)
				continue
			if(I.last)
				last += I
				continue

			if(!uplink_items[I.category])
				uplink_items[I.category] = list()

			uplink_items[I.category] += I

		for(var/datum/uplink_item/I in last)

			if(!uplink_items[I.category])
				uplink_items[I.category] = list()

			uplink_items[I.category] += I

	//Filtered version
	var/list/filtered_uplink_items = list()

	for(var/category in uplink_items)
		for(var/datum/uplink_item/I in uplink_items[category])
			if(I.gamemodes.len)
				if(!gamemode_override && ticker && !(ticker.mode.type in I.gamemodes))
					continue
				if(gamemode_override && !(gamemode_override in I.gamemodes))
					continue
			if(I.excludefrom.len)
				if(!gamemode_override && ticker && (ticker.mode.type in I.excludefrom))
					continue
				if(gamemode_override && (gamemode_override in I.excludefrom))
					continue
			if(!filtered_uplink_items[I.category])
				filtered_uplink_items[I.category] = list()
			filtered_uplink_items[category] += I

	return filtered_uplink_items

// You can change the order of the list by putting datums before/after one another OR
// you can use the last variable to make sure it appears last, well have the category appear last.

/datum/uplink_item
	var/name = "item name"
	var/category = "item category"
	var/desc = "item description"
	var/item = null
	var/cost = 0
	var/last = 0 // Appear last
	var/list/gamemodes = list() // Empty list means it is in all the gamemodes. Otherwise place the gamemode name here.
	var/list/excludefrom = list() //Empty list does nothing. Place the name of gamemode you don't want this item to be available in here. This is so you dont have to list EVERY mode to exclude something.
	var/surplus = 100 //Chance of being included in the surplus crate (when pick() selects it)

/datum/uplink_item/proc/spawn_item(turf/loc, obj/item/device/uplink/U)
	if(item)
		U.uses -= max(cost, 0)
		U.used_TC += cost
		feedback_add_details("traitor_uplink_items_bought", "[item]")
		return new item(loc)

/datum/uplink_item/proc/buy(obj/item/device/uplink/U, mob/user)

	..()
	if(!istype(U))
		return 0

	if (!user || user.incapacitated())
		return 0

	// If the uplink's holder is in the user's contents
	if ((U.loc in user.contents || (in_range(U.loc, user) && istype(U.loc.loc, /turf))))
		user.set_machine(U)
		if(cost > U.uses)
			return 0

		var/obj/I = spawn_item(get_turf(user), U)

		if(istype(I, /obj/item))
			if(ishuman(user))
				var/mob/living/carbon/human/A = user
				A.put_in_any_hand_if_possible(I)

			if(istype(I,/obj/item/weapon/storage/box/) && I.contents.len>0)
				for(var/atom/o in I)
					U.purchase_log += "<BIG>\icon[o]</BIG>"
			else
				U.purchase_log += "<BIG>\icon[I]</BIG>"

		U.interact(user)
		return 1
	return 0

/*
//
//	UPLINK ITEMS
//
*/

// DANGEROUS WEAPONS

/datum/uplink_item/dangerous
	category = "Conspicuous and Dangerous Weapons"

/datum/uplink_item/dangerous/pistol
	name = "FK-69 Pistol"
	desc = "A small, easily concealable handgun that uses 10mm auto rounds in 8-round magazines and is compatible with suppressors."
	item = /obj/item/weapon/gun/projectile/automatic/pistol
	cost = 9

/datum/uplink_item/dangerous/revolver
	name = "Syndicate Revolver"
	desc = "A brutally simple syndicate revolver that fires .357 Magnum cartridges and has 7 chambers."
	item = /obj/item/weapon/gun/projectile/revolver
	cost = 13
	surplus = 50

/datum/uplink_item/dangerous/smg
	name = "C-20r Submachine Gun"
	desc = "A fully-loaded Scarborough Arms bullpup submachine gun that fires .45 rounds with a 20-round magazine and is compatible with suppressors."
	item = /obj/item/weapon/gun/projectile/automatic/c20r
	cost = 14
	gamemodes = list(/datum/game_mode/nuclear)
	surplus = 40

/datum/uplink_item/dangerous/smg/unrestricted
	item = /obj/item/weapon/gun/projectile/automatic/c20r/unrestricted
	gamemodes = list(/datum/game_mode/gang)

/datum/uplink_item/dangerous/carbine
	name = "M-90gl Carbine"
	desc = "A fully-loaded three-round burst carbine that uses 30-round 5.56mm magazines with a togglable underslung 40mm grenade launcher."
	item = /obj/item/weapon/gun/projectile/automatic/m90
	cost = 18
	gamemodes = list(/datum/game_mode/nuclear)
	surplus = 50

/datum/uplink_item/dangerous/carbine/unrestricted
	item = /obj/item/weapon/gun/projectile/automatic/m90/unrestricted
	gamemodes = list(/datum/game_mode/gang)

/datum/uplink_item/dangerous/machinegun
	name = "L6 Squad Automatic Weapon"
	desc = "A fully-loaded Aussec Armoury belt-fed machine gun. This deadly weapon has a massive 50-round magazine of devastating 7.62x51mm ammunition."
	item = /obj/item/weapon/gun/projectile/automatic/l6_saw
	cost = 23
	gamemodes = list(/datum/game_mode/nuclear)
	surplus = 0

/datum/uplink_item/dangerous/crossbow
	name = "Miniature Energy Crossbow"
	desc = "A short bow mounted across a tiller in miniature. Small enough to fit into a pocket or slip into a bag unnoticed. It will synthesize and fire bolts tipped with a paralyzing toxin that will \
	briefly stun targets and cause them to slur as if inebriated. It can produce an infinite amount of bolts, but must be manually recharged with each shot."
	item = /obj/item/weapon/gun/energy/kinetic_accelerator/crossbow
	cost = 12
	excludefrom = list(/datum/game_mode/nuclear,/datum/game_mode/gang)
	surplus = 50

/datum/uplink_item/dangerous/flamethrower
	name = "Flamethrower"
	desc = "A flamethrower, fueled by a portion of highly flammable biotoxins stolen previously from Nanotrasen stations. Make a statement by roasting the filth in their own greed. Use with caution."
	item = /obj/item/weapon/flamethrower/full/tank
	cost = 4
	gamemodes = list(/datum/game_mode/nuclear,/datum/game_mode/gang)
	surplus = 40

/datum/uplink_item/dangerous/sword
	name = "Energy Sword"
	desc = "The energy sword is an edged weapon with a blade of pure energy. The sword is small enough to be pocketed when inactive. Activating it produces a loud, distinctive noise. One can combine two \
	energy swords to create a double energy sword, which must be wielded in two hands but is more robust and deflects all energy projectiles."
	item = /obj/item/weapon/melee/energy/sword/saber
	cost = 8

/datum/uplink_item/dangerous/emp
	name = "EMP Kit"
	desc = "A box that contains two EMP grenades, an EMP implant and a short ranged recharging device disguised as a flashlight. Useful to disrupt communication and silicon lifeforms."
	item = /obj/item/weapon/storage/box/syndie_kit/emp
	cost = 5

/datum/uplink_item/dangerous/syndicate_minibomb
	name = "Syndicate Minibomb"
	desc = "The minibomb is a grenade with a five-second fuse. Upon detonation, it will create a small hull breach in addition to dealing high amounts of damage to nearby personnel."
	item = /obj/item/weapon/grenade/syndieminibomb
	cost = 6

/datum/uplink_item/dangerous/foamsmg
	name = "Toy Submachine Gun"
	desc = "A fully-loaded Donksoft bullpup submachine gun that fires riot grade rounds with a 20-round magazine."
	item = /obj/item/weapon/gun/projectile/automatic/c20r/toy
	cost = 8
	gamemodes = list(/datum/game_mode/nuclear)
	surplus = 0

/datum/uplink_item/dangerous/foammachinegun
	name = "Toy Machine Gun"
	desc = "A fully-loaded Donksoft belt-fed machine gun. This weapon has a massive 50-round magazine of devastating riot grade darts, that can briefly incapacitate someone in just one volley."
	item = /obj/item/weapon/gun/projectile/automatic/l6_saw/toy
	cost = 12
	gamemodes = list(/datum/game_mode/nuclear)
	surplus = 0

/datum/uplink_item/dangerous/viscerators
	name = "Viscerator Delivery Grenade"
	desc = "A unique grenade that deploys a swarm of viscerators upon activation, which will chase down and shred any non-operatives in the area."
	item = /obj/item/weapon/grenade/spawnergrenade/manhacks
	cost = 8
	gamemodes = list(/datum/game_mode/nuclear)
	surplus = 35

/datum/uplink_item/dangerous/bioterror
	name = "Biohazardous Chemical Sprayer"
	desc = "A chemical sprayer that allows a wide dispersal of selected chemicals. Especially tailored by the Tiger Cooperative, the deadly blend it comes stocked with will disorient, damage, and disable your foes... \
	Use with extreme caution, to prevent exposure to yourself and your fellow operatives."
	item = /obj/item/weapon/reagent_containers/spray/chemsprayer/bioterror
	cost = 20
	gamemodes = list(/datum/game_mode/nuclear,/datum/game_mode/gang)
	surplus = 0

/datum/uplink_item/dangerous/gygax
	name = "Gygax Exosuit"
	desc = "A lightweight exosuit, painted in a dark scheme. Its speed and equipment selection make it excellent for hit-and-run style attacks. \
	This model lacks a method of space propulsion, and therefore it is advised to repair the mothership's teleporter if you wish to make use of it."
	item = /obj/mecha/combat/gygax/dark/loaded
	cost = 90
	gamemodes = list(/datum/game_mode/nuclear)
	surplus = 0

/datum/uplink_item/dangerous/mauler
	name = "Mauler Exosuit"
	desc = "A massive and incredibly deadly Syndicate exosuit. Features long-range targetting, thrust vectoring, and deployable smoke."
	item = /obj/mecha/combat/marauder/mauler/loaded
	cost = 140
	gamemodes = list(/datum/game_mode/nuclear)
	surplus = 0

/datum/uplink_item/dangerous/syndieborg
	name = "Syndicate Cyborg"
	desc = "A cyborg designed and programmed for systematic extermination of non-Syndicate personnel."
	item = /obj/item/weapon/antag_spawner/borg_tele
	cost = 50
	gamemodes = list(/datum/game_mode/nuclear)
	surplus = 0

//for refunding the syndieborg teleporter
/datum/uplink_item/dangerous/syndieborg/spawn_item()
	var/obj/item/weapon/antag_spawner/borg_tele/T = ..()
	if(istype(T))
		T.TC_cost = cost

/datum/uplink_item/dangerous/guardian
	name = "Holoparasites"
	desc = "Though capable of near sorcerous feats via use of hardlight holograms and nanomachines, they require an organic host as a home base and source of fuel."
	item = /obj/item/weapon/storage/box/syndie_kit/guardian
	excludefrom = list(/datum/game_mode/nuclear,/datum/game_mode/gang)
	cost = 12

/datum/uplink_item/dangerous/sniper
	name = "Sniper Rifle"
	desc = "Ranged fury, syndicate style. guaranteed to cause shock and awe or your TC back!"
	item = /obj/item/weapon/gun/projectile/sniper_rifle/syndicate
	cost = 16
	gamemodes = list(/datum/game_mode/nuclear)
	surplus = 25


// AMMUNITION

/datum/uplink_item/ammo
	category = "Ammunition"
	surplus = 40

/datum/uplink_item/ammo/pistol
	name = "Handgun Magazine - 10mm"
	desc = "An additional 8-round 10mm magazine for use in the syndicate pistol. These subsonic rounds are dirt cheap but are half as effective as .357 rounds."
	item = /obj/item/ammo_box/magazine/m10mm
	cost = 1

/datum/uplink_item/ammo/revolver
	name = "Speed Loader - .357"
	desc = "A speed loader that contains seven additional .357 Magnum rounds for the syndicate revolver. For when you really need a lot of things dead."
	item = /obj/item/ammo_box/a357
	cost = 4

/datum/uplink_item/ammo/smg
	name = "SMG Magazine - .45"
	desc = "An additional 20-round .45 magazine for use in the C-20r submachine gun. These bullets pack a lot of punch that can knock most targets down, but do limited overall damage."
	item = /obj/item/ammo_box/magazine/smgm45
	cost = 2
	gamemodes = list(/datum/game_mode/nuclear,/datum/game_mode/gang)

/datum/uplink_item/ammo/ammobag
	name = "Ammo Duffelbag - Shotgun Ammo Grab Bag"
	desc = "A duffelbag filled with Bulldog ammo to kit out an entire team, at a discounted price."
	item = /obj/item/weapon/storage/backpack/dufflebag/syndie/ammo/loaded
	cost = 10 //bulk buyer's discount. Very useful if you're buying a mech and dont have TC left to buy people non-shotgun guns
	gamemodes = list(/datum/game_mode/nuclear)

/datum/uplink_item/ammo/bullslug
	name = "Drum Magazine - 12g Slugs"
	desc = "An additional 8-round slug magazine for use in the Bulldog shotgun. Now 8 times less likely to shoot your pals."
	item = /obj/item/ammo_box/magazine/m12g
	cost = 2
	gamemodes = list(/datum/game_mode/nuclear)

/datum/uplink_item/ammo/bullbuck
	name = "Drum Magazine - 12g Buckshot"
	desc = "An additional 8-round buckshot magazine for use in the Bulldog shotgun. Front towards enemy."
	item = /obj/item/ammo_box/magazine/m12g/buckshot
	cost = 2
	gamemodes = list(/datum/game_mode/nuclear)

/datum/uplink_item/ammo/bullstun
	name = "Drum Magazine - 12g Stun Slug"
	desc = "An alternative 8-round stun slug magazine for use in the Bulldog shotgun. Saying that they're completely non-lethal would be lying."
	item = /obj/item/ammo_box/magazine/m12g/stun
	cost = 3
	gamemodes = list(/datum/game_mode/nuclear)

/datum/uplink_item/ammo/bulldragon
	name = "Drum Magazine - 12g Dragon's Breath"
	desc = "An alternative 8-round dragon's breath magazine for use in the Bulldog shotgun. I'm a fire starter, twisted fire starter!"
	item = /obj/item/ammo_box/magazine/m12g/dragon
	cost = 2
	gamemodes = list(/datum/game_mode/nuclear)

/datum/uplink_item/ammo/bioterror
	name = "Box of Bioterror Syringes"
	desc = "A box full of preloaded syringes, containing various chemicals that seize up the victim's motor and broca systems, making it impossible for them to move or speak for some time."
	item = /obj/item/weapon/storage/box/syndie_kit/bioterror
	cost = 6
	gamemodes = list(/datum/game_mode/nuclear)

/datum/uplink_item/ammo/carbine
	name = "Toploader Magazine - 5.56"
	desc = "An additional 30-round 5.56 magazine for use in the M-90gl carbine. These bullets don't have the punch to knock most targets down, but dish out higher overall damage."
	item = /obj/item/ammo_box/magazine/m556
	cost = 2
	gamemodes = list(/datum/game_mode/nuclear,/datum/game_mode/gang)

/datum/uplink_item/ammo/a40mm
	name = "Ammo Box - 40mm grenades"
	desc = "A box of 4 additional 40mm HE grenades for use the M-90gl's underbarrel grenade launcher. Your teammates will thank you to not shoot these down small hallways."
	item = /obj/item/ammo_box/a40mm
	cost = 4
	gamemodes = list(/datum/game_mode/nuclear)

/datum/uplink_item/ammo/machinegun
	name = "Box Magazine - 7.62x51mm"
	desc = "A 50-round magazine of 7.62x51mm ammunition for use in the L6 SAW machinegun. By the time you need to use this, you'll already be on a pile of corpses."
	item = /obj/item/ammo_box/magazine/m762
	cost = 6
	gamemodes = list(/datum/game_mode/nuclear)
	surplus = 0

/datum/uplink_item/ammo/machinegun/bleeding
	name = "Box Magazine - Bleeding 7.62x51mm"
	desc = "A 50-round magazine of 7.62x51mm ammunition for use in the L6 SAW machinegun equipped with special properties to induce internal bleeding on targets."
	item = /obj/item/ammo_box/magazine/m762/bleeding

/datum/uplink_item/ammo/machinegun/hollow
	name = "Box Magazine - Hollow 7.62x51mm"
	desc = "A 50-round magazine of 7.62x51mm ammunition for use in the L6 SAW machinegun equipped with hollow-tips to help with the unarmored masses of crew."
	item = /obj/item/ammo_box/magazine/m762/hollow

/datum/uplink_item/ammo/machinegun/ap
	name = "Box Magazine - Armor Penetrating 7.62x51mm"
	desc = "A 50-round magazine of 7.62x51mm ammunition for use in the L6 SAW machinegun equipped with special properties to puncture even the most durable armor."
	item = /obj/item/ammo_box/magazine/m762/ap

/datum/uplink_item/ammo/machinegun/incen
	name = "Box Magazine - Incendiary 7.62x51mm"
	desc = "A 50-round magazine of 7.62x51mm ammunition for use in the L6 SAW machinegun, tipped with a special flammable mixture that'll ignite anyone struck by the bullet. Some men just want to watch the world burn."
	item = /obj/item/ammo_box/magazine/m762/incen

/datum/uplink_item/ammo/toydarts //This used to only be for nuke ops, but had the cost lowered and made available to traitors because >a box of foam darts is more expensive than four carbine magazines
	name = "Box of Riot Darts"
	desc = "A box of 40 Donksoft foam riot darts, for reloading any compatible foam dart gun. Don't forget to share!"
	item = /obj/item/ammo_box/foambox/riot
	cost = 2
	surplus = 0

/datum/uplink_item/ammo/sniper
	name = "Sniper Magazine - .50"
	desc = "An additional 6-round .50 magazine for use in the syndicate sniper rifle."
	item = /obj/item/ammo_box/magazine/sniper_rounds
	cost = 4 //70dmg rounds are no joke
	gamemodes = list(/datum/game_mode/nuclear)

/datum/uplink_item/ammo/sniper/soporific
	name = "Sniper Magazine - Soporific Rounds"
	desc = "A 3-round magazine of soporific ammo designed for use in the syndicate sniper rifle, put your enemies to sleep today!"
	item = /obj/item/ammo_box/magazine/sniper_rounds/soporific
	cost = 6

/datum/uplink_item/ammo/sniper/haemorrhage
	name = "Sniper Magazine - Haemorrhage Rounds"
	desc = "A 5-round magazine of haemorrhage ammo designed for use in the syndicate sniper rifle, causes heavy bleeding in the target."
	item = /obj/item/ammo_box/magazine/sniper_rounds/haemorrhage


// STEALTHY WEAPONS

/datum/uplink_item/stealthy_weapons
	category = "Stealthy and Inconspicuous Weapons"


/datum/uplink_item/stealthy_weapons/throwingstars
	name = "Box of Throwing Stars"
	desc = "A box of shurikens from ancient Earth martial arts. They are highly effective throwing weapons, and will embed into limbs when possible."
	item = /obj/item/weapon/storage/box/throwing_stars
	cost = 6

/datum/uplink_item/stealthy_weapons/edagger
	name = "Energy Dagger"
	desc = "A dagger made of energy that looks and functions as a pen when off."
	item = /obj/item/weapon/pen/edagger
	cost = 2

/datum/uplink_item/stealthy_weapons/foampistol
	name = "Toy Gun with Riot Darts"
	desc = "An innocent-looking toy pistol designed to fire foam darts. Comes loaded with riot-grade darts effective at incapacitating a target."
	item = /obj/item/weapon/gun/projectile/automatic/toy/pistol/riot
	cost = 3
	surplus = 10
	excludefrom = list(/datum/game_mode/gang)

/datum/uplink_item/stealthy_weapons/sleepy_pen
	name = "Sleepy Pen"
	desc = "A syringe disguised as a functional pen, filled with a potent mix of drugs, including a strong anesthetic and a chemical that prevents the target from speaking. \
	The pen holds one dose of the mixture, and cannot be refilled. Note that before the target falls asleep, they will be able to move and act."
	item = /obj/item/weapon/pen/sleepy
	cost = 4
	excludefrom = list(/datum/game_mode/nuclear,/datum/game_mode/gang)

/datum/uplink_item/stealthy_weapons/soap
	name = "Syndicate Soap"
	desc = "A sinister-looking surfactant used to clean blood stains to hide murders and prevent DNA analysis. You can also drop it underfoot to slip people."
	item = /obj/item/weapon/soap/syndie
	cost = 1
	surplus = 50

/datum/uplink_item/stealthy_weapons/traitor_chem_bottle
	name = "Poison Kit"
	desc = "An assortment of deadly chemicals packed into a compact box. Comes with a syringe for more precise application."
	item = /obj/item/weapon/storage/box/syndie_kit/chemical
	cost = 6
	surplus = 50

/datum/uplink_item/stealthy_weapons/dart_pistol
	name = "Dart Pistol"
	desc = "A miniaturized version of a normal syringe gun. It is very quiet when fired and can fit into any space a small item can."
	item = /obj/item/weapon/gun/syringe/syndicate
	cost = 4
	surplus = 50 //High chance of surplus due to poison kit also having a high chance

/datum/uplink_item/stealthy_weapons/detomatix
	name = "Detomatix PDA Cartridge"
	desc = "When inserted into a personal digital assistant, this cartridge gives you four opportunities to detonate PDAs of crewmembers who have their message feature enabled. \
	The concussive effect from the explosion will knock the recipient out for a short period, and deafen them for longer. It has a chance to detonate your PDA."
	item = /obj/item/weapon/cartridge/syndicate
	cost = 6

/datum/uplink_item/stealthy_weapons/suppressor
	name = "Universal Suppressor"
	desc = "Fitted for use on any small caliber weapon with a threaded barrel, this suppressor will silence the shots of the weapon for increased stealth and superior ambushing capability."
	item = /obj/item/weapon/suppressor
	cost = 3
	surplus = 10

/datum/uplink_item/stealthy_weapons/pizza_bomb
	name = "Pizza Bomb"
	desc = "A pizza box with a bomb taped inside it. The timer needs to be set by opening the box; afterwards, opening the box again will trigger the detonation."
	item = /obj/item/device/pizza_bomb
	cost = 6
	surplus = 8

/datum/uplink_item/stealthy_weapons/dehy_carp
	name = "Dehydrated Space Carp"
	desc = "Looks like a plush toy carp, but just add water and it becomes a real-life space carp! Activate in your hand before use so it knows not to kill you."
	item = /obj/item/toy/carpplushie/dehy_carp
	cost = 1

/datum/uplink_item/stealthy_weapons/door_charge
	name = "Explosive Airlock Charge"
	desc = "A small, easily concealable device. It can be applied to an open airlock panel, and the next person to open that airlock will be knocked down in an explosion. The airlock's maintenance panel will also be destroyed by this."
	item = /obj/item/device/doorCharge
	cost = 2
	surplus = 10
	excludefrom = list(/datum/game_mode/nuclear)

// STEALTHY TOOLS

/datum/uplink_item/stealthy_tools
	category = "Stealth and Camouflage Items"

/datum/uplink_item/stealthy_tools/chameleon_jumpsuit
	name = "Chameleon Jumpsuit"
	desc = "A jumpsuit used to imitate the uniforms of Nanotrasen crewmembers. It can change form at any time to resemble another jumpsuit. May react unpredictably to electromagnetic disruptions."
	item = /obj/item/clothing/under/chameleon
	cost = 2

/datum/uplink_item/stealthy_tools/chameleon_stamp
	name = "Chameleon Stamp"
	desc = "A stamp that can be activated to imitate an official Nanotrasen Stamp. The disguised stamp will work exactly like the real stamp and will allow you to forge false documents to gain access or equipment; \
	it can also be used in a washing machine to forge clothing."
	item = /obj/item/weapon/stamp/chameleon
	cost = 1
	surplus = 35

/datum/uplink_item/stealthy_tools/syndigaloshes
	name = "No-Slip Brown Shoes"
	desc = "These shoes will allow the wearer to run on wet floors and slippery objects without falling down. They do not work on heavily lubricated surfaces."
	item = /obj/item/clothing/shoes/sneakers/syndigaloshes
	cost = 2
	excludefrom = list(/datum/game_mode/nuclear)

/datum/uplink_item/stealthy_tools/syndigaloshes/nuke
	name = "Tactical No-Slip Brown Shoes"
	desc = "These allow you to run on wet floors. They do not work on lubricated surfaces, but the manufacturer guarantees they're somehow better than the normal ones."
	cost = 4 //but they aren't
	gamemodes = list(/datum/game_mode/nuclear)

/datum/uplink_item/stealthy_tools/agent_card
	name = "Agent Identification Card"
	desc = "Agent cards prevent artificial intelligences from tracking the wearer, and can copy access from other identification cards. The access is cumulative, so scanning one card does not erase the access gained from another. \
	In addition, they can be forged to display a new assignment and name. This can be done an unlimited amount of times. Some Syndicate areas can only be accessed with these cards."
	item = /obj/item/weapon/card/id/syndicate
	cost = 2

/datum/uplink_item/stealthy_tools/voice_changer
	name = "Voice Changer"
	item = /obj/item/clothing/mask/gas/voice
	desc = "A conspicuous gas mask that mimics the voice named on your identification card. It can be toggled on and off."
	cost = 3

/datum/uplink_item/stealthy_tools/chameleon_proj
	name = "Chameleon Projector"
	desc = "Projects an image across a user, disguising them as an object scanned with it, as long as they don't move the projector from their hand. Disguised users move slowly, and projectiles pass over them."
	item = /obj/item/device/chameleon
	cost = 7
	excludefrom = list(/datum/game_mode/gang)

/datum/uplink_item/stealthy_tools/camera_bug
	name = "Camera Bug"
	desc = "Enables you to view all cameras on the network and track a target. Bugging cameras allows you to disable them remotely."
	item = /obj/item/device/camera_bug
	cost = 1
	surplus = 90

/datum/uplink_item/stealthy_tools/smugglersatchel
	name = "Smuggler's Satchel"
	desc = "This satchel is thin enough to be hidden in the gap between plating and tiling; great for stashing your stolen goods. Comes with a crowbar and a floor tile inside."
	item = /obj/item/weapon/storage/backpack/satchel_flat
	cost = 2
	surplus = 30

/datum/uplink_item/stealthy_tools/stimpack
	name = "Stimpack"
	desc = "Stimpacks, the tool of many great heroes, make you nearly immune to stuns and knockdowns for about 5 minutes after injection."
	item = /obj/item/weapon/reagent_containers/syringe/stimulants
	cost = 5
	surplus = 90

// DEVICE AND TOOLS

/datum/uplink_item/device_tools
	category = "Devices and Tools"

/datum/uplink_item/device_tools/emag
	name = "Cryptographic Sequencer"
	desc = "The cryptographic sequencer, or emag, is a small card that unlocks hidden functions in electronic devices, subverts intended functions, and characteristically breaks security mechanisms."
	item = /obj/item/weapon/card/emag
	cost = 6
	excludefrom = list(/datum/game_mode/gang)

/datum/uplink_item/device_tools/toolbox
	name = "Full Syndicate Toolbox"
	desc = "The syndicate toolbox is a suspicious black and red. It comes loaded with a full tool set including a multitool and combat gloves that are resistant to shocks and heat."
	item = /obj/item/weapon/storage/toolbox/syndicate
	cost = 1

/datum/uplink_item/device_tools/surgerybag
	name = "Syndicate Surgery Dufflebag"
	desc = "The Syndicate surgery dufflebag is a toolkit containing all surgery tools, surgical drapes, a Syndicate brand MMI, a straitjacket, and a muzzle."
	item = /obj/item/weapon/storage/backpack/dufflebag/syndie/surgery
	cost = 4

/datum/uplink_item/device_tools/military_belt
	name = "Military Belt"
	desc = "A robust seven-slot red belt that is capable of holding all items that can fit into it."
	item = /obj/item/weapon/storage/belt/military
	cost = 3
	excludefrom = list(/datum/game_mode/nuclear)

/datum/uplink_item/device_tools/medkit
	name = "Syndicate Combat Medic Kit"
	desc = "This first aid kit is a suspicious brown and red. Included is a combat stimulant injector for rapid healing, a medical HUD for quick identification of injured personnel, \
	and other supplies helpful for a field medic."
	item = /obj/item/weapon/storage/firstaid/tactical
	cost = 9
	gamemodes = list(/datum/game_mode/nuclear,/datum/game_mode/gang)


/datum/uplink_item/device_tools/space_suit
	name = "Syndicate Space Suit"
	desc = "The red and black syndicate space suit is less encumbering than Nanotrasen variants, fits inside bags, and has a weapon slot. Nanotrasen crewmembers are trained to report red space suit sightings."
	item = /obj/item/weapon/storage/box/syndie_kit/space
	cost = 4
	excludefrom = list(/datum/game_mode/gang)

/datum/uplink_item/device_tools/hardsuit
	name = "Blood-Red Hardsuit"
	desc = "The feared suit of a syndicate nuclear agent. Features slightly better armoring and a built in jetpack that runs off standard atmospheric tanks. \
	When the built in helmet is deployed your identity will be protected, even in death, as the suit cannot be removed by outside forces. Toggling the suit into combat mode \
	will allow you all the mobility of a loose fitting uniform without sacrificing armoring. Additionally the suit is collapsible, small enough to fit within a backpack. \
	Nanotrasen crewmembers are trained to report red space suit sightings; these suits in particular are known to drive employees into a panic."
	item = /obj/item/clothing/suit/space/hardsuit/syndi
	cost = 8
	excludefrom = list(/datum/game_mode/gang)

/datum/uplink_item/device_tools/hardsuit
	name = "Elite Syndicate Hardsuit"
	desc = "The elite Syndicate hardsuit is worn by only the best nuclear agents. Features much better armoring and complete fireproofing, as well as a built in jetpack. \
	When the built in helmet is deployed your identity will be protected, even in death, as the suit cannot be removed by outside forces. Toggling the suit into combat mode \
	will allow you all the mobility of a loose fitting uniform without sacrificing armoring. Additionally the suit is collapsible, small enough to fit within a backpack. \
	Nanotrasen crewmembers are trained to report red space suit sightings; these suits in particular are known to drive employees into a panic."
	item = /obj/item/clothing/suit/space/hardsuit/syndi/elite
	cost = 8
	gamemodes = list(/datum/game_mode/nuclear)

/datum/uplink_item/device_tools/thermal
	name = "Thermal Imaging Glasses"
	desc = "These goggles can be turned to resemble common eyewears throughout the station. \
	They allow you to see organisms through walls by capturing the upper portion of the infrared light spectrum, emitted as heat and light by objects. \
	Hotter objects, such as warm bodies, cybernetic organisms and artificial intelligence cores emit more of this light than cooler objects like walls and airlocks." //THEN WHY CANT THEY SEE PLASMA FIRES????
	item = /obj/item/clothing/glasses/thermal/syndi
	cost = 6

/datum/uplink_item/device_tools/binary
	name = "Binary Translator Key"
	desc = "A key that, when inserted into a radio headset, allows you to listen to and talk with silicon-based lifeforms, such as AI units and cyborgs, over their private binary channel. Caution should \
	be taken while doing this, as unless they are allied with you, they are programmed to report such intrusions."
	item = /obj/item/device/encryptionkey/binary
	cost = 5
	surplus = 75

/datum/uplink_item/device_tools/encryptionkey
	name = "Syndicate Encryption Key"
	desc = "A key that, when inserted into a radio headset, allows you to listen to all station department channels as well as talk on an encrypted Syndicate channel with other agents that have the same \
	key."
	item = /obj/item/device/encryptionkey/syndicate
	cost = 2 //Nowhere near as useful as the Binary Key!
	surplus = 75

/datum/uplink_item/device_tools/ai_detector
	name = "Artificial Intelligence Detector" // changed name in case newfriends thought it detected disguised ai's
	desc = "A functional multitool that turns red when it detects an artificial intelligence watching it or its holder. Knowing when an artificial intelligence is watching you is useful for knowing when to maintain cover."
	item = /obj/item/device/multitool/ai_detect
	cost = 1

/datum/uplink_item/device_tools/hacked_module
	name = "Hacked AI Law Upload Module"
	desc = "When used with an upload console, this module allows you to upload priority laws to an artificial intelligence. Be careful with their wording, as artificial intelligences may look for loopholes to exploit."
	item = /obj/item/weapon/aiModule/syndicate
	cost = 14

/datum/uplink_item/device_tools/magboots
	name = "Blood-Red Magboots"
	desc = "A pair of magnetic boots with a Syndicate paintjob that assist with freer movement in space or on-station during gravitational generator failures. \
	These reverse-engineered knockoffs of Nanotrasen's 'Advanced Magboots' slow you down in simulated-gravity environments much like the standard issue variety."
	item = /obj/item/clothing/shoes/magboots/syndie
	cost = 3
	gamemodes = list(/datum/game_mode/nuclear)

/datum/uplink_item/device_tools/c4
	name = "Composition C-4"
	desc = "C-4 is plastic explosive of the common variety Composition C. You can use it to breach walls or connect a signaler to its wiring to make it remotely detonable. \
	It has a modifiable timer with a minimum setting of 10 seconds."
	item = /obj/item/weapon/c4
	cost = 1

/datum/uplink_item/device_tools/powersink
	name = "Power Sink"
	desc = "When screwed to wiring attached to a power grid and activated, this large device places excessive load on the grid, causing a stationwide blackout. The sink is large and cannot be stored in \
	most traditional bags and boxes."
	item = /obj/item/device/powersink
	cost = 10

/datum/uplink_item/device_tools/singularity_beacon
	name = "Singularity Beacon"
	desc = "When screwed to wiring attached to an electric grid and activated, this large device pulls any active gravitational singularities towards it. \
	This will not work when the singularity is still in containment. A singularity beacon can cause catastrophic damage to a space station, \
	leading to an emergency evacuation. Because of its size, it cannot be carried. Ordering this sends you a small beacon that will teleport the larger beacon to your location upon activation."
	item = /obj/item/device/sbeacondrop
	cost = 14
	excludefrom = list(/datum/game_mode/gang)

/datum/uplink_item/device_tools/syndicate_bomb
	name = "Syndicate Bomb"
	desc = "The Syndicate bomb is a fearsome device capable of massive destruction. It has an adjustable timer, with a minimum of 60 seconds, and can be bolted to the floor with a wrench to prevent \
	movement. The bomb is bulky and cannot be moved; upon ordering this item, a smaller beacon will be transported to you that will teleport the actual bomb to it upon activation. Note that this bomb can \
	be defused, and some crew may attempt to do so."
	item = /obj/item/device/sbeacondrop/bomb
	cost = 11

/datum/uplink_item/device_tools/rad_laser
	name = "Radioactive Microlaser"
	desc = "A radioactive microlaser disguised as a standard Nanotrasen health analyzer. When used, it emits a powerful burst of radiation, which, after a short delay, can incapitate all but the most protected of humanoids. \
	It has two settings: intensity, which controls the power of the radiation, and wavelength, which controls how long the radiation delay is."
	item = /obj/item/device/rad_laser
	cost = 5

/datum/uplink_item/device_tools/syndicate_detonator
	name = "Syndicate Detonator"
	desc = "The Syndicate detonator is a companion device to the Syndicate bomb. Simply press the included button and an encrypted radio frequency will instruct all live Syndicate bombs to detonate. \
	Useful for when speed matters or you wish to synchronize multiple bomb blasts. Be sure to stand clear of the blast radius before using the detonator."
	item = /obj/item/device/syndicatedetonator
	cost = 3
	gamemodes = list(/datum/game_mode/nuclear)

/datum/uplink_item/device_tools/teleporter
	name = "Teleporter Circuit Board"
	desc = "A printed circuit board that completes the teleporter onboard the mothership. It is advised you calibrate the teleporter before entering it, as malfunctions can occur."
	item = /obj/item/weapon/circuitboard/teleporter
	cost = 40
	gamemodes = list(/datum/game_mode/nuclear)
	surplus = 0

/datum/uplink_item/device_tools/shield
	name = "Energy Shield"
	desc = "An incredibly useful personal shield projector, capable of reflecting energy projectiles and defending against other attacks."
	item = /obj/item/weapon/shield/energy
	cost = 16
	gamemodes = list(/datum/game_mode/nuclear,/datum/game_mode/gang)
	surplus = 20


// IMPLANTS

/datum/uplink_item/implants
	category = "Implants"

/datum/uplink_item/implants/freedom
	name = "Freedom Implant"
	desc = "An implant injected into the body and later activated at the user's will. It will attempt to free the user from common restraints such as handcuffs."
	item = /obj/item/weapon/storage/box/syndie_kit/imp_freedom
	cost = 5

/datum/uplink_item/implants/uplink
	name = "Uplink Implant"
	desc = "An implant injected into the body, and later activated at the user's will. It will open a separate uplink with 10 telecrystals. The ability to have these telecrystals, combined with no easy \
	way to detect the ipmlant, makes this excellent for escaping confinement."
	item = /obj/item/weapon/storage/box/syndie_kit/imp_uplink
	cost = 14
	surplus = 0

/datum/uplink_item/implants/adrenal
	name = "Adrenal Implant"
	desc = "An implant injected into the body, and later activated at the user's will. It will inject a chemical cocktail which has a mild healing effect along with removing all stuns and increasing movement speed."
	item = /obj/item/weapon/storage/box/syndie_kit/imp_adrenal
	cost = 8

/datum/uplink_item/implants/storage
	name = "Storage Implant"
	desc = "An implant injected into the body, and later activated at the user's will. It will open a small subspace pocket capable of storing two items."
	item = /obj/item/weapon/storage/box/syndie_kit/imp_storage
	cost = 8

/datum/uplink_item/implants/microbomb
	name = "Microbomb Implant"
	desc = "An implant injected into the body, and later activated either manually or automatically upon death. The more implants inside of you, the higher the explosive power. \
	This will permanently destroy your body, however."
	item = /obj/item/weapon/storage/box/syndie_kit/imp_microbomb
	cost = 2
	gamemodes = list(/datum/game_mode/nuclear)


//CYBERNETIC IMPLANTS

/datum/uplink_item/cyber_implants
	category = "Cybernetic Implants"
	gamemodes = list(/datum/game_mode/nuclear)
	surplus = 0

/datum/uplink_item/cyber_implants/thermals
	name = "Thermal Vision Implant"
	desc = "These cybernetic eyes will give you thermal vision. They must be implanted via surgery."
	item = /obj/item/organ/internal/cyberimp/eyes/thermals
	cost = 8

/datum/uplink_item/cyber_implants/xray
	name = "X-Ray Vision Implant"
	desc = "These cybernetic eyes will give you X-ray vision. They must be implanted via surgery."
	item = /obj/item/organ/internal/cyberimp/eyes/xray
	cost = 10

/datum/uplink_item/cyber_implants/antistun
	name = "CNS Rebooter Implant"
	desc = "This implant will help you get back up on your feet faster after being stunned. It must be implanted via surgery."
	item = /obj/item/organ/internal/cyberimp/brain/anti_stun
	cost = 12

/datum/uplink_item/cyber_implants/reviver
	name = "Reviver Implant"
	desc = "This implant will attempt to revive you if you lose consciousness. It must be implanted via surgery."
	item = /obj/item/organ/internal/cyberimp/chest/reviver
	cost = 8

/datum/uplink_item/cyber_implants/bundle
	name = "Cybernetic Implants Bundle"
	desc = "A random selection of cybernetic implants. Guaranteed 5 high quality implants. They must be implanted via surgery."
	item = /obj/item/weapon/storage/box/cyber_implants
	cost = 40

// POINTLESS BADASSERY

/datum/uplink_item/badass
	category = "(Pointless) Badassery"
	surplus = 0
	last = 1

/datum/uplink_item/badass/syndiecigs
	name = "Syndicate Smokes"
	desc = "Strong flavor, dense smoke, infused with omnizine."
	item = /obj/item/weapon/storage/fancy/cigarettes/cigpack_syndicate
	cost = 2

/datum/uplink_item/badass/bundle
	name = "Syndicate Bundle"
	desc = "Syndicate Bundles are specialised groups of items that arrive in a plain box. These items are collectively worth more than 20 telecrystals, but you do not know which specialisation you will receive."
	item = /obj/item/weapon/storage/box/syndicate
	cost = 20
	excludefrom = list(/datum/game_mode/nuclear,/datum/game_mode/gang)

/datum/uplink_item/badass/syndiecards
	name = "Syndicate Playing Cards"
	desc = "A special deck of space-grade playing cards with a mono-molecular edge and metal reinforcement, making them slightly more robust than a normal deck of cards. \
	You can also play card games with them or leave them on your victims."
	item = /obj/item/toy/cards/deck/syndicate
	cost = 1
	surplus = 40

/datum/uplink_item/badass/syndiecash
	name = "Syndicate Briefcase Full of Cash"
	desc = "A secure briefcase containing 5000 space credits. Useful for bribing personnel, or purchasing goods and services at lucrative prices. \
	The briefcase also feels a little heavier to hold; it has been manufactured to pack a little bit more of a punch if your client needs some convincing."
	item = /obj/item/weapon/storage/secure/briefcase/syndie
	cost = 1

/datum/uplink_item/badass/balloon
	name = "For showing that you are THE BOSS"
	desc = "A useless red balloon with the Syndicate logo on it. Can blow the deepest of covers."
	item = /obj/item/toy/syndicateballoon
	cost = 20

/datum/uplink_item/implants/macrobomb
	name = "Macrobomb Implant"
	desc = "An implant injected into the body, and later activated either manually or automatically upon death. Upon death, releases a massive explosion that will wipe out everything nearby."
	item = /obj/item/weapon/storage/box/syndie_kit/imp_macrobomb
	cost = 20
	gamemodes = list(/datum/game_mode/nuclear)

/datum/uplink_item/badass/random
	name = "Random Item"
	desc = "Picking this choice will send you a random item from the list. Useful for when you cannot think of a strategy to finish your objectives with."
	item = /obj/item/weapon/storage/box/syndicate
	cost = 0

/datum/uplink_item/badass/random/spawn_item(turf/loc, obj/item/device/uplink/U)

	var/list/buyable_items = get_uplink_items()
	var/list/possible_items = list()

	for(var/category in buyable_items)
		for(var/datum/uplink_item/I in buyable_items[category])
			if(I == src)
				continue
			if(I.cost > U.uses)
				continue
			possible_items += I

	if(possible_items.len)
		var/datum/uplink_item/I = pick(possible_items)
		U.uses -= max(0, I.cost)
		feedback_add_details("traitor_uplink_items_bought","RN")
		return new I.item(loc)

/datum/uplink_item/badass/surplus_crate
	name = "Syndicate Surplus Crate"
	desc = "A crate containing 50 telecrystals worth of random syndicate leftovers."
	cost = 20
	item = /obj/item/weapon/storage/box/syndicate
	excludefrom = list(/datum/game_mode/nuclear)

/datum/uplink_item/badass/surplus_crate/spawn_item(turf/loc, obj/item/device/uplink/U)
	var/obj/structure/closet/crate/C = new(loc)
	var/list/temp_uplink_list = get_uplink_items()
	var/list/buyable_items = list()
	for(var/category in temp_uplink_list)
		buyable_items += temp_uplink_list[category]
	var/list/bought_items = list()
	U.uses -= cost
	U.used_TC = 20
	var/remaining_TC = 50

	var/datum/uplink_item/I
	while(remaining_TC)
		I = pick(buyable_items)
		if(!I.surplus)
			continue
		if(I.cost > remaining_TC)
			continue
		if((I.item in bought_items) && prob(33)) //To prevent people from being flooded with the same thing over and over again.
			continue
		bought_items += I.item
		remaining_TC -= I.cost

	U.purchase_log += "<BIG>\icon[C]</BIG>"
	for(var/item in bought_items)
		new item(C)
=======
var/list/uplink_items = list()

/proc/get_uplink_items(var/gamemode_override=null)
	// If not already initialized..
	if(!uplink_items.len)

		// Fill in the list	and order it like this:
		// A keyed list, acting as categories, which are lists to the datum.

		var/list/last = list()
		for(var/item in subtypesof(/datum/uplink_item))

			var/datum/uplink_item/I = new item()
			if(!I.item)
				continue
			if(I.last)
				last += I
				continue

			if(!uplink_items[I.category])
				uplink_items[I.category] = list()

			uplink_items[I.category] += I

		for(var/datum/uplink_item/I in last)

			if(!uplink_items[I.category])
				uplink_items[I.category] = list()

			uplink_items[I.category] += I

	//Filtered version
	var/list/filtered_uplink_items = list()

	for(var/category in uplink_items)
		for(var/datum/uplink_item/I in uplink_items[category])
			if(I.gamemodes.len)
				if(!gamemode_override && ticker && !(ticker.mode.type in I.gamemodes))
					continue
				if(gamemode_override && !(gamemode_override in I.gamemodes))
					continue
			if(I.excludefrom.len)
				if(!gamemode_override && ticker && (ticker.mode.type in I.excludefrom))
					continue
				if(gamemode_override && (gamemode_override in I.excludefrom))
					continue
			if(!filtered_uplink_items[I.category])
				filtered_uplink_items[I.category] = list()
			filtered_uplink_items[category] += I

	return filtered_uplink_items

// You can change the order of the list by putting datums before/after one another OR
// you can use the last variable to make sure it appears last, well have the category appear last.

/datum/uplink_item
	var/name = "item name"
	var/category = "item category"
	var/desc = "item description"
	var/item = null
	var/cost = 0
	var/last = 0 // Appear last
	var/list/gamemodes = list() // Empty list means it is in all the gamemodes. Otherwise place the gamemode name here.
	var/list/excludefrom = list() //Empty list does nothing. Place the name of gamemode you don't want this item to be available in here. This is so you dont have to list EVERY mode to exclude something.
	var/surplus = 100 //Chance of being included in the surplus crate (when pick() selects it)

/datum/uplink_item/proc/spawn_item(turf/loc, obj/item/device/uplink/U)
	if(item)
		U.uses -= max(cost, 0)
		U.used_TC += cost
		feedback_add_details("traitor_uplink_items_bought", "[item]")
		return new item(loc)

/datum/uplink_item/proc/buy(obj/item/device/uplink/U, mob/user)

	..()
	if(!istype(U))
		return 0

	if (!user || user.incapacitated())
		return 0

	// If the uplink's holder is in the user's contents
	if ((U.loc in user.contents || (in_range(U.loc, user) && istype(U.loc.loc, /turf))))
		user.set_machine(U)
		if(cost > U.uses)
			return 0

		var/obj/I = spawn_item(get_turf(user), U)

		if(istype(I, /obj/item))
			if(ishuman(user))
				var/mob/living/carbon/human/A = user
				A.put_in_any_hand_if_possible(I)

			if(istype(I,/obj/item/weapon/storage/box/) && I.contents.len>0)
				for(var/atom/o in I)
					U.purchase_log += "<BIG>\icon[o]</BIG>"
			else
				U.purchase_log += "<BIG>\icon[I]</BIG>"

		U.interact(user)
		return 1
	return 0

/*
//
//	UPLINK ITEMS
//
*/

// DANGEROUS WEAPONS

/datum/uplink_item/dangerous
	category = "Conspicuous and Dangerous Weapons"

/datum/uplink_item/dangerous/pistol
	name = "FK-69 Pistol"
	desc = "A small, easily concealable handgun that uses 10mm auto rounds in 8-round magazines and is compatible with suppressors."
	item = /obj/item/weapon/gun/projectile/automatic/pistol
	cost = 9

/datum/uplink_item/dangerous/revolver
	name = "Syndicate Revolver"
	desc = "A brutally simple syndicate revolver that fires .357 Magnum cartridges and has 7 chambers."
	item = /obj/item/weapon/gun/projectile/revolver
	cost = 13
	surplus = 50

/datum/uplink_item/dangerous/smg
	name = "C-20r Submachine Gun"
	desc = "A fully-loaded Scarborough Arms bullpup submachine gun that fires .45 rounds with a 20-round magazine and is compatible with suppressors."
	item = /obj/item/weapon/gun/projectile/automatic/c20r
	cost = 14
	gamemodes = list(/datum/game_mode/nuclear)
	surplus = 40

/datum/uplink_item/dangerous/smg/unrestricted
	item = /obj/item/weapon/gun/projectile/automatic/c20r/unrestricted
	gamemodes = list(/datum/game_mode/gang)

/datum/uplink_item/dangerous/carbine
	name = "M-90gl Carbine"
	desc = "A fully-loaded three-round burst carbine that uses 30-round 5.56mm magazines with a togglable underslung 40mm grenade launcher."
	item = /obj/item/weapon/gun/projectile/automatic/m90
	cost = 18
	gamemodes = list(/datum/game_mode/nuclear)
	surplus = 50

/datum/uplink_item/dangerous/carbine/unrestricted
	item = /obj/item/weapon/gun/projectile/automatic/m90/unrestricted
	gamemodes = list(/datum/game_mode/gang)

/datum/uplink_item/dangerous/machinegun
	name = "L6 Squad Automatic Weapon"
	desc = "A fully-loaded Aussec Armoury belt-fed machine gun. This deadly weapon has a massive 50-round magazine of devastating 7.62x51mm ammunition."
	item = /obj/item/weapon/gun/projectile/automatic/l6_saw
	cost = 40
	gamemodes = list(/datum/game_mode/nuclear)
	surplus = 0

/datum/uplink_item/dangerous/crossbow
	name = "Miniature Energy Crossbow"
	desc = "A short bow mounted across a tiller in miniature. Small enough to fit into a pocket or slip into a bag unnoticed. It will synthesize and fire bolts tipped with a paralyzing toxin that will \
	briefly stun targets and cause them to slur as if inebriated. It can produce an infinite amount of bolts, but must be manually recharged with each shot."
	item = /obj/item/weapon/gun/energy/kinetic_accelerator/crossbow
	cost = 12
	excludefrom = list(/datum/game_mode/nuclear,/datum/game_mode/gang)
	surplus = 50

/datum/uplink_item/dangerous/flamethrower
	name = "Flamethrower"
	desc = "A flamethrower, fueled by a portion of highly flammable biotoxins stolen previously from Nanotrasen stations. Make a statement by roasting the filth in their own greed. Use with caution."
	item = /obj/item/weapon/flamethrower/full/tank
	cost = 4
	gamemodes = list(/datum/game_mode/nuclear,/datum/game_mode/gang)
	surplus = 40

/datum/uplink_item/dangerous/sword
	name = "Energy Sword"
	desc = "The energy sword is an edged weapon with a blade of pure energy. The sword is small enough to be pocketed when inactive. Activating it produces a loud, distinctive noise. One can combine two \
	energy swords to create a double energy sword, which must be wielded in two hands but is more robust and deflects all energy projectiles."
	item = /obj/item/weapon/melee/energy/sword/saber
	cost = 8

/datum/uplink_item/dangerous/emp
	name = "EMP Kit"
	desc = "A box that contains two EMP grenades, an EMP implant and a short ranged recharging device disguised as a flashlight. Useful to disrupt communication and silicon lifeforms."
	item = /obj/item/weapon/storage/box/syndie_kit/emp
	cost = 5

/datum/uplink_item/dangerous/syndicate_minibomb
	name = "Syndicate Minibomb"
	desc = "The minibomb is a grenade with a five-second fuse. Upon detonation, it will create a small hull breach in addition to dealing high amounts of damage to nearby personnel."
	item = /obj/item/weapon/grenade/syndieminibomb
	cost = 6

/datum/uplink_item/dangerous/foamsmg
	name = "Toy Submachine Gun"
	desc = "A fully-loaded Donksoft bullpup submachine gun that fires riot grade rounds with a 20-round magazine."
	item = /obj/item/weapon/gun/projectile/automatic/c20r/toy
	cost = 8
	gamemodes = list(/datum/game_mode/nuclear)
	surplus = 0

/datum/uplink_item/dangerous/foammachinegun
	name = "Toy Machine Gun"
	desc = "A fully-loaded Donksoft belt-fed machine gun. This weapon has a massive 50-round magazine of devastating riot grade darts, that can briefly incapacitate someone in just one volley."
	item = /obj/item/weapon/gun/projectile/automatic/l6_saw/toy
	cost = 12
	gamemodes = list(/datum/game_mode/nuclear)
	surplus = 0

/datum/uplink_item/dangerous/viscerators
	name = "Viscerator Delivery Grenade"
	desc = "A unique grenade that deploys a swarm of viscerators upon activation, which will chase down and shred any non-operatives in the area."
	item = /obj/item/weapon/grenade/spawnergrenade/manhacks
	cost = 8
	gamemodes = list(/datum/game_mode/nuclear)
	surplus = 35

/datum/uplink_item/dangerous/bioterror
	name = "Biohazardous Chemical Sprayer"
	desc = "A chemical sprayer that allows a wide dispersal of selected chemicals. Especially tailored by the Tiger Cooperative, the deadly blend it comes stocked with will disorient, damage, and disable your foes... \
	Use with extreme caution, to prevent exposure to yourself and your fellow operatives."
	item = /obj/item/weapon/reagent_containers/spray/chemsprayer/bioterror
	cost = 20
	gamemodes = list(/datum/game_mode/nuclear,/datum/game_mode/gang)
	surplus = 0

/datum/uplink_item/dangerous/gygax
	name = "Gygax Exosuit"
	desc = "A lightweight exosuit, painted in a dark scheme. Its speed and equipment selection make it excellent for hit-and-run style attacks. \
	This model lacks a method of space propulsion, and therefore it is advised to repair the mothership's teleporter if you wish to make use of it."
	item = /obj/mecha/combat/gygax/dark/loaded
	cost = 90
	gamemodes = list(/datum/game_mode/nuclear)
	surplus = 0

/datum/uplink_item/dangerous/mauler
	name = "Mauler Exosuit"
	desc = "A massive and incredibly deadly Syndicate exosuit. Features long-range targetting, thrust vectoring, and deployable smoke."
	item = /obj/mecha/combat/marauder/mauler/loaded
	cost = 140
	gamemodes = list(/datum/game_mode/nuclear)
	surplus = 0

/datum/uplink_item/dangerous/syndieborg
	name = "Syndicate Cyborg"
	desc = "A cyborg designed and programmed for systematic extermination of non-Syndicate personnel."
	item = /obj/item/weapon/antag_spawner/borg_tele
	cost = 50
	gamemodes = list(/datum/game_mode/nuclear)
	surplus = 0

//for refunding the syndieborg teleporter
/datum/uplink_item/dangerous/syndieborg/spawn_item()
	var/obj/item/weapon/antag_spawner/borg_tele/T = ..()
	if(istype(T))
		T.TC_cost = cost

/datum/uplink_item/dangerous/guardian
	name = "Holoparasites"
	desc = "Though capable of near sorcerous feats via use of hardlight holograms and nanomachines, they require an organic host as a home base and source of fuel."
	item = /obj/item/weapon/storage/box/syndie_kit/guardian
	excludefrom = list(/datum/game_mode/nuclear,/datum/game_mode/gang)
	cost = 12

/datum/uplink_item/dangerous/sniper
	name = "Sniper Rifle"
	desc = "Ranged fury, syndicate style. guaranteed to cause shock and awe or your TC back!"
	item = /obj/item/weapon/gun/projectile/sniper_rifle/syndicate
	cost = 16
	gamemodes = list(/datum/game_mode/nuclear)
	surplus = 25


// AMMUNITION

/datum/uplink_item/ammo
	category = "Ammunition"
	surplus = 40

/datum/uplink_item/ammo/pistol
	name = "Handgun Magazine - 10mm"
	desc = "An additional 8-round 10mm magazine for use in the syndicate pistol. These subsonic rounds are dirt cheap but are half as effective as .357 rounds."
	item = /obj/item/ammo_box/magazine/m10mm
	cost = 1

/datum/uplink_item/ammo/revolver
	name = "Speed Loader - .357"
	desc = "A speed loader that contains seven additional .357 Magnum rounds for the syndicate revolver. For when you really need a lot of things dead."
	item = /obj/item/ammo_box/a357
	cost = 4

/datum/uplink_item/ammo/smg
	name = "SMG Magazine - .45"
	desc = "An additional 20-round .45 magazine for use in the C-20r submachine gun. These bullets pack a lot of punch that can knock most targets down, but do limited overall damage."
	item = /obj/item/ammo_box/magazine/smgm45
	cost = 2
	gamemodes = list(/datum/game_mode/nuclear,/datum/game_mode/gang)

/datum/uplink_item/ammo/ammobag
	name = "Ammo Duffelbag - Shotgun Ammo Grab Bag"
	desc = "A duffelbag filled with Bulldog ammo to kit out an entire team, at a discounted price."
	item = /obj/item/weapon/storage/backpack/dufflebag/syndie/ammo/loaded
	cost = 10 //bulk buyer's discount. Very useful if you're buying a mech and dont have TC left to buy people non-shotgun guns
	gamemodes = list(/datum/game_mode/nuclear)

/datum/uplink_item/ammo/bullslug
	name = "Drum Magazine - 12g Slugs"
	desc = "An additional 8-round slug magazine for use in the Bulldog shotgun. Now 8 times less likely to shoot your pals."
	item = /obj/item/ammo_box/magazine/m12g
	cost = 2
	gamemodes = list(/datum/game_mode/nuclear)

/datum/uplink_item/ammo/bullbuck
	name = "Drum Magazine - 12g Buckshot"
	desc = "An additional 8-round buckshot magazine for use in the Bulldog shotgun. Front towards enemy."
	item = /obj/item/ammo_box/magazine/m12g/buckshot
	cost = 2
	gamemodes = list(/datum/game_mode/nuclear)

/datum/uplink_item/ammo/bullstun
	name = "Drum Magazine - 12g Stun Slug"
	desc = "An alternative 8-round stun slug magazine for use in the Bulldog shotgun. Saying that they're completely non-lethal would be lying."
	item = /obj/item/ammo_box/magazine/m12g/stun
	cost = 3
	gamemodes = list(/datum/game_mode/nuclear)

/datum/uplink_item/ammo/bulldragon
	name = "Drum Magazine - 12g Dragon's Breath"
	desc = "An alternative 8-round dragon's breath magazine for use in the Bulldog shotgun. I'm a fire starter, twisted fire starter!"
	item = /obj/item/ammo_box/magazine/m12g/dragon
	cost = 2
	gamemodes = list(/datum/game_mode/nuclear)

/datum/uplink_item/ammo/bioterror
	name = "Box of Bioterror Syringes"
	desc = "A box full of preloaded syringes, containing various chemicals that seize up the victim's motor and broca systems, making it impossible for them to move or speak for some time."
	item = /obj/item/weapon/storage/box/syndie_kit/bioterror
	cost = 6
	gamemodes = list(/datum/game_mode/nuclear)

/datum/uplink_item/ammo/carbine
	name = "Toploader Magazine - 5.56"
	desc = "An additional 30-round 5.56 magazine for use in the M-90gl carbine. These bullets don't have the punch to knock most targets down, but dish out higher overall damage."
	item = /obj/item/ammo_box/magazine/m556
	cost = 2
	gamemodes = list(/datum/game_mode/nuclear,/datum/game_mode/gang)

/datum/uplink_item/ammo/a40mm
	name = "Ammo Box - 40mm grenades"
	desc = "A box of 4 additional 40mm HE grenades for use the M-90gl's underbarrel grenade launcher. Your teammates will thank you to not shoot these down small hallways."
	item = /obj/item/ammo_box/a40mm
	cost = 4
	gamemodes = list(/datum/game_mode/nuclear)

/datum/uplink_item/ammo/machinegun
	name = "Box Magazine - 7.62x51mm"
	desc = "A 50-round magazine of 7.62x51mm ammunition for use in the L6 SAW machinegun. By the time you need to use this, you'll already be on a pile of corpses."
	item = /obj/item/ammo_box/magazine/m762
	cost = 12
	gamemodes = list(/datum/game_mode/nuclear)
	surplus = 0

/datum/uplink_item/ammo/toydarts //This used to only be for nuke ops, but had the cost lowered and made available to traitors because >a box of foam darts is more expensive than four carbine magazines
	name = "Box of Riot Darts"
	desc = "A box of 40 Donksoft foam riot darts, for reloading any compatible foam dart gun. Don't forget to share!"
	item = /obj/item/ammo_box/foambox/riot
	cost = 2
	surplus = 0

/datum/uplink_item/ammo/sniper
	name = "Sniper Magazine - .50"
	desc = "An additional 6-round .50 magazine for use in the syndicate sniper rifle."
	item = /obj/item/ammo_box/magazine/sniper_rounds
	cost = 4 //70dmg rounds are no joke
	gamemodes = list(/datum/game_mode/nuclear)

/datum/uplink_item/ammo/sniper/soporific
	name = "Sniper Magazine - Soporific Rounds"
	desc = "A 3-round magazine of soporific ammo designed for use in the syndicate sniper rifle, put your enemies to sleep today!"
	item = /obj/item/ammo_box/magazine/sniper_rounds/soporific
	cost = 6

/datum/uplink_item/ammo/sniper/haemorrhage
	name = "Sniper Magazine - Haemorrhage Rounds"
	desc = "A 5-round magazine of haemorrhage ammo designed for use in the syndicate sniper rifle, causes heavy bleeding in the target."
	item = /obj/item/ammo_box/magazine/sniper_rounds/haemorrhage



// STEALTHY WEAPONS

/datum/uplink_item/stealthy_weapons
	category = "Stealthy and Inconspicuous Weapons"


/datum/uplink_item/stealthy_weapons/throwingstars
	name = "Box of Throwing Stars"
	desc = "A box of shurikens from ancient Earth martial arts. They are highly effective throwing weapons, and will embed into limbs when possible."
	item = /obj/item/weapon/storage/box/throwing_stars
	cost = 6

/datum/uplink_item/stealthy_weapons/edagger
	name = "Energy Dagger"
	desc = "A dagger made of energy that looks and functions as a pen when off."
	item = /obj/item/weapon/pen/edagger
	cost = 2

/datum/uplink_item/stealthy_weapons/foampistol
	name = "Toy Gun with Riot Darts"
	desc = "An innocent-looking toy pistol designed to fire foam darts. Comes loaded with riot-grade darts effective at incapacitating a target."
	item = /obj/item/weapon/gun/projectile/automatic/toy/pistol/riot
	cost = 3
	surplus = 10
	excludefrom = list(/datum/game_mode/gang)

/datum/uplink_item/stealthy_weapons/sleepy_pen
	name = "Sleepy Pen"
	desc = "A syringe disguised as a functional pen, filled with a potent mix of drugs, including a strong anesthetic and a chemical that prevents the target from speaking. \
	The pen holds one dose of the mixture, and cannot be refilled. Note that before the target falls asleep, they will be able to move and act."
	item = /obj/item/weapon/pen/sleepy
	cost = 4
	excludefrom = list(/datum/game_mode/nuclear,/datum/game_mode/gang)

/datum/uplink_item/stealthy_weapons/soap
	name = "Syndicate Soap"
	desc = "A sinister-looking surfactant used to clean blood stains to hide murders and prevent DNA analysis. You can also drop it underfoot to slip people."
	item = /obj/item/weapon/soap/syndie
	cost = 1
	surplus = 50

/datum/uplink_item/stealthy_weapons/traitor_chem_bottle
	name = "Poison Kit"
	desc = "An assortment of deadly chemicals packed into a compact box. Comes with a syringe for more precise application."
	item = /obj/item/weapon/storage/box/syndie_kit/chemical
	cost = 6
	surplus = 50

/datum/uplink_item/stealthy_weapons/dart_pistol
	name = "Dart Pistol"
	desc = "A miniaturized version of a normal syringe gun. It is very quiet when fired and can fit into any space a small item can."
	item = /obj/item/weapon/gun/syringe/syndicate
	cost = 4
	surplus = 50 //High chance of surplus due to poison kit also having a high chance

/datum/uplink_item/stealthy_weapons/detomatix
	name = "Detomatix PDA Cartridge"
	desc = "When inserted into a personal digital assistant, this cartridge gives you four opportunities to detonate PDAs of crewmembers who have their message feature enabled. \
	The concussive effect from the explosion will knock the recipient out for a short period, and deafen them for longer. It has a chance to detonate your PDA."
	item = /obj/item/weapon/cartridge/syndicate
	cost = 6

/datum/uplink_item/stealthy_weapons/suppressor
	name = "Universal Suppressor"
	desc = "Fitted for use on any small caliber weapon with a threaded barrel, this suppressor will silence the shots of the weapon for increased stealth and superior ambushing capability."
	item = /obj/item/weapon/suppressor
	cost = 3
	surplus = 10

/datum/uplink_item/stealthy_weapons/pizza_bomb
	name = "Pizza Bomb"
	desc = "A pizza box with a bomb taped inside it. The timer needs to be set by opening the box; afterwards, opening the box again will trigger the detonation."
	item = /obj/item/device/pizza_bomb
	cost = 6
	surplus = 8

/datum/uplink_item/stealthy_weapons/dehy_carp
	name = "Dehydrated Space Carp"
	desc = "Looks like a plush toy carp, but just add water and it becomes a real-life space carp! Activate in your hand before use so it knows not to kill you."
	item = /obj/item/toy/carpplushie/dehy_carp
	cost = 1

/datum/uplink_item/stealthy_weapons/door_charge
	name = "Explosive Airlock Charge"
	desc = "A small, easily concealable device. It can be applied to an open airlock panel, and the next person to open that airlock will be knocked down in an explosion. The airlock's maintenance panel will also be destroyed by this."
	item = /obj/item/device/doorCharge
	cost = 2
	surplus = 10
	excludefrom = list(/datum/game_mode/nuclear)

// STEALTHY TOOLS

/datum/uplink_item/stealthy_tools
	category = "Stealth and Camouflage Items"

/datum/uplink_item/stealthy_tools/chameleon_jumpsuit
	name = "Chameleon Jumpsuit"
	desc = "A jumpsuit used to imitate the uniforms of Nanotrasen crewmembers. It can change form at any time to resemble another jumpsuit. May react unpredictably to electromagnetic disruptions."
	item = /obj/item/clothing/under/chameleon
	cost = 2

/datum/uplink_item/stealthy_tools/chameleon_stamp
	name = "Chameleon Stamp"
	desc = "A stamp that can be activated to imitate an official Nanotrasen Stamp. The disguised stamp will work exactly like the real stamp and will allow you to forge false documents to gain access or equipment; \
	it can also be used in a washing machine to forge clothing."
	item = /obj/item/weapon/stamp/chameleon
	cost = 1
	surplus = 35

/datum/uplink_item/stealthy_tools/syndigaloshes
	name = "No-Slip Brown Shoes"
	desc = "These shoes will allow the wearer to run on wet floors and slippery objects without falling down. They do not work on heavily lubricated surfaces."
	item = /obj/item/clothing/shoes/sneakers/syndigaloshes
	cost = 2
	excludefrom = list(/datum/game_mode/nuclear)

/datum/uplink_item/stealthy_tools/syndigaloshes/nuke
	name = "Tactical No-Slip Brown Shoes"
	desc = "These allow you to run on wet floors. They do not work on lubricated surfaces, but the manufacturer guarantees they're somehow better than the normal ones."
	cost = 4 //but they aren't
	gamemodes = list(/datum/game_mode/nuclear)

/datum/uplink_item/stealthy_tools/agent_card
	name = "Agent Identification Card"
	desc = "Agent cards prevent artificial intelligences from tracking the wearer, and can copy access from other identification cards. The access is cumulative, so scanning one card does not erase the access gained from another. \
	In addition, they can be forged to display a new assignment and name. This can be done an unlimited amount of times. Some Syndicate areas can only be accessed with these cards."
	item = /obj/item/weapon/card/id/syndicate
	cost = 2

/datum/uplink_item/stealthy_tools/voice_changer
	name = "Voice Changer"
	item = /obj/item/clothing/mask/gas/voice
	desc = "A conspicuous gas mask that mimics the voice named on your identification card. It can be toggled on and off."
	cost = 3

/datum/uplink_item/stealthy_tools/chameleon_proj
	name = "Chameleon Projector"
	desc = "Projects an image across a user, disguising them as an object scanned with it, as long as they don't move the projector from their hand. Disguised users move slowly, and projectiles pass over them."
	item = /obj/item/device/chameleon
	cost = 7
	excludefrom = list(/datum/game_mode/gang)

/datum/uplink_item/stealthy_tools/camera_bug
	name = "Camera Bug"
	desc = "Enables you to view all cameras on the network and track a target. Bugging cameras allows you to disable them remotely."
	item = /obj/item/device/camera_bug
	cost = 1
	surplus = 90

/datum/uplink_item/stealthy_tools/smugglersatchel
	name = "Smuggler's Satchel"
	desc = "This satchel is thin enough to be hidden in the gap between plating and tiling; great for stashing your stolen goods. Comes with a crowbar and a floor tile inside."
	item = /obj/item/weapon/storage/backpack/satchel_flat
	cost = 2
	surplus = 30

/datum/uplink_item/stealthy_tools/stimpack
	name = "Stimpack"
	desc = "Stimpacks, the tool of many great heroes, make you nearly immune to stuns and knockdowns for about 5 minutes after injection."
	item = /obj/item/weapon/reagent_containers/syringe/stimulants
	cost = 5
	surplus = 90

/datum/uplink_item/stealthy_tools/mulligan
	name = "Mulligan"
	desc = "Screwed up and have security on your tail? This handy syringe will give you a completely new identity and appearance."
	item = /obj/item/weapon/reagent_containers/syringe/mulligan
	cost = 4
	excludefrom = list(/datum/game_mode/nuclear,/datum/game_mode/gang)
	surplus = 30

// DEVICE AND TOOLS

/datum/uplink_item/device_tools
	category = "Devices and Tools"

/datum/uplink_item/device_tools/emag
	name = "Cryptographic Sequencer"
	desc = "The cryptographic sequencer, or emag, is a small card that unlocks hidden functions in electronic devices, subverts intended functions, and characteristically breaks security mechanisms."
	item = /obj/item/weapon/card/emag
	cost = 6
	excludefrom = list(/datum/game_mode/gang)

/datum/uplink_item/device_tools/toolbox
	name = "Full Syndicate Toolbox"
	desc = "The syndicate toolbox is a suspicious black and red. It comes loaded with a full tool set including a multitool and combat gloves that are resistant to shocks and heat."
	item = /obj/item/weapon/storage/toolbox/syndicate
	cost = 1

/datum/uplink_item/device_tools/surgerybag
	name = "Syndicate Surgery Dufflebag"
	desc = "The Syndicate surgery dufflebag is a toolkit containing all surgery tools, surgical drapes, a Syndicate brand MMI, a straitjacket, and a muzzle."
	item = /obj/item/weapon/storage/backpack/dufflebag/syndie/surgery
	cost = 4

/datum/uplink_item/device_tools/military_belt
	name = "Military Belt"
	desc = "A robust seven-slot red belt that is capable of holding all items that can fit into it."
	item = /obj/item/weapon/storage/belt/military
	cost = 3
	excludefrom = list(/datum/game_mode/nuclear)

/datum/uplink_item/device_tools/medkit
	name = "Syndicate Combat Medic Kit"
	desc = "This first aid kit is a suspicious brown and red. Included is a combat stimulant injector for rapid healing, a medical HUD for quick identification of injured personnel, \
	and other supplies helpful for a field medic."
	item = /obj/item/weapon/storage/firstaid/tactical
	cost = 9
	gamemodes = list(/datum/game_mode/nuclear,/datum/game_mode/gang)


/datum/uplink_item/device_tools/space_suit
	name = "Syndicate Space Suit"
	desc = "The red and black syndicate space suit is less encumbering than Nanotrasen variants, fits inside bags, and has a weapon slot. Nanotrasen crewmembers are trained to report red space suit sightings."
	item = /obj/item/weapon/storage/box/syndie_kit/space
	cost = 4
	excludefrom = list(/datum/game_mode/gang)

/datum/uplink_item/device_tools/hardsuit
	name = "Blood-Red Hardsuit"
	desc = "The feared suit of a syndicate nuclear agent. Features slightly better armoring and a built in jetpack that runs off standard atmospheric tanks. \
	When the built in helmet is deployed your identity will be protected, even in death, as the suit cannot be removed by outside forces. Toggling the suit into combat mode \
	will allow you all the mobility of a loose fitting uniform without sacrificing armoring. Additionally the suit is collapsible, small enough to fit within a backpack. \
	Nanotrasen crewmembers are trained to report red space suit sightings; these suits in particular are known to drive employees into a panic."
	item = /obj/item/clothing/suit/space/hardsuit/syndi
	cost = 8
	excludefrom = list(/datum/game_mode/gang)

/datum/uplink_item/device_tools/elite_hardsuit
	name = "Elite Syndicate Hardsuit"
	desc = "The elite Syndicate hardsuit is worn by only the best nuclear agents. Features much better armoring and complete fireproofing, as well as a built in jetpack. \
	When the built in helmet is deployed your identity will be protected, even in death, as the suit cannot be removed by outside forces. Toggling the suit into combat mode \
	will allow you all the mobility of a loose fitting uniform without sacrificing armoring. Additionally the suit is collapsible, small enough to fit within a backpack. \
	Nanotrasen crewmembers are trained to report red space suit sightings; these suits in particular are known to drive employees into a panic."
	item = /obj/item/clothing/suit/space/hardsuit/syndi/elite
	cost = 8
	gamemodes = list(/datum/game_mode/nuclear)

/datum/uplink_item/dangerous/shielded_hardsuit
	name = "Shielded Hardsuit"
	desc = "An advanced hardsuit with built in energy shielding. The shields will rapidly recharge when not under fire."
	item = /obj/item/clothing/suit/space/hardsuit/shielded/syndi
	cost = 30
	gamemodes = list(/datum/game_mode/nuclear)

/datum/uplink_item/device_tools/thermal
	name = "Thermal Imaging Glasses"
	desc = "These goggles can be turned to resemble common eyewears throughout the station. \
	They allow you to see organisms through walls by capturing the upper portion of the infrared light spectrum, emitted as heat and light by objects. \
	Hotter objects, such as warm bodies, cybernetic organisms and artificial intelligence cores emit more of this light than cooler objects like walls and airlocks." //THEN WHY CANT THEY SEE PLASMA FIRES????
	item = /obj/item/clothing/glasses/thermal/syndi
	cost = 6

/datum/uplink_item/device_tools/binary
	name = "Binary Translator Key"
	desc = "A key that, when inserted into a radio headset, allows you to listen to and talk with silicon-based lifeforms, such as AI units and cyborgs, over their private binary channel. Caution should \
	be taken while doing this, as unless they are allied with you, they are programmed to report such intrusions."
	item = /obj/item/device/encryptionkey/binary
	cost = 5
	surplus = 75

/datum/uplink_item/device_tools/encryptionkey
	name = "Syndicate Encryption Key"
	desc = "A key that, when inserted into a radio headset, allows you to listen to all station department channels as well as talk on an encrypted Syndicate channel with other agents that have the same \
	key."
	item = /obj/item/device/encryptionkey/syndicate
	cost = 2 //Nowhere near as useful as the Binary Key!
	surplus = 75

/datum/uplink_item/device_tools/ai_detector
	name = "Artificial Intelligence Detector" // changed name in case newfriends thought it detected disguised ai's
	desc = "A functional multitool that turns red when it detects an artificial intelligence watching it or its holder. Knowing when an artificial intelligence is watching you is useful for knowing when to maintain cover."
	item = /obj/item/device/multitool/ai_detect
	cost = 1

/datum/uplink_item/device_tools/hacked_module
	name = "Hacked AI Law Upload Module"
	desc = "When used with an upload console, this module allows you to upload priority laws to an artificial intelligence. Be careful with their wording, as artificial intelligences may look for loopholes to exploit."
	item = /obj/item/weapon/aiModule/syndicate
	cost = 14

/datum/uplink_item/device_tools/magboots
	name = "Blood-Red Magboots"
	desc = "A pair of magnetic boots with a Syndicate paintjob that assist with freer movement in space or on-station during gravitational generator failures. \
	These reverse-engineered knockoffs of Nanotrasen's 'Advanced Magboots' slow you down in simulated-gravity environments much like the standard issue variety."
	item = /obj/item/clothing/shoes/magboots/syndie
	cost = 3
	gamemodes = list(/datum/game_mode/nuclear)

/datum/uplink_item/device_tools/c4
	name = "Composition C-4"
	desc = "C-4 is plastic explosive of the common variety Composition C. You can use it to breach walls or connect a signaler to its wiring to make it remotely detonable. \
	It has a modifiable timer with a minimum setting of 10 seconds."
	item = /obj/item/weapon/c4
	cost = 1

/datum/uplink_item/device_tools/powersink
	name = "Power Sink"
	desc = "When screwed to wiring attached to a power grid and activated, this large device places excessive load on the grid, causing a stationwide blackout. The sink is large and cannot be stored in \
	most traditional bags and boxes."
	item = /obj/item/device/powersink
	cost = 10

/datum/uplink_item/device_tools/singularity_beacon
	name = "Singularity Beacon"
	desc = "When screwed to wiring attached to an electric grid and activated, this large device pulls any active gravitational singularities towards it. \
	This will not work when the singularity is still in containment. A singularity beacon can cause catastrophic damage to a space station, \
	leading to an emergency evacuation. Because of its size, it cannot be carried. Ordering this sends you a small beacon that will teleport the larger beacon to your location upon activation."
	item = /obj/item/device/sbeacondrop
	cost = 14
	excludefrom = list(/datum/game_mode/gang)

/datum/uplink_item/device_tools/syndicate_bomb
	name = "Syndicate Bomb"
	desc = "The Syndicate bomb is a fearsome device capable of massive destruction. It has an adjustable timer, with a minimum of 60 seconds, and can be bolted to the floor with a wrench to prevent \
	movement. The bomb is bulky and cannot be moved; upon ordering this item, a smaller beacon will be transported to you that will teleport the actual bomb to it upon activation. Note that this bomb can \
	be defused, and some crew may attempt to do so."
	item = /obj/item/device/sbeacondrop/bomb
	cost = 11

/datum/uplink_item/device_tools/rad_laser
	name = "Radioactive Microlaser"
	desc = "A radioactive microlaser disguised as a standard Nanotrasen health analyzer. When used, it emits a powerful burst of radiation, which, after a short delay, can incapitate all but the most protected of humanoids. \
	It has two settings: intensity, which controls the power of the radiation, and wavelength, which controls how long the radiation delay is."
	item = /obj/item/device/rad_laser
	cost = 5

/datum/uplink_item/device_tools/syndicate_detonator
	name = "Syndicate Detonator"
	desc = "The Syndicate detonator is a companion device to the Syndicate bomb. Simply press the included button and an encrypted radio frequency will instruct all live Syndicate bombs to detonate. \
	Useful for when speed matters or you wish to synchronize multiple bomb blasts. Be sure to stand clear of the blast radius before using the detonator."
	item = /obj/item/device/syndicatedetonator
	cost = 3
	gamemodes = list(/datum/game_mode/nuclear)

/datum/uplink_item/device_tools/teleporter
	name = "Teleporter Circuit Board"
	desc = "A printed circuit board that completes the teleporter onboard the mothership. It is advised you calibrate the teleporter before entering it, as malfunctions can occur."
	item = /obj/item/weapon/circuitboard/teleporter
	cost = 40
	gamemodes = list(/datum/game_mode/nuclear)
	surplus = 0

/datum/uplink_item/device_tools/shield
	name = "Energy Shield"
	desc = "An incredibly useful personal shield projector, capable of reflecting energy projectiles and defending against other attacks."
	item = /obj/item/weapon/shield/energy
	cost = 16
	gamemodes = list(/datum/game_mode/nuclear,/datum/game_mode/gang)
	surplus = 20

/datum/uplink_item/device_tools/medgun
	name = "Medbeam Gun"
	desc = "Medical Beam Gun, useful in prolonged firefights."
	item = /obj/item/weapon/gun/medbeam
	cost = 15
	gamemodes = list(/datum/game_mode/nuclear)


// IMPLANTS

/datum/uplink_item/implants
	category = "Implants"

/datum/uplink_item/implants/freedom
	name = "Freedom Implant"
	desc = "An implant injected into the body and later activated at the user's will. It will attempt to free the user from common restraints such as handcuffs."
	item = /obj/item/weapon/storage/box/syndie_kit/imp_freedom
	cost = 5

/datum/uplink_item/implants/uplink
	name = "Uplink Implant"
	desc = "An implant injected into the body, and later activated at the user's will. It will open a separate uplink with 10 telecrystals. The ability to have these telecrystals, combined with no easy \
	way to detect the ipmlant, makes this excellent for escaping confinement."
	item = /obj/item/weapon/storage/box/syndie_kit/imp_uplink
	cost = 14
	surplus = 0

/datum/uplink_item/implants/adrenal
	name = "Adrenal Implant"
	desc = "An implant injected into the body, and later activated at the user's will. It will inject a chemical cocktail which has a mild healing effect along with removing all stuns and increasing movement speed."
	item = /obj/item/weapon/storage/box/syndie_kit/imp_adrenal
	cost = 8

/datum/uplink_item/implants/storage
	name = "Storage Implant"
	desc = "An implant injected into the body, and later activated at the user's will. It will open a small subspace pocket capable of storing two items."
	item = /obj/item/weapon/storage/box/syndie_kit/imp_storage
	cost = 8

/datum/uplink_item/implants/microbomb
	name = "Microbomb Implant"
	desc = "An implant injected into the body, and later activated either manually or automatically upon death. The more implants inside of you, the higher the explosive power. \
	This will permanently destroy your body, however."
	item = /obj/item/weapon/storage/box/syndie_kit/imp_microbomb
	cost = 2
	gamemodes = list(/datum/game_mode/nuclear)


//CYBERNETIC IMPLANTS

/datum/uplink_item/cyber_implants
	category = "Cybernetic Implants"
	gamemodes = list(/datum/game_mode/nuclear)
	surplus = 0

/datum/uplink_item/cyber_implants/thermals
	name = "Thermal Vision Implant"
	desc = "These cybernetic eyes will give you thermal vision. They must be implanted via surgery."
	item = /obj/item/organ/internal/cyberimp/eyes/thermals
	cost = 8

/datum/uplink_item/cyber_implants/xray
	name = "X-Ray Vision Implant"
	desc = "These cybernetic eyes will give you X-ray vision. They must be implanted via surgery."
	item = /obj/item/organ/internal/cyberimp/eyes/xray
	cost = 10

/datum/uplink_item/cyber_implants/antistun
	name = "CNS Rebooter Implant"
	desc = "This implant will help you get back up on your feet faster after being stunned. It must be implanted via surgery."
	item = /obj/item/organ/internal/cyberimp/brain/anti_stun
	cost = 12

/datum/uplink_item/cyber_implants/reviver
	name = "Reviver Implant"
	desc = "This implant will attempt to revive you if you lose consciousness. It must be implanted via surgery."
	item = /obj/item/organ/internal/cyberimp/chest/reviver
	cost = 8

/datum/uplink_item/cyber_implants/bundle
	name = "Cybernetic Implants Bundle"
	desc = "A random selection of cybernetic implants. Guaranteed 5 high quality implants. They must be implanted via surgery."
	item = /obj/item/weapon/storage/box/cyber_implants
	cost = 40

// POINTLESS BADASSERY

/datum/uplink_item/badass
	category = "(Pointless) Badassery"
	surplus = 0
	last = 1

/datum/uplink_item/badass/syndiecigs
	name = "Syndicate Smokes"
	desc = "Strong flavor, dense smoke, infused with omnizine."
	item = /obj/item/weapon/storage/fancy/cigarettes/cigpack_syndicate
	cost = 2

/datum/uplink_item/badass/bundle
	name = "Syndicate Bundle"
	desc = "Syndicate Bundles are specialised groups of items that arrive in a plain box. These items are collectively worth more than 20 telecrystals, but you do not know which specialisation you will receive."
	item = /obj/item/weapon/storage/box/syndicate
	cost = 20
	excludefrom = list(/datum/game_mode/nuclear,/datum/game_mode/gang)

/datum/uplink_item/badass/syndiecards
	name = "Syndicate Playing Cards"
	desc = "A special deck of space-grade playing cards with a mono-molecular edge and metal reinforcement, making them slightly more robust than a normal deck of cards. \
	You can also play card games with them or leave them on your victims."
	item = /obj/item/toy/cards/deck/syndicate
	cost = 1
	surplus = 40

/datum/uplink_item/badass/syndiecash
	name = "Syndicate Briefcase Full of Cash"
	desc = "A secure briefcase containing 5000 space credits. Useful for bribing personnel, or purchasing goods and services at lucrative prices. \
	The briefcase also feels a little heavier to hold; it has been manufactured to pack a little bit more of a punch if your client needs some convincing."
	item = /obj/item/weapon/storage/secure/briefcase/syndie
	cost = 1

/datum/uplink_item/badass/balloon
	name = "For showing that you are THE BOSS"
	desc = "A useless red balloon with the Syndicate logo on it. Can blow the deepest of covers."
	item = /obj/item/toy/syndicateballoon
	cost = 20

/datum/uplink_item/implants/macrobomb
	name = "Macrobomb Implant"
	desc = "An implant injected into the body, and later activated either manually or automatically upon death. Upon death, releases a massive explosion that will wipe out everything nearby."
	item = /obj/item/weapon/storage/box/syndie_kit/imp_macrobomb
	cost = 20
	gamemodes = list(/datum/game_mode/nuclear)

/datum/uplink_item/badass/random
	name = "Random Item"
	desc = "Picking this choice will send you a random item from the list. Useful for when you cannot think of a strategy to finish your objectives with."
	item = /obj/item/weapon/storage/box/syndicate
	cost = 0

/datum/uplink_item/badass/random/spawn_item(turf/loc, obj/item/device/uplink/U)

	var/list/buyable_items = get_uplink_items()
	var/list/possible_items = list()

	for(var/category in buyable_items)
		for(var/datum/uplink_item/I in buyable_items[category])
			if(I == src)
				continue
			if(I.cost > U.uses)
				continue
			possible_items += I

	if(possible_items.len)
		var/datum/uplink_item/I = pick(possible_items)
		U.uses -= max(0, I.cost)
		feedback_add_details("traitor_uplink_items_bought","RN")
		return new I.item(loc)

/datum/uplink_item/badass/surplus_crate
	name = "Syndicate Surplus Crate"
	desc = "A crate containing 50 telecrystals worth of random syndicate leftovers."
	cost = 20
	item = /obj/item/weapon/storage/box/syndicate
	excludefrom = list(/datum/game_mode/nuclear)

/datum/uplink_item/badass/surplus_crate/spawn_item(turf/loc, obj/item/device/uplink/U)
	var/obj/structure/closet/crate/C = new(loc)
	var/list/temp_uplink_list = get_uplink_items()
	var/list/buyable_items = list()
	for(var/category in temp_uplink_list)
		buyable_items += temp_uplink_list[category]
	var/list/bought_items = list()
	U.uses -= cost
	U.used_TC = 20
	var/remaining_TC = 50

	var/datum/uplink_item/I
	while(remaining_TC)
		I = pick(buyable_items)
		if(!I.surplus)
			continue
		if(I.cost > remaining_TC)
			continue
		if((I.item in bought_items) && prob(33)) //To prevent people from being flooded with the same thing over and over again.
			continue
		bought_items += I.item
		remaining_TC -= I.cost

	U.purchase_log += "<BIG>\icon[C]</BIG>"
	for(var/item in bought_items)
		new item(C)
>>>>>>> 0c2bc218
		U.purchase_log += "<BIG>\icon[item]</BIG>"<|MERGE_RESOLUTION|>--- conflicted
+++ resolved
@@ -1,4 +1,3 @@
-<<<<<<< HEAD
 var/list/uplink_items = list()
 
 /proc/get_uplink_items(var/gamemode_override=null)
@@ -411,6 +410,7 @@
 	item = /obj/item/ammo_box/magazine/sniper_rounds/haemorrhage
 
 
+
 // STEALTHY WEAPONS
 
 /datum/uplink_item/stealthy_weapons
@@ -573,6 +573,14 @@
 	item = /obj/item/weapon/reagent_containers/syringe/stimulants
 	cost = 5
 	surplus = 90
+
+/datum/uplink_item/stealthy_tools/mulligan
+	name = "Mulligan"
+	desc = "Screwed up and have security on your tail? This handy syringe will give you a completely new identity and appearance."
+	item = /obj/item/weapon/reagent_containers/syringe/mulligan
+	cost = 4
+	excludefrom = list(/datum/game_mode/nuclear,/datum/game_mode/gang)
+	surplus = 30
 
 // DEVICE AND TOOLS
 
@@ -631,7 +639,7 @@
 	cost = 8
 	excludefrom = list(/datum/game_mode/gang)
 
-/datum/uplink_item/device_tools/hardsuit
+/datum/uplink_item/device_tools/elite_hardsuit
 	name = "Elite Syndicate Hardsuit"
 	desc = "The elite Syndicate hardsuit is worn by only the best nuclear agents. Features much better armoring and complete fireproofing, as well as a built in jetpack. \
 	When the built in helmet is deployed your identity will be protected, even in death, as the suit cannot be removed by outside forces. Toggling the suit into combat mode \
@@ -639,6 +647,13 @@
 	Nanotrasen crewmembers are trained to report red space suit sightings; these suits in particular are known to drive employees into a panic."
 	item = /obj/item/clothing/suit/space/hardsuit/syndi/elite
 	cost = 8
+	gamemodes = list(/datum/game_mode/nuclear)
+
+/datum/uplink_item/dangerous/shielded_hardsuit
+	name = "Shielded Hardsuit"
+	desc = "An advanced hardsuit with built in energy shielding. The shields will rapidly recharge when not under fire."
+	item = /obj/item/clothing/suit/space/hardsuit/shielded/syndi
+	cost = 30
 	gamemodes = list(/datum/game_mode/nuclear)
 
 /datum/uplink_item/device_tools/thermal
@@ -746,6 +761,13 @@
 	cost = 16
 	gamemodes = list(/datum/game_mode/nuclear,/datum/game_mode/gang)
 	surplus = 20
+
+/datum/uplink_item/device_tools/medgun
+	name = "Medbeam Gun"
+	desc = "Medical Beam Gun, useful in prolonged firefights."
+	item = /obj/item/weapon/gun/medbeam
+	cost = 15
+	gamemodes = list(/datum/game_mode/nuclear)
 
 
 // IMPLANTS
@@ -931,941 +953,4 @@
 	U.purchase_log += "<BIG>\icon[C]</BIG>"
 	for(var/item in bought_items)
 		new item(C)
-=======
-var/list/uplink_items = list()
-
-/proc/get_uplink_items(var/gamemode_override=null)
-	// If not already initialized..
-	if(!uplink_items.len)
-
-		// Fill in the list	and order it like this:
-		// A keyed list, acting as categories, which are lists to the datum.
-
-		var/list/last = list()
-		for(var/item in subtypesof(/datum/uplink_item))
-
-			var/datum/uplink_item/I = new item()
-			if(!I.item)
-				continue
-			if(I.last)
-				last += I
-				continue
-
-			if(!uplink_items[I.category])
-				uplink_items[I.category] = list()
-
-			uplink_items[I.category] += I
-
-		for(var/datum/uplink_item/I in last)
-
-			if(!uplink_items[I.category])
-				uplink_items[I.category] = list()
-
-			uplink_items[I.category] += I
-
-	//Filtered version
-	var/list/filtered_uplink_items = list()
-
-	for(var/category in uplink_items)
-		for(var/datum/uplink_item/I in uplink_items[category])
-			if(I.gamemodes.len)
-				if(!gamemode_override && ticker && !(ticker.mode.type in I.gamemodes))
-					continue
-				if(gamemode_override && !(gamemode_override in I.gamemodes))
-					continue
-			if(I.excludefrom.len)
-				if(!gamemode_override && ticker && (ticker.mode.type in I.excludefrom))
-					continue
-				if(gamemode_override && (gamemode_override in I.excludefrom))
-					continue
-			if(!filtered_uplink_items[I.category])
-				filtered_uplink_items[I.category] = list()
-			filtered_uplink_items[category] += I
-
-	return filtered_uplink_items
-
-// You can change the order of the list by putting datums before/after one another OR
-// you can use the last variable to make sure it appears last, well have the category appear last.
-
-/datum/uplink_item
-	var/name = "item name"
-	var/category = "item category"
-	var/desc = "item description"
-	var/item = null
-	var/cost = 0
-	var/last = 0 // Appear last
-	var/list/gamemodes = list() // Empty list means it is in all the gamemodes. Otherwise place the gamemode name here.
-	var/list/excludefrom = list() //Empty list does nothing. Place the name of gamemode you don't want this item to be available in here. This is so you dont have to list EVERY mode to exclude something.
-	var/surplus = 100 //Chance of being included in the surplus crate (when pick() selects it)
-
-/datum/uplink_item/proc/spawn_item(turf/loc, obj/item/device/uplink/U)
-	if(item)
-		U.uses -= max(cost, 0)
-		U.used_TC += cost
-		feedback_add_details("traitor_uplink_items_bought", "[item]")
-		return new item(loc)
-
-/datum/uplink_item/proc/buy(obj/item/device/uplink/U, mob/user)
-
-	..()
-	if(!istype(U))
-		return 0
-
-	if (!user || user.incapacitated())
-		return 0
-
-	// If the uplink's holder is in the user's contents
-	if ((U.loc in user.contents || (in_range(U.loc, user) && istype(U.loc.loc, /turf))))
-		user.set_machine(U)
-		if(cost > U.uses)
-			return 0
-
-		var/obj/I = spawn_item(get_turf(user), U)
-
-		if(istype(I, /obj/item))
-			if(ishuman(user))
-				var/mob/living/carbon/human/A = user
-				A.put_in_any_hand_if_possible(I)
-
-			if(istype(I,/obj/item/weapon/storage/box/) && I.contents.len>0)
-				for(var/atom/o in I)
-					U.purchase_log += "<BIG>\icon[o]</BIG>"
-			else
-				U.purchase_log += "<BIG>\icon[I]</BIG>"
-
-		U.interact(user)
-		return 1
-	return 0
-
-/*
-//
-//	UPLINK ITEMS
-//
-*/
-
-// DANGEROUS WEAPONS
-
-/datum/uplink_item/dangerous
-	category = "Conspicuous and Dangerous Weapons"
-
-/datum/uplink_item/dangerous/pistol
-	name = "FK-69 Pistol"
-	desc = "A small, easily concealable handgun that uses 10mm auto rounds in 8-round magazines and is compatible with suppressors."
-	item = /obj/item/weapon/gun/projectile/automatic/pistol
-	cost = 9
-
-/datum/uplink_item/dangerous/revolver
-	name = "Syndicate Revolver"
-	desc = "A brutally simple syndicate revolver that fires .357 Magnum cartridges and has 7 chambers."
-	item = /obj/item/weapon/gun/projectile/revolver
-	cost = 13
-	surplus = 50
-
-/datum/uplink_item/dangerous/smg
-	name = "C-20r Submachine Gun"
-	desc = "A fully-loaded Scarborough Arms bullpup submachine gun that fires .45 rounds with a 20-round magazine and is compatible with suppressors."
-	item = /obj/item/weapon/gun/projectile/automatic/c20r
-	cost = 14
-	gamemodes = list(/datum/game_mode/nuclear)
-	surplus = 40
-
-/datum/uplink_item/dangerous/smg/unrestricted
-	item = /obj/item/weapon/gun/projectile/automatic/c20r/unrestricted
-	gamemodes = list(/datum/game_mode/gang)
-
-/datum/uplink_item/dangerous/carbine
-	name = "M-90gl Carbine"
-	desc = "A fully-loaded three-round burst carbine that uses 30-round 5.56mm magazines with a togglable underslung 40mm grenade launcher."
-	item = /obj/item/weapon/gun/projectile/automatic/m90
-	cost = 18
-	gamemodes = list(/datum/game_mode/nuclear)
-	surplus = 50
-
-/datum/uplink_item/dangerous/carbine/unrestricted
-	item = /obj/item/weapon/gun/projectile/automatic/m90/unrestricted
-	gamemodes = list(/datum/game_mode/gang)
-
-/datum/uplink_item/dangerous/machinegun
-	name = "L6 Squad Automatic Weapon"
-	desc = "A fully-loaded Aussec Armoury belt-fed machine gun. This deadly weapon has a massive 50-round magazine of devastating 7.62x51mm ammunition."
-	item = /obj/item/weapon/gun/projectile/automatic/l6_saw
-	cost = 40
-	gamemodes = list(/datum/game_mode/nuclear)
-	surplus = 0
-
-/datum/uplink_item/dangerous/crossbow
-	name = "Miniature Energy Crossbow"
-	desc = "A short bow mounted across a tiller in miniature. Small enough to fit into a pocket or slip into a bag unnoticed. It will synthesize and fire bolts tipped with a paralyzing toxin that will \
-	briefly stun targets and cause them to slur as if inebriated. It can produce an infinite amount of bolts, but must be manually recharged with each shot."
-	item = /obj/item/weapon/gun/energy/kinetic_accelerator/crossbow
-	cost = 12
-	excludefrom = list(/datum/game_mode/nuclear,/datum/game_mode/gang)
-	surplus = 50
-
-/datum/uplink_item/dangerous/flamethrower
-	name = "Flamethrower"
-	desc = "A flamethrower, fueled by a portion of highly flammable biotoxins stolen previously from Nanotrasen stations. Make a statement by roasting the filth in their own greed. Use with caution."
-	item = /obj/item/weapon/flamethrower/full/tank
-	cost = 4
-	gamemodes = list(/datum/game_mode/nuclear,/datum/game_mode/gang)
-	surplus = 40
-
-/datum/uplink_item/dangerous/sword
-	name = "Energy Sword"
-	desc = "The energy sword is an edged weapon with a blade of pure energy. The sword is small enough to be pocketed when inactive. Activating it produces a loud, distinctive noise. One can combine two \
-	energy swords to create a double energy sword, which must be wielded in two hands but is more robust and deflects all energy projectiles."
-	item = /obj/item/weapon/melee/energy/sword/saber
-	cost = 8
-
-/datum/uplink_item/dangerous/emp
-	name = "EMP Kit"
-	desc = "A box that contains two EMP grenades, an EMP implant and a short ranged recharging device disguised as a flashlight. Useful to disrupt communication and silicon lifeforms."
-	item = /obj/item/weapon/storage/box/syndie_kit/emp
-	cost = 5
-
-/datum/uplink_item/dangerous/syndicate_minibomb
-	name = "Syndicate Minibomb"
-	desc = "The minibomb is a grenade with a five-second fuse. Upon detonation, it will create a small hull breach in addition to dealing high amounts of damage to nearby personnel."
-	item = /obj/item/weapon/grenade/syndieminibomb
-	cost = 6
-
-/datum/uplink_item/dangerous/foamsmg
-	name = "Toy Submachine Gun"
-	desc = "A fully-loaded Donksoft bullpup submachine gun that fires riot grade rounds with a 20-round magazine."
-	item = /obj/item/weapon/gun/projectile/automatic/c20r/toy
-	cost = 8
-	gamemodes = list(/datum/game_mode/nuclear)
-	surplus = 0
-
-/datum/uplink_item/dangerous/foammachinegun
-	name = "Toy Machine Gun"
-	desc = "A fully-loaded Donksoft belt-fed machine gun. This weapon has a massive 50-round magazine of devastating riot grade darts, that can briefly incapacitate someone in just one volley."
-	item = /obj/item/weapon/gun/projectile/automatic/l6_saw/toy
-	cost = 12
-	gamemodes = list(/datum/game_mode/nuclear)
-	surplus = 0
-
-/datum/uplink_item/dangerous/viscerators
-	name = "Viscerator Delivery Grenade"
-	desc = "A unique grenade that deploys a swarm of viscerators upon activation, which will chase down and shred any non-operatives in the area."
-	item = /obj/item/weapon/grenade/spawnergrenade/manhacks
-	cost = 8
-	gamemodes = list(/datum/game_mode/nuclear)
-	surplus = 35
-
-/datum/uplink_item/dangerous/bioterror
-	name = "Biohazardous Chemical Sprayer"
-	desc = "A chemical sprayer that allows a wide dispersal of selected chemicals. Especially tailored by the Tiger Cooperative, the deadly blend it comes stocked with will disorient, damage, and disable your foes... \
-	Use with extreme caution, to prevent exposure to yourself and your fellow operatives."
-	item = /obj/item/weapon/reagent_containers/spray/chemsprayer/bioterror
-	cost = 20
-	gamemodes = list(/datum/game_mode/nuclear,/datum/game_mode/gang)
-	surplus = 0
-
-/datum/uplink_item/dangerous/gygax
-	name = "Gygax Exosuit"
-	desc = "A lightweight exosuit, painted in a dark scheme. Its speed and equipment selection make it excellent for hit-and-run style attacks. \
-	This model lacks a method of space propulsion, and therefore it is advised to repair the mothership's teleporter if you wish to make use of it."
-	item = /obj/mecha/combat/gygax/dark/loaded
-	cost = 90
-	gamemodes = list(/datum/game_mode/nuclear)
-	surplus = 0
-
-/datum/uplink_item/dangerous/mauler
-	name = "Mauler Exosuit"
-	desc = "A massive and incredibly deadly Syndicate exosuit. Features long-range targetting, thrust vectoring, and deployable smoke."
-	item = /obj/mecha/combat/marauder/mauler/loaded
-	cost = 140
-	gamemodes = list(/datum/game_mode/nuclear)
-	surplus = 0
-
-/datum/uplink_item/dangerous/syndieborg
-	name = "Syndicate Cyborg"
-	desc = "A cyborg designed and programmed for systematic extermination of non-Syndicate personnel."
-	item = /obj/item/weapon/antag_spawner/borg_tele
-	cost = 50
-	gamemodes = list(/datum/game_mode/nuclear)
-	surplus = 0
-
-//for refunding the syndieborg teleporter
-/datum/uplink_item/dangerous/syndieborg/spawn_item()
-	var/obj/item/weapon/antag_spawner/borg_tele/T = ..()
-	if(istype(T))
-		T.TC_cost = cost
-
-/datum/uplink_item/dangerous/guardian
-	name = "Holoparasites"
-	desc = "Though capable of near sorcerous feats via use of hardlight holograms and nanomachines, they require an organic host as a home base and source of fuel."
-	item = /obj/item/weapon/storage/box/syndie_kit/guardian
-	excludefrom = list(/datum/game_mode/nuclear,/datum/game_mode/gang)
-	cost = 12
-
-/datum/uplink_item/dangerous/sniper
-	name = "Sniper Rifle"
-	desc = "Ranged fury, syndicate style. guaranteed to cause shock and awe or your TC back!"
-	item = /obj/item/weapon/gun/projectile/sniper_rifle/syndicate
-	cost = 16
-	gamemodes = list(/datum/game_mode/nuclear)
-	surplus = 25
-
-
-// AMMUNITION
-
-/datum/uplink_item/ammo
-	category = "Ammunition"
-	surplus = 40
-
-/datum/uplink_item/ammo/pistol
-	name = "Handgun Magazine - 10mm"
-	desc = "An additional 8-round 10mm magazine for use in the syndicate pistol. These subsonic rounds are dirt cheap but are half as effective as .357 rounds."
-	item = /obj/item/ammo_box/magazine/m10mm
-	cost = 1
-
-/datum/uplink_item/ammo/revolver
-	name = "Speed Loader - .357"
-	desc = "A speed loader that contains seven additional .357 Magnum rounds for the syndicate revolver. For when you really need a lot of things dead."
-	item = /obj/item/ammo_box/a357
-	cost = 4
-
-/datum/uplink_item/ammo/smg
-	name = "SMG Magazine - .45"
-	desc = "An additional 20-round .45 magazine for use in the C-20r submachine gun. These bullets pack a lot of punch that can knock most targets down, but do limited overall damage."
-	item = /obj/item/ammo_box/magazine/smgm45
-	cost = 2
-	gamemodes = list(/datum/game_mode/nuclear,/datum/game_mode/gang)
-
-/datum/uplink_item/ammo/ammobag
-	name = "Ammo Duffelbag - Shotgun Ammo Grab Bag"
-	desc = "A duffelbag filled with Bulldog ammo to kit out an entire team, at a discounted price."
-	item = /obj/item/weapon/storage/backpack/dufflebag/syndie/ammo/loaded
-	cost = 10 //bulk buyer's discount. Very useful if you're buying a mech and dont have TC left to buy people non-shotgun guns
-	gamemodes = list(/datum/game_mode/nuclear)
-
-/datum/uplink_item/ammo/bullslug
-	name = "Drum Magazine - 12g Slugs"
-	desc = "An additional 8-round slug magazine for use in the Bulldog shotgun. Now 8 times less likely to shoot your pals."
-	item = /obj/item/ammo_box/magazine/m12g
-	cost = 2
-	gamemodes = list(/datum/game_mode/nuclear)
-
-/datum/uplink_item/ammo/bullbuck
-	name = "Drum Magazine - 12g Buckshot"
-	desc = "An additional 8-round buckshot magazine for use in the Bulldog shotgun. Front towards enemy."
-	item = /obj/item/ammo_box/magazine/m12g/buckshot
-	cost = 2
-	gamemodes = list(/datum/game_mode/nuclear)
-
-/datum/uplink_item/ammo/bullstun
-	name = "Drum Magazine - 12g Stun Slug"
-	desc = "An alternative 8-round stun slug magazine for use in the Bulldog shotgun. Saying that they're completely non-lethal would be lying."
-	item = /obj/item/ammo_box/magazine/m12g/stun
-	cost = 3
-	gamemodes = list(/datum/game_mode/nuclear)
-
-/datum/uplink_item/ammo/bulldragon
-	name = "Drum Magazine - 12g Dragon's Breath"
-	desc = "An alternative 8-round dragon's breath magazine for use in the Bulldog shotgun. I'm a fire starter, twisted fire starter!"
-	item = /obj/item/ammo_box/magazine/m12g/dragon
-	cost = 2
-	gamemodes = list(/datum/game_mode/nuclear)
-
-/datum/uplink_item/ammo/bioterror
-	name = "Box of Bioterror Syringes"
-	desc = "A box full of preloaded syringes, containing various chemicals that seize up the victim's motor and broca systems, making it impossible for them to move or speak for some time."
-	item = /obj/item/weapon/storage/box/syndie_kit/bioterror
-	cost = 6
-	gamemodes = list(/datum/game_mode/nuclear)
-
-/datum/uplink_item/ammo/carbine
-	name = "Toploader Magazine - 5.56"
-	desc = "An additional 30-round 5.56 magazine for use in the M-90gl carbine. These bullets don't have the punch to knock most targets down, but dish out higher overall damage."
-	item = /obj/item/ammo_box/magazine/m556
-	cost = 2
-	gamemodes = list(/datum/game_mode/nuclear,/datum/game_mode/gang)
-
-/datum/uplink_item/ammo/a40mm
-	name = "Ammo Box - 40mm grenades"
-	desc = "A box of 4 additional 40mm HE grenades for use the M-90gl's underbarrel grenade launcher. Your teammates will thank you to not shoot these down small hallways."
-	item = /obj/item/ammo_box/a40mm
-	cost = 4
-	gamemodes = list(/datum/game_mode/nuclear)
-
-/datum/uplink_item/ammo/machinegun
-	name = "Box Magazine - 7.62x51mm"
-	desc = "A 50-round magazine of 7.62x51mm ammunition for use in the L6 SAW machinegun. By the time you need to use this, you'll already be on a pile of corpses."
-	item = /obj/item/ammo_box/magazine/m762
-	cost = 12
-	gamemodes = list(/datum/game_mode/nuclear)
-	surplus = 0
-
-/datum/uplink_item/ammo/toydarts //This used to only be for nuke ops, but had the cost lowered and made available to traitors because >a box of foam darts is more expensive than four carbine magazines
-	name = "Box of Riot Darts"
-	desc = "A box of 40 Donksoft foam riot darts, for reloading any compatible foam dart gun. Don't forget to share!"
-	item = /obj/item/ammo_box/foambox/riot
-	cost = 2
-	surplus = 0
-
-/datum/uplink_item/ammo/sniper
-	name = "Sniper Magazine - .50"
-	desc = "An additional 6-round .50 magazine for use in the syndicate sniper rifle."
-	item = /obj/item/ammo_box/magazine/sniper_rounds
-	cost = 4 //70dmg rounds are no joke
-	gamemodes = list(/datum/game_mode/nuclear)
-
-/datum/uplink_item/ammo/sniper/soporific
-	name = "Sniper Magazine - Soporific Rounds"
-	desc = "A 3-round magazine of soporific ammo designed for use in the syndicate sniper rifle, put your enemies to sleep today!"
-	item = /obj/item/ammo_box/magazine/sniper_rounds/soporific
-	cost = 6
-
-/datum/uplink_item/ammo/sniper/haemorrhage
-	name = "Sniper Magazine - Haemorrhage Rounds"
-	desc = "A 5-round magazine of haemorrhage ammo designed for use in the syndicate sniper rifle, causes heavy bleeding in the target."
-	item = /obj/item/ammo_box/magazine/sniper_rounds/haemorrhage
-
-
-
-// STEALTHY WEAPONS
-
-/datum/uplink_item/stealthy_weapons
-	category = "Stealthy and Inconspicuous Weapons"
-
-
-/datum/uplink_item/stealthy_weapons/throwingstars
-	name = "Box of Throwing Stars"
-	desc = "A box of shurikens from ancient Earth martial arts. They are highly effective throwing weapons, and will embed into limbs when possible."
-	item = /obj/item/weapon/storage/box/throwing_stars
-	cost = 6
-
-/datum/uplink_item/stealthy_weapons/edagger
-	name = "Energy Dagger"
-	desc = "A dagger made of energy that looks and functions as a pen when off."
-	item = /obj/item/weapon/pen/edagger
-	cost = 2
-
-/datum/uplink_item/stealthy_weapons/foampistol
-	name = "Toy Gun with Riot Darts"
-	desc = "An innocent-looking toy pistol designed to fire foam darts. Comes loaded with riot-grade darts effective at incapacitating a target."
-	item = /obj/item/weapon/gun/projectile/automatic/toy/pistol/riot
-	cost = 3
-	surplus = 10
-	excludefrom = list(/datum/game_mode/gang)
-
-/datum/uplink_item/stealthy_weapons/sleepy_pen
-	name = "Sleepy Pen"
-	desc = "A syringe disguised as a functional pen, filled with a potent mix of drugs, including a strong anesthetic and a chemical that prevents the target from speaking. \
-	The pen holds one dose of the mixture, and cannot be refilled. Note that before the target falls asleep, they will be able to move and act."
-	item = /obj/item/weapon/pen/sleepy
-	cost = 4
-	excludefrom = list(/datum/game_mode/nuclear,/datum/game_mode/gang)
-
-/datum/uplink_item/stealthy_weapons/soap
-	name = "Syndicate Soap"
-	desc = "A sinister-looking surfactant used to clean blood stains to hide murders and prevent DNA analysis. You can also drop it underfoot to slip people."
-	item = /obj/item/weapon/soap/syndie
-	cost = 1
-	surplus = 50
-
-/datum/uplink_item/stealthy_weapons/traitor_chem_bottle
-	name = "Poison Kit"
-	desc = "An assortment of deadly chemicals packed into a compact box. Comes with a syringe for more precise application."
-	item = /obj/item/weapon/storage/box/syndie_kit/chemical
-	cost = 6
-	surplus = 50
-
-/datum/uplink_item/stealthy_weapons/dart_pistol
-	name = "Dart Pistol"
-	desc = "A miniaturized version of a normal syringe gun. It is very quiet when fired and can fit into any space a small item can."
-	item = /obj/item/weapon/gun/syringe/syndicate
-	cost = 4
-	surplus = 50 //High chance of surplus due to poison kit also having a high chance
-
-/datum/uplink_item/stealthy_weapons/detomatix
-	name = "Detomatix PDA Cartridge"
-	desc = "When inserted into a personal digital assistant, this cartridge gives you four opportunities to detonate PDAs of crewmembers who have their message feature enabled. \
-	The concussive effect from the explosion will knock the recipient out for a short period, and deafen them for longer. It has a chance to detonate your PDA."
-	item = /obj/item/weapon/cartridge/syndicate
-	cost = 6
-
-/datum/uplink_item/stealthy_weapons/suppressor
-	name = "Universal Suppressor"
-	desc = "Fitted for use on any small caliber weapon with a threaded barrel, this suppressor will silence the shots of the weapon for increased stealth and superior ambushing capability."
-	item = /obj/item/weapon/suppressor
-	cost = 3
-	surplus = 10
-
-/datum/uplink_item/stealthy_weapons/pizza_bomb
-	name = "Pizza Bomb"
-	desc = "A pizza box with a bomb taped inside it. The timer needs to be set by opening the box; afterwards, opening the box again will trigger the detonation."
-	item = /obj/item/device/pizza_bomb
-	cost = 6
-	surplus = 8
-
-/datum/uplink_item/stealthy_weapons/dehy_carp
-	name = "Dehydrated Space Carp"
-	desc = "Looks like a plush toy carp, but just add water and it becomes a real-life space carp! Activate in your hand before use so it knows not to kill you."
-	item = /obj/item/toy/carpplushie/dehy_carp
-	cost = 1
-
-/datum/uplink_item/stealthy_weapons/door_charge
-	name = "Explosive Airlock Charge"
-	desc = "A small, easily concealable device. It can be applied to an open airlock panel, and the next person to open that airlock will be knocked down in an explosion. The airlock's maintenance panel will also be destroyed by this."
-	item = /obj/item/device/doorCharge
-	cost = 2
-	surplus = 10
-	excludefrom = list(/datum/game_mode/nuclear)
-
-// STEALTHY TOOLS
-
-/datum/uplink_item/stealthy_tools
-	category = "Stealth and Camouflage Items"
-
-/datum/uplink_item/stealthy_tools/chameleon_jumpsuit
-	name = "Chameleon Jumpsuit"
-	desc = "A jumpsuit used to imitate the uniforms of Nanotrasen crewmembers. It can change form at any time to resemble another jumpsuit. May react unpredictably to electromagnetic disruptions."
-	item = /obj/item/clothing/under/chameleon
-	cost = 2
-
-/datum/uplink_item/stealthy_tools/chameleon_stamp
-	name = "Chameleon Stamp"
-	desc = "A stamp that can be activated to imitate an official Nanotrasen Stamp. The disguised stamp will work exactly like the real stamp and will allow you to forge false documents to gain access or equipment; \
-	it can also be used in a washing machine to forge clothing."
-	item = /obj/item/weapon/stamp/chameleon
-	cost = 1
-	surplus = 35
-
-/datum/uplink_item/stealthy_tools/syndigaloshes
-	name = "No-Slip Brown Shoes"
-	desc = "These shoes will allow the wearer to run on wet floors and slippery objects without falling down. They do not work on heavily lubricated surfaces."
-	item = /obj/item/clothing/shoes/sneakers/syndigaloshes
-	cost = 2
-	excludefrom = list(/datum/game_mode/nuclear)
-
-/datum/uplink_item/stealthy_tools/syndigaloshes/nuke
-	name = "Tactical No-Slip Brown Shoes"
-	desc = "These allow you to run on wet floors. They do not work on lubricated surfaces, but the manufacturer guarantees they're somehow better than the normal ones."
-	cost = 4 //but they aren't
-	gamemodes = list(/datum/game_mode/nuclear)
-
-/datum/uplink_item/stealthy_tools/agent_card
-	name = "Agent Identification Card"
-	desc = "Agent cards prevent artificial intelligences from tracking the wearer, and can copy access from other identification cards. The access is cumulative, so scanning one card does not erase the access gained from another. \
-	In addition, they can be forged to display a new assignment and name. This can be done an unlimited amount of times. Some Syndicate areas can only be accessed with these cards."
-	item = /obj/item/weapon/card/id/syndicate
-	cost = 2
-
-/datum/uplink_item/stealthy_tools/voice_changer
-	name = "Voice Changer"
-	item = /obj/item/clothing/mask/gas/voice
-	desc = "A conspicuous gas mask that mimics the voice named on your identification card. It can be toggled on and off."
-	cost = 3
-
-/datum/uplink_item/stealthy_tools/chameleon_proj
-	name = "Chameleon Projector"
-	desc = "Projects an image across a user, disguising them as an object scanned with it, as long as they don't move the projector from their hand. Disguised users move slowly, and projectiles pass over them."
-	item = /obj/item/device/chameleon
-	cost = 7
-	excludefrom = list(/datum/game_mode/gang)
-
-/datum/uplink_item/stealthy_tools/camera_bug
-	name = "Camera Bug"
-	desc = "Enables you to view all cameras on the network and track a target. Bugging cameras allows you to disable them remotely."
-	item = /obj/item/device/camera_bug
-	cost = 1
-	surplus = 90
-
-/datum/uplink_item/stealthy_tools/smugglersatchel
-	name = "Smuggler's Satchel"
-	desc = "This satchel is thin enough to be hidden in the gap between plating and tiling; great for stashing your stolen goods. Comes with a crowbar and a floor tile inside."
-	item = /obj/item/weapon/storage/backpack/satchel_flat
-	cost = 2
-	surplus = 30
-
-/datum/uplink_item/stealthy_tools/stimpack
-	name = "Stimpack"
-	desc = "Stimpacks, the tool of many great heroes, make you nearly immune to stuns and knockdowns for about 5 minutes after injection."
-	item = /obj/item/weapon/reagent_containers/syringe/stimulants
-	cost = 5
-	surplus = 90
-
-/datum/uplink_item/stealthy_tools/mulligan
-	name = "Mulligan"
-	desc = "Screwed up and have security on your tail? This handy syringe will give you a completely new identity and appearance."
-	item = /obj/item/weapon/reagent_containers/syringe/mulligan
-	cost = 4
-	excludefrom = list(/datum/game_mode/nuclear,/datum/game_mode/gang)
-	surplus = 30
-
-// DEVICE AND TOOLS
-
-/datum/uplink_item/device_tools
-	category = "Devices and Tools"
-
-/datum/uplink_item/device_tools/emag
-	name = "Cryptographic Sequencer"
-	desc = "The cryptographic sequencer, or emag, is a small card that unlocks hidden functions in electronic devices, subverts intended functions, and characteristically breaks security mechanisms."
-	item = /obj/item/weapon/card/emag
-	cost = 6
-	excludefrom = list(/datum/game_mode/gang)
-
-/datum/uplink_item/device_tools/toolbox
-	name = "Full Syndicate Toolbox"
-	desc = "The syndicate toolbox is a suspicious black and red. It comes loaded with a full tool set including a multitool and combat gloves that are resistant to shocks and heat."
-	item = /obj/item/weapon/storage/toolbox/syndicate
-	cost = 1
-
-/datum/uplink_item/device_tools/surgerybag
-	name = "Syndicate Surgery Dufflebag"
-	desc = "The Syndicate surgery dufflebag is a toolkit containing all surgery tools, surgical drapes, a Syndicate brand MMI, a straitjacket, and a muzzle."
-	item = /obj/item/weapon/storage/backpack/dufflebag/syndie/surgery
-	cost = 4
-
-/datum/uplink_item/device_tools/military_belt
-	name = "Military Belt"
-	desc = "A robust seven-slot red belt that is capable of holding all items that can fit into it."
-	item = /obj/item/weapon/storage/belt/military
-	cost = 3
-	excludefrom = list(/datum/game_mode/nuclear)
-
-/datum/uplink_item/device_tools/medkit
-	name = "Syndicate Combat Medic Kit"
-	desc = "This first aid kit is a suspicious brown and red. Included is a combat stimulant injector for rapid healing, a medical HUD for quick identification of injured personnel, \
-	and other supplies helpful for a field medic."
-	item = /obj/item/weapon/storage/firstaid/tactical
-	cost = 9
-	gamemodes = list(/datum/game_mode/nuclear,/datum/game_mode/gang)
-
-
-/datum/uplink_item/device_tools/space_suit
-	name = "Syndicate Space Suit"
-	desc = "The red and black syndicate space suit is less encumbering than Nanotrasen variants, fits inside bags, and has a weapon slot. Nanotrasen crewmembers are trained to report red space suit sightings."
-	item = /obj/item/weapon/storage/box/syndie_kit/space
-	cost = 4
-	excludefrom = list(/datum/game_mode/gang)
-
-/datum/uplink_item/device_tools/hardsuit
-	name = "Blood-Red Hardsuit"
-	desc = "The feared suit of a syndicate nuclear agent. Features slightly better armoring and a built in jetpack that runs off standard atmospheric tanks. \
-	When the built in helmet is deployed your identity will be protected, even in death, as the suit cannot be removed by outside forces. Toggling the suit into combat mode \
-	will allow you all the mobility of a loose fitting uniform without sacrificing armoring. Additionally the suit is collapsible, small enough to fit within a backpack. \
-	Nanotrasen crewmembers are trained to report red space suit sightings; these suits in particular are known to drive employees into a panic."
-	item = /obj/item/clothing/suit/space/hardsuit/syndi
-	cost = 8
-	excludefrom = list(/datum/game_mode/gang)
-
-/datum/uplink_item/device_tools/elite_hardsuit
-	name = "Elite Syndicate Hardsuit"
-	desc = "The elite Syndicate hardsuit is worn by only the best nuclear agents. Features much better armoring and complete fireproofing, as well as a built in jetpack. \
-	When the built in helmet is deployed your identity will be protected, even in death, as the suit cannot be removed by outside forces. Toggling the suit into combat mode \
-	will allow you all the mobility of a loose fitting uniform without sacrificing armoring. Additionally the suit is collapsible, small enough to fit within a backpack. \
-	Nanotrasen crewmembers are trained to report red space suit sightings; these suits in particular are known to drive employees into a panic."
-	item = /obj/item/clothing/suit/space/hardsuit/syndi/elite
-	cost = 8
-	gamemodes = list(/datum/game_mode/nuclear)
-
-/datum/uplink_item/dangerous/shielded_hardsuit
-	name = "Shielded Hardsuit"
-	desc = "An advanced hardsuit with built in energy shielding. The shields will rapidly recharge when not under fire."
-	item = /obj/item/clothing/suit/space/hardsuit/shielded/syndi
-	cost = 30
-	gamemodes = list(/datum/game_mode/nuclear)
-
-/datum/uplink_item/device_tools/thermal
-	name = "Thermal Imaging Glasses"
-	desc = "These goggles can be turned to resemble common eyewears throughout the station. \
-	They allow you to see organisms through walls by capturing the upper portion of the infrared light spectrum, emitted as heat and light by objects. \
-	Hotter objects, such as warm bodies, cybernetic organisms and artificial intelligence cores emit more of this light than cooler objects like walls and airlocks." //THEN WHY CANT THEY SEE PLASMA FIRES????
-	item = /obj/item/clothing/glasses/thermal/syndi
-	cost = 6
-
-/datum/uplink_item/device_tools/binary
-	name = "Binary Translator Key"
-	desc = "A key that, when inserted into a radio headset, allows you to listen to and talk with silicon-based lifeforms, such as AI units and cyborgs, over their private binary channel. Caution should \
-	be taken while doing this, as unless they are allied with you, they are programmed to report such intrusions."
-	item = /obj/item/device/encryptionkey/binary
-	cost = 5
-	surplus = 75
-
-/datum/uplink_item/device_tools/encryptionkey
-	name = "Syndicate Encryption Key"
-	desc = "A key that, when inserted into a radio headset, allows you to listen to all station department channels as well as talk on an encrypted Syndicate channel with other agents that have the same \
-	key."
-	item = /obj/item/device/encryptionkey/syndicate
-	cost = 2 //Nowhere near as useful as the Binary Key!
-	surplus = 75
-
-/datum/uplink_item/device_tools/ai_detector
-	name = "Artificial Intelligence Detector" // changed name in case newfriends thought it detected disguised ai's
-	desc = "A functional multitool that turns red when it detects an artificial intelligence watching it or its holder. Knowing when an artificial intelligence is watching you is useful for knowing when to maintain cover."
-	item = /obj/item/device/multitool/ai_detect
-	cost = 1
-
-/datum/uplink_item/device_tools/hacked_module
-	name = "Hacked AI Law Upload Module"
-	desc = "When used with an upload console, this module allows you to upload priority laws to an artificial intelligence. Be careful with their wording, as artificial intelligences may look for loopholes to exploit."
-	item = /obj/item/weapon/aiModule/syndicate
-	cost = 14
-
-/datum/uplink_item/device_tools/magboots
-	name = "Blood-Red Magboots"
-	desc = "A pair of magnetic boots with a Syndicate paintjob that assist with freer movement in space or on-station during gravitational generator failures. \
-	These reverse-engineered knockoffs of Nanotrasen's 'Advanced Magboots' slow you down in simulated-gravity environments much like the standard issue variety."
-	item = /obj/item/clothing/shoes/magboots/syndie
-	cost = 3
-	gamemodes = list(/datum/game_mode/nuclear)
-
-/datum/uplink_item/device_tools/c4
-	name = "Composition C-4"
-	desc = "C-4 is plastic explosive of the common variety Composition C. You can use it to breach walls or connect a signaler to its wiring to make it remotely detonable. \
-	It has a modifiable timer with a minimum setting of 10 seconds."
-	item = /obj/item/weapon/c4
-	cost = 1
-
-/datum/uplink_item/device_tools/powersink
-	name = "Power Sink"
-	desc = "When screwed to wiring attached to a power grid and activated, this large device places excessive load on the grid, causing a stationwide blackout. The sink is large and cannot be stored in \
-	most traditional bags and boxes."
-	item = /obj/item/device/powersink
-	cost = 10
-
-/datum/uplink_item/device_tools/singularity_beacon
-	name = "Singularity Beacon"
-	desc = "When screwed to wiring attached to an electric grid and activated, this large device pulls any active gravitational singularities towards it. \
-	This will not work when the singularity is still in containment. A singularity beacon can cause catastrophic damage to a space station, \
-	leading to an emergency evacuation. Because of its size, it cannot be carried. Ordering this sends you a small beacon that will teleport the larger beacon to your location upon activation."
-	item = /obj/item/device/sbeacondrop
-	cost = 14
-	excludefrom = list(/datum/game_mode/gang)
-
-/datum/uplink_item/device_tools/syndicate_bomb
-	name = "Syndicate Bomb"
-	desc = "The Syndicate bomb is a fearsome device capable of massive destruction. It has an adjustable timer, with a minimum of 60 seconds, and can be bolted to the floor with a wrench to prevent \
-	movement. The bomb is bulky and cannot be moved; upon ordering this item, a smaller beacon will be transported to you that will teleport the actual bomb to it upon activation. Note that this bomb can \
-	be defused, and some crew may attempt to do so."
-	item = /obj/item/device/sbeacondrop/bomb
-	cost = 11
-
-/datum/uplink_item/device_tools/rad_laser
-	name = "Radioactive Microlaser"
-	desc = "A radioactive microlaser disguised as a standard Nanotrasen health analyzer. When used, it emits a powerful burst of radiation, which, after a short delay, can incapitate all but the most protected of humanoids. \
-	It has two settings: intensity, which controls the power of the radiation, and wavelength, which controls how long the radiation delay is."
-	item = /obj/item/device/rad_laser
-	cost = 5
-
-/datum/uplink_item/device_tools/syndicate_detonator
-	name = "Syndicate Detonator"
-	desc = "The Syndicate detonator is a companion device to the Syndicate bomb. Simply press the included button and an encrypted radio frequency will instruct all live Syndicate bombs to detonate. \
-	Useful for when speed matters or you wish to synchronize multiple bomb blasts. Be sure to stand clear of the blast radius before using the detonator."
-	item = /obj/item/device/syndicatedetonator
-	cost = 3
-	gamemodes = list(/datum/game_mode/nuclear)
-
-/datum/uplink_item/device_tools/teleporter
-	name = "Teleporter Circuit Board"
-	desc = "A printed circuit board that completes the teleporter onboard the mothership. It is advised you calibrate the teleporter before entering it, as malfunctions can occur."
-	item = /obj/item/weapon/circuitboard/teleporter
-	cost = 40
-	gamemodes = list(/datum/game_mode/nuclear)
-	surplus = 0
-
-/datum/uplink_item/device_tools/shield
-	name = "Energy Shield"
-	desc = "An incredibly useful personal shield projector, capable of reflecting energy projectiles and defending against other attacks."
-	item = /obj/item/weapon/shield/energy
-	cost = 16
-	gamemodes = list(/datum/game_mode/nuclear,/datum/game_mode/gang)
-	surplus = 20
-
-/datum/uplink_item/device_tools/medgun
-	name = "Medbeam Gun"
-	desc = "Medical Beam Gun, useful in prolonged firefights."
-	item = /obj/item/weapon/gun/medbeam
-	cost = 15
-	gamemodes = list(/datum/game_mode/nuclear)
-
-
-// IMPLANTS
-
-/datum/uplink_item/implants
-	category = "Implants"
-
-/datum/uplink_item/implants/freedom
-	name = "Freedom Implant"
-	desc = "An implant injected into the body and later activated at the user's will. It will attempt to free the user from common restraints such as handcuffs."
-	item = /obj/item/weapon/storage/box/syndie_kit/imp_freedom
-	cost = 5
-
-/datum/uplink_item/implants/uplink
-	name = "Uplink Implant"
-	desc = "An implant injected into the body, and later activated at the user's will. It will open a separate uplink with 10 telecrystals. The ability to have these telecrystals, combined with no easy \
-	way to detect the ipmlant, makes this excellent for escaping confinement."
-	item = /obj/item/weapon/storage/box/syndie_kit/imp_uplink
-	cost = 14
-	surplus = 0
-
-/datum/uplink_item/implants/adrenal
-	name = "Adrenal Implant"
-	desc = "An implant injected into the body, and later activated at the user's will. It will inject a chemical cocktail which has a mild healing effect along with removing all stuns and increasing movement speed."
-	item = /obj/item/weapon/storage/box/syndie_kit/imp_adrenal
-	cost = 8
-
-/datum/uplink_item/implants/storage
-	name = "Storage Implant"
-	desc = "An implant injected into the body, and later activated at the user's will. It will open a small subspace pocket capable of storing two items."
-	item = /obj/item/weapon/storage/box/syndie_kit/imp_storage
-	cost = 8
-
-/datum/uplink_item/implants/microbomb
-	name = "Microbomb Implant"
-	desc = "An implant injected into the body, and later activated either manually or automatically upon death. The more implants inside of you, the higher the explosive power. \
-	This will permanently destroy your body, however."
-	item = /obj/item/weapon/storage/box/syndie_kit/imp_microbomb
-	cost = 2
-	gamemodes = list(/datum/game_mode/nuclear)
-
-
-//CYBERNETIC IMPLANTS
-
-/datum/uplink_item/cyber_implants
-	category = "Cybernetic Implants"
-	gamemodes = list(/datum/game_mode/nuclear)
-	surplus = 0
-
-/datum/uplink_item/cyber_implants/thermals
-	name = "Thermal Vision Implant"
-	desc = "These cybernetic eyes will give you thermal vision. They must be implanted via surgery."
-	item = /obj/item/organ/internal/cyberimp/eyes/thermals
-	cost = 8
-
-/datum/uplink_item/cyber_implants/xray
-	name = "X-Ray Vision Implant"
-	desc = "These cybernetic eyes will give you X-ray vision. They must be implanted via surgery."
-	item = /obj/item/organ/internal/cyberimp/eyes/xray
-	cost = 10
-
-/datum/uplink_item/cyber_implants/antistun
-	name = "CNS Rebooter Implant"
-	desc = "This implant will help you get back up on your feet faster after being stunned. It must be implanted via surgery."
-	item = /obj/item/organ/internal/cyberimp/brain/anti_stun
-	cost = 12
-
-/datum/uplink_item/cyber_implants/reviver
-	name = "Reviver Implant"
-	desc = "This implant will attempt to revive you if you lose consciousness. It must be implanted via surgery."
-	item = /obj/item/organ/internal/cyberimp/chest/reviver
-	cost = 8
-
-/datum/uplink_item/cyber_implants/bundle
-	name = "Cybernetic Implants Bundle"
-	desc = "A random selection of cybernetic implants. Guaranteed 5 high quality implants. They must be implanted via surgery."
-	item = /obj/item/weapon/storage/box/cyber_implants
-	cost = 40
-
-// POINTLESS BADASSERY
-
-/datum/uplink_item/badass
-	category = "(Pointless) Badassery"
-	surplus = 0
-	last = 1
-
-/datum/uplink_item/badass/syndiecigs
-	name = "Syndicate Smokes"
-	desc = "Strong flavor, dense smoke, infused with omnizine."
-	item = /obj/item/weapon/storage/fancy/cigarettes/cigpack_syndicate
-	cost = 2
-
-/datum/uplink_item/badass/bundle
-	name = "Syndicate Bundle"
-	desc = "Syndicate Bundles are specialised groups of items that arrive in a plain box. These items are collectively worth more than 20 telecrystals, but you do not know which specialisation you will receive."
-	item = /obj/item/weapon/storage/box/syndicate
-	cost = 20
-	excludefrom = list(/datum/game_mode/nuclear,/datum/game_mode/gang)
-
-/datum/uplink_item/badass/syndiecards
-	name = "Syndicate Playing Cards"
-	desc = "A special deck of space-grade playing cards with a mono-molecular edge and metal reinforcement, making them slightly more robust than a normal deck of cards. \
-	You can also play card games with them or leave them on your victims."
-	item = /obj/item/toy/cards/deck/syndicate
-	cost = 1
-	surplus = 40
-
-/datum/uplink_item/badass/syndiecash
-	name = "Syndicate Briefcase Full of Cash"
-	desc = "A secure briefcase containing 5000 space credits. Useful for bribing personnel, or purchasing goods and services at lucrative prices. \
-	The briefcase also feels a little heavier to hold; it has been manufactured to pack a little bit more of a punch if your client needs some convincing."
-	item = /obj/item/weapon/storage/secure/briefcase/syndie
-	cost = 1
-
-/datum/uplink_item/badass/balloon
-	name = "For showing that you are THE BOSS"
-	desc = "A useless red balloon with the Syndicate logo on it. Can blow the deepest of covers."
-	item = /obj/item/toy/syndicateballoon
-	cost = 20
-
-/datum/uplink_item/implants/macrobomb
-	name = "Macrobomb Implant"
-	desc = "An implant injected into the body, and later activated either manually or automatically upon death. Upon death, releases a massive explosion that will wipe out everything nearby."
-	item = /obj/item/weapon/storage/box/syndie_kit/imp_macrobomb
-	cost = 20
-	gamemodes = list(/datum/game_mode/nuclear)
-
-/datum/uplink_item/badass/random
-	name = "Random Item"
-	desc = "Picking this choice will send you a random item from the list. Useful for when you cannot think of a strategy to finish your objectives with."
-	item = /obj/item/weapon/storage/box/syndicate
-	cost = 0
-
-/datum/uplink_item/badass/random/spawn_item(turf/loc, obj/item/device/uplink/U)
-
-	var/list/buyable_items = get_uplink_items()
-	var/list/possible_items = list()
-
-	for(var/category in buyable_items)
-		for(var/datum/uplink_item/I in buyable_items[category])
-			if(I == src)
-				continue
-			if(I.cost > U.uses)
-				continue
-			possible_items += I
-
-	if(possible_items.len)
-		var/datum/uplink_item/I = pick(possible_items)
-		U.uses -= max(0, I.cost)
-		feedback_add_details("traitor_uplink_items_bought","RN")
-		return new I.item(loc)
-
-/datum/uplink_item/badass/surplus_crate
-	name = "Syndicate Surplus Crate"
-	desc = "A crate containing 50 telecrystals worth of random syndicate leftovers."
-	cost = 20
-	item = /obj/item/weapon/storage/box/syndicate
-	excludefrom = list(/datum/game_mode/nuclear)
-
-/datum/uplink_item/badass/surplus_crate/spawn_item(turf/loc, obj/item/device/uplink/U)
-	var/obj/structure/closet/crate/C = new(loc)
-	var/list/temp_uplink_list = get_uplink_items()
-	var/list/buyable_items = list()
-	for(var/category in temp_uplink_list)
-		buyable_items += temp_uplink_list[category]
-	var/list/bought_items = list()
-	U.uses -= cost
-	U.used_TC = 20
-	var/remaining_TC = 50
-
-	var/datum/uplink_item/I
-	while(remaining_TC)
-		I = pick(buyable_items)
-		if(!I.surplus)
-			continue
-		if(I.cost > remaining_TC)
-			continue
-		if((I.item in bought_items) && prob(33)) //To prevent people from being flooded with the same thing over and over again.
-			continue
-		bought_items += I.item
-		remaining_TC -= I.cost
-
-	U.purchase_log += "<BIG>\icon[C]</BIG>"
-	for(var/item in bought_items)
-		new item(C)
->>>>>>> 0c2bc218
 		U.purchase_log += "<BIG>\icon[item]</BIG>"