--- conflicted
+++ resolved
@@ -1,360 +1,354 @@
-/datum/component/nanites
-	dupe_mode = COMPONENT_DUPE_UNIQUE_PASSARGS
-
-	var/mob/living/host_mob
-	var/nanite_volume = 100		//amount of nanites in the system, used as fuel for nanite programs
-	var/max_nanites = 500		//maximum amount of nanites in the system
-	var/regen_rate = 0.5		//nanites generated per second
-	var/safety_threshold = 50	//how low nanites will get before they stop processing/triggering
-	var/cloud_id = 0 			//0 if not connected to the cloud, 1-100 to set a determined cloud backup to draw from
-	var/cloud_active = TRUE		//if false, won't sync to the cloud
-	var/next_sync = 0
-	var/list/datum/nanite_program/programs = list()
-	var/max_programs = NANITE_PROGRAM_LIMIT
-
-	var/stealth = FALSE //if TRUE, does not appear on HUDs and health scans
-	var/diagnostics = TRUE //if TRUE, displays program list when scanned by nanite scanners
-
-/datum/component/nanites/Initialize(amount = 100, cloud = 0)
-	if(!isliving(parent) && !istype(parent, /datum/nanite_cloud_backup))
-		return COMPONENT_INCOMPATIBLE
-
-	nanite_volume = amount
-	cloud_id = cloud
-
-	//Nanites without hosts are non-interactive through normal means
-	if(isliving(parent))
-		host_mob = parent
-
-		if(!(host_mob.mob_biotypes & (MOB_ORGANIC|MOB_UNDEAD))) //Shouldn't happen, but this avoids HUD runtimes in case a silicon gets them somehow.
-			return COMPONENT_INCOMPATIBLE
-
-		host_mob.hud_set_nanite_indicator()
-		START_PROCESSING(SSnanites, src)
-
-		if(cloud_id && cloud_active)
-			cloud_sync()
-
-/datum/component/nanites/RegisterWithParent()
-	RegisterSignal(parent, COMSIG_HAS_NANITES, .proc/confirm_nanites)
-<<<<<<< HEAD
-	RegisterSignal(parent, COMSIG_NANITE_DELETE, .proc/delete_nanites)
-=======
-	RegisterSignal(parent, COMSIG_NANITE_IS_STEALTHY, .proc/check_stealth)
->>>>>>> 8e3e4dc2
-	RegisterSignal(parent, COMSIG_NANITE_UI_DATA, .proc/nanite_ui_data)
-	RegisterSignal(parent, COMSIG_NANITE_GET_PROGRAMS, .proc/get_programs)
-	RegisterSignal(parent, COMSIG_NANITE_SET_VOLUME, .proc/set_volume)
-	RegisterSignal(parent, COMSIG_NANITE_ADJUST_VOLUME, .proc/adjust_nanites)
-	RegisterSignal(parent, COMSIG_NANITE_SET_MAX_VOLUME, .proc/set_max_volume)
-	RegisterSignal(parent, COMSIG_NANITE_SET_CLOUD, .proc/set_cloud)
-	RegisterSignal(parent, COMSIG_NANITE_SET_CLOUD_SYNC, .proc/set_cloud_sync)
-	RegisterSignal(parent, COMSIG_NANITE_SET_SAFETY, .proc/set_safety)
-	RegisterSignal(parent, COMSIG_NANITE_SET_REGEN, .proc/set_regen)
-	RegisterSignal(parent, COMSIG_NANITE_ADD_PROGRAM, .proc/add_program)
-	RegisterSignal(parent, COMSIG_NANITE_SCAN, .proc/nanite_scan)
-	RegisterSignal(parent, COMSIG_NANITE_SYNC, .proc/sync)
-
-	if(isliving(parent))
-		RegisterSignal(parent, COMSIG_ATOM_EMP_ACT, .proc/on_emp)
-		RegisterSignal(parent, COMSIG_MOB_DEATH, .proc/on_death)
-		RegisterSignal(parent, COMSIG_MOB_ALLOWED, .proc/check_access)
-		RegisterSignal(parent, COMSIG_LIVING_ELECTROCUTE_ACT, .proc/on_shock)
-		RegisterSignal(parent, COMSIG_LIVING_MINOR_SHOCK, .proc/on_minor_shock)
-		RegisterSignal(parent, COMSIG_SPECIES_GAIN, .proc/check_viable_biotype)
-		RegisterSignal(parent, COMSIG_NANITE_SIGNAL, .proc/receive_signal)
-		RegisterSignal(parent, COMSIG_NANITE_COMM_SIGNAL, .proc/receive_comm_signal)
-
-/datum/component/nanites/UnregisterFromParent()
-	UnregisterSignal(parent, list(COMSIG_HAS_NANITES,
-<<<<<<< HEAD
-								COMSIG_NANITE_DELETE,
-=======
-								COMSIG_NANITE_IS_STEALTHY,
->>>>>>> 8e3e4dc2
-								COMSIG_NANITE_UI_DATA,
-								COMSIG_NANITE_GET_PROGRAMS,
-								COMSIG_NANITE_SET_VOLUME,
-								COMSIG_NANITE_ADJUST_VOLUME,
-								COMSIG_NANITE_SET_MAX_VOLUME,
-								COMSIG_NANITE_SET_CLOUD,
-								COMSIG_NANITE_SET_CLOUD_SYNC,
-								COMSIG_NANITE_SET_SAFETY,
-								COMSIG_NANITE_SET_REGEN,
-								COMSIG_NANITE_ADD_PROGRAM,
-								COMSIG_NANITE_SCAN,
-								COMSIG_NANITE_SYNC,
-								COMSIG_ATOM_EMP_ACT,
-								COMSIG_MOB_DEATH,
-								COMSIG_MOB_ALLOWED,
-								COMSIG_LIVING_ELECTROCUTE_ACT,
-								COMSIG_LIVING_MINOR_SHOCK,
-								COMSIG_MOVABLE_HEAR,
-								COMSIG_SPECIES_GAIN,
-								COMSIG_NANITE_SIGNAL,
-								COMSIG_NANITE_COMM_SIGNAL))
-
-/datum/component/nanites/Destroy()
-	STOP_PROCESSING(SSnanites, src)
-	set_nanite_bar(TRUE)
-	QDEL_LIST(programs)
-	if(host_mob)
-		host_mob.hud_set_nanite_indicator()
-	host_mob = null
-	return ..()
-
-/datum/component/nanites/InheritComponent(datum/component/nanites/new_nanites, i_am_original, list/arguments)
-	if(new_nanites)
-		adjust_nanites(null, new_nanites.nanite_volume)
-	else
-		adjust_nanites(null, arguments[1]) //just add to the nanite volume
-
-/datum/component/nanites/process()
-	adjust_nanites(null, regen_rate)
-	for(var/X in programs)
-		var/datum/nanite_program/NP = X
-		NP.on_process()
-	set_nanite_bar()
-	if(cloud_id && cloud_active && world.time > next_sync)
-		cloud_sync()
-		next_sync = world.time + NANITE_SYNC_DELAY
-
-/datum/component/nanites/proc/delete_nanites()
-	qdel(src)
-
-//Syncs the nanite component to another, making it so programs are the same with the same programming (except activation status)
-/datum/component/nanites/proc/sync(datum/signal_source, datum/component/nanites/source, full_overwrite = TRUE, copy_activation = FALSE)
-	var/list/programs_to_remove = programs.Copy()
-	var/list/programs_to_add = source.programs.Copy()
-	for(var/X in programs)
-		var/datum/nanite_program/NP = X
-		for(var/Y in programs_to_add)
-			var/datum/nanite_program/SNP = Y
-			if(NP.type == SNP.type)
-				programs_to_remove -= NP
-				programs_to_add -= SNP
-				SNP.copy_programming(NP, copy_activation)
-				break
-	if(full_overwrite)
-		for(var/X in programs_to_remove)
-			qdel(X)
-	for(var/X in programs_to_add)
-		var/datum/nanite_program/SNP = X
-		add_program(null, SNP.copy())
-
-/datum/component/nanites/proc/cloud_sync()
-	if(!cloud_id)
-		return
-	var/datum/nanite_cloud_backup/backup = SSnanites.get_cloud_backup(cloud_id)
-	if(backup)
-		var/datum/component/nanites/cloud_copy = backup.nanites
-		if(cloud_copy)
-			sync(null, cloud_copy)
-
-/datum/component/nanites/proc/add_program(datum/source, datum/nanite_program/new_program, datum/nanite_program/source_program)
-	for(var/X in programs)
-		var/datum/nanite_program/NP = X
-		if(NP.unique && NP.type == new_program.type)
-			qdel(NP)
-	if(programs.len >= max_programs)
-		return COMPONENT_PROGRAM_NOT_INSTALLED
-	if(source_program)
-		source_program.copy_programming(new_program)
-	programs += new_program
-	new_program.on_add(src)
-	return COMPONENT_PROGRAM_INSTALLED
-
-/datum/component/nanites/proc/consume_nanites(amount, force = FALSE)
-	if(!force && safety_threshold && (nanite_volume - amount < safety_threshold))
-		return FALSE
-	adjust_nanites(null, -amount)
-	return (nanite_volume > 0)
-
-/datum/component/nanites/proc/adjust_nanites(datum/source, amount)
-	nanite_volume = CLAMP(nanite_volume + amount, 0, max_nanites)
-	if(nanite_volume <= 0) //oops we ran out
-		qdel(src)
-
-/datum/component/nanites/proc/set_nanite_bar(remove = FALSE)
-	var/image/holder = host_mob.hud_list[DIAG_NANITE_FULL_HUD]
-	var/icon/I = icon(host_mob.icon, host_mob.icon_state, host_mob.dir)
-	holder.pixel_y = I.Height() - world.icon_size
-	holder.icon_state = null
-	if(remove || stealth)
-		return //bye icon
-	var/nanite_percent = (nanite_volume / max_nanites) * 100
-	nanite_percent = CLAMP(CEILING(nanite_percent, 10), 10, 100)
-	holder.icon_state = "nanites[nanite_percent]"
-
-/datum/component/nanites/proc/on_emp(datum/source, severity)
-	nanite_volume *= (rand(0.60, 0.90))		//Lose 10-40% of nanites
-	adjust_nanites(null, -(rand(5, 50)))		//Lose 5-50 flat nanite volume
-	if(prob(40/severity))
-		cloud_id = 0
-	for(var/X in programs)
-		var/datum/nanite_program/NP = X
-		NP.on_emp(severity)
-
-/datum/component/nanites/proc/on_shock(datum/source, shock_damage)
-	nanite_volume *= (rand(0.45, 0.80))		//Lose 20-55% of nanites
-	adjust_nanites(null, -(rand(5, 50)))			//Lose 5-50 flat nanite volume
-	for(var/X in programs)
-		var/datum/nanite_program/NP = X
-		NP.on_shock(shock_damage)
-
-/datum/component/nanites/proc/on_minor_shock(datum/source)
-	adjust_nanites(null, -(rand(5, 15)))			//Lose 5-15 flat nanite volume
-	for(var/X in programs)
-		var/datum/nanite_program/NP = X
-		NP.on_minor_shock()
-
-/datum/component/nanites/proc/check_stealth(datum/source)
-	return stealth
-
-/datum/component/nanites/proc/on_death(datum/source, gibbed)
-	for(var/X in programs)
-		var/datum/nanite_program/NP = X
-		NP.on_death(gibbed)
-
-/datum/component/nanites/proc/receive_signal(datum/source, code, source = "an unidentified source")
-	for(var/X in programs)
-		var/datum/nanite_program/NP = X
-		NP.receive_signal(code, source)
-
-/datum/component/nanites/proc/receive_comm_signal(datum/source, comm_code, comm_message, comm_source = "an unidentified source")
-	for(var/X in programs)
-		if(istype(X, /datum/nanite_program/triggered/comm))
-			var/datum/nanite_program/triggered/comm/NP = X
-			NP.receive_comm_signal(comm_code, comm_message, comm_source)
-
-/datum/component/nanites/proc/check_viable_biotype()
-	if(!(host_mob.mob_biotypes & (MOB_ORGANIC|MOB_UNDEAD)))
-		qdel(src) //bodytype no longer sustains nanites
-
-/datum/component/nanites/proc/check_access(datum/source, obj/O)
-	for(var/datum/nanite_program/triggered/access/access_program in programs)
-		if(access_program.activated)
-			return O.check_access_list(access_program.access)
-		else
-			return FALSE
-	return FALSE
-
-/datum/component/nanites/proc/set_volume(datum/source, amount)
-	nanite_volume = CLAMP(amount, 0, max_nanites)
-
-/datum/component/nanites/proc/set_max_volume(datum/source, amount)
-	max_nanites = max(1, max_nanites)
-
-/datum/component/nanites/proc/set_cloud(datum/source, amount)
-	cloud_id = CLAMP(amount, 0, 100)
-
-/datum/component/nanites/proc/set_cloud_sync(datum/source, method)
-	switch(method)
-		if(NANITE_CLOUD_TOGGLE)
-			cloud_active = !cloud_active
-		if(NANITE_CLOUD_DISABLE)
-			cloud_active = FALSE
-		if(NANITE_CLOUD_ENABLE)
-			cloud_active = TRUE
-
-/datum/component/nanites/proc/set_safety(datum/source, amount)
-	safety_threshold = CLAMP(amount, 0, max_nanites)
-
-/datum/component/nanites/proc/set_regen(datum/source, amount)
-	regen_rate = amount
-
-/datum/component/nanites/proc/confirm_nanites()
-	return TRUE //yup i exist
-
-/datum/component/nanites/proc/get_data(list/nanite_data)
-	nanite_data["nanite_volume"] = nanite_volume
-	nanite_data["max_nanites"] = max_nanites
-	nanite_data["cloud_id"] = cloud_id
-	nanite_data["regen_rate"] = regen_rate
-	nanite_data["safety_threshold"] = safety_threshold
-	nanite_data["stealth"] = stealth
-
-/datum/component/nanites/proc/get_programs(datum/source, list/nanite_programs)
-	nanite_programs |= programs
-
-/datum/component/nanites/proc/nanite_scan(datum/source, mob/user, full_scan)
-	if(!full_scan)
-		if(!stealth)
-			to_chat(user, "<span class='notice'><b>Nanites Detected</b></span>")
-			to_chat(user, "<span class='notice'>Saturation: [nanite_volume]/[max_nanites]</span>")
-			return TRUE
-	else
-		to_chat(user, "<span class='info'>NANITES DETECTED</span>")
-		to_chat(user, "<span class='info'>================</span>")
-		to_chat(user, "<span class='info'>Saturation: [nanite_volume]/[max_nanites]</span>")
-		to_chat(user, "<span class='info'>Safety Threshold: [safety_threshold]</span>")
-		to_chat(user, "<span class='info'>Cloud ID: [cloud_id ? cloud_id : "None"]</span>")
-		to_chat(user, "<span class='info'>Cloud Sync: [cloud_active ? "Active" : "Disabled"]</span>")
-		to_chat(user, "<span class='info'>================</span>")
-		to_chat(user, "<span class='info'>Program List:</span>")
-		if(!diagnostics)
-			to_chat(user, "<span class='alert'>Diagnostics Disabled</span>")
-		else
-			for(var/X in programs)
-				var/datum/nanite_program/NP = X
-				to_chat(user, "<span class='info'><b>[NP.name]</b> | [NP.activated ? "Active" : "Inactive"]</span>")
-		return TRUE
-
-/datum/component/nanites/proc/nanite_ui_data(datum/source, list/data, scan_level)
-	data["has_nanites"] = TRUE
-	data["nanite_volume"] = nanite_volume
-	data["regen_rate"] = regen_rate
-	data["safety_threshold"] = safety_threshold
-	data["cloud_id"] = cloud_id
-	data["cloud_active"] = cloud_active
-	var/list/mob_programs = list()
-	var/id = 1
-	for(var/X in programs)
-		var/datum/nanite_program/P = X
-		var/list/mob_program = list()
-		mob_program["name"] = P.name
-		mob_program["desc"] = P.desc
-		mob_program["id"] = id
-
-		if(scan_level >= 2)
-			mob_program["activated"] = P.activated
-			mob_program["use_rate"] = P.use_rate
-			mob_program["can_trigger"] = P.can_trigger
-			mob_program["trigger_cost"] = P.trigger_cost
-			mob_program["trigger_cooldown"] = P.trigger_cooldown / 10
-
-		if(scan_level >= 3)
-			mob_program["activation_delay"] = P.activation_delay
-			mob_program["timer"] = P.timer
-			mob_program["timer_type"] = P.get_timer_type_text()
-			var/list/extra_settings = list()
-			for(var/Y in P.extra_settings)
-				var/list/setting = list()
-				setting["name"] = Y
-				setting["value"] = P.get_extra_setting(Y)
-				extra_settings += list(setting)
-			mob_program["extra_settings"] = extra_settings
-			if(LAZYLEN(extra_settings))
-				mob_program["has_extra_settings"] = TRUE
-
-		if(scan_level >= 4)
-			mob_program["activation_code"] = P.activation_code
-			mob_program["deactivation_code"] = P.deactivation_code
-			mob_program["kill_code"] = P.kill_code
-			mob_program["trigger_code"] = P.trigger_code
-			var/list/rules = list()
-			var/rule_id = 1
-			for(var/Z in P.rules)
-				var/datum/nanite_rule/nanite_rule = Z
-				var/list/rule = list()
-				rule["display"] = nanite_rule.display()
-				rule["program_id"] = id
-				rule["id"] = rule_id
-				rules += list(rule)
-				rule_id++
-			mob_program["rules"] = rules
-			if(LAZYLEN(rules))
-				mob_program["has_rules"] = TRUE
-		id++
-		mob_programs += list(mob_program)
-	data["mob_programs"] = mob_programs
+/datum/component/nanites
+	dupe_mode = COMPONENT_DUPE_UNIQUE_PASSARGS
+
+	var/mob/living/host_mob
+	var/nanite_volume = 100		//amount of nanites in the system, used as fuel for nanite programs
+	var/max_nanites = 500		//maximum amount of nanites in the system
+	var/regen_rate = 0.5		//nanites generated per second
+	var/safety_threshold = 50	//how low nanites will get before they stop processing/triggering
+	var/cloud_id = 0 			//0 if not connected to the cloud, 1-100 to set a determined cloud backup to draw from
+	var/cloud_active = TRUE		//if false, won't sync to the cloud
+	var/next_sync = 0
+	var/list/datum/nanite_program/programs = list()
+	var/max_programs = NANITE_PROGRAM_LIMIT
+
+	var/stealth = FALSE //if TRUE, does not appear on HUDs and health scans
+	var/diagnostics = TRUE //if TRUE, displays program list when scanned by nanite scanners
+
+/datum/component/nanites/Initialize(amount = 100, cloud = 0)
+	if(!isliving(parent) && !istype(parent, /datum/nanite_cloud_backup))
+		return COMPONENT_INCOMPATIBLE
+
+	nanite_volume = amount
+	cloud_id = cloud
+
+	//Nanites without hosts are non-interactive through normal means
+	if(isliving(parent))
+		host_mob = parent
+
+		if(!(host_mob.mob_biotypes & (MOB_ORGANIC|MOB_UNDEAD))) //Shouldn't happen, but this avoids HUD runtimes in case a silicon gets them somehow.
+			return COMPONENT_INCOMPATIBLE
+
+		host_mob.hud_set_nanite_indicator()
+		START_PROCESSING(SSnanites, src)
+
+		if(cloud_id && cloud_active)
+			cloud_sync()
+
+/datum/component/nanites/RegisterWithParent()
+	RegisterSignal(parent, COMSIG_HAS_NANITES, .proc/confirm_nanites)
+	RegisterSignal(parent, COMSIG_NANITE_IS_STEALTHY, .proc/check_stealth)
+	RegisterSignal(parent, COMSIG_NANITE_DELETE, .proc/delete_nanites)
+	RegisterSignal(parent, COMSIG_NANITE_UI_DATA, .proc/nanite_ui_data)
+	RegisterSignal(parent, COMSIG_NANITE_GET_PROGRAMS, .proc/get_programs)
+	RegisterSignal(parent, COMSIG_NANITE_SET_VOLUME, .proc/set_volume)
+	RegisterSignal(parent, COMSIG_NANITE_ADJUST_VOLUME, .proc/adjust_nanites)
+	RegisterSignal(parent, COMSIG_NANITE_SET_MAX_VOLUME, .proc/set_max_volume)
+	RegisterSignal(parent, COMSIG_NANITE_SET_CLOUD, .proc/set_cloud)
+	RegisterSignal(parent, COMSIG_NANITE_SET_CLOUD_SYNC, .proc/set_cloud_sync)
+	RegisterSignal(parent, COMSIG_NANITE_SET_SAFETY, .proc/set_safety)
+	RegisterSignal(parent, COMSIG_NANITE_SET_REGEN, .proc/set_regen)
+	RegisterSignal(parent, COMSIG_NANITE_ADD_PROGRAM, .proc/add_program)
+	RegisterSignal(parent, COMSIG_NANITE_SCAN, .proc/nanite_scan)
+	RegisterSignal(parent, COMSIG_NANITE_SYNC, .proc/sync)
+
+	if(isliving(parent))
+		RegisterSignal(parent, COMSIG_ATOM_EMP_ACT, .proc/on_emp)
+		RegisterSignal(parent, COMSIG_MOB_DEATH, .proc/on_death)
+		RegisterSignal(parent, COMSIG_MOB_ALLOWED, .proc/check_access)
+		RegisterSignal(parent, COMSIG_LIVING_ELECTROCUTE_ACT, .proc/on_shock)
+		RegisterSignal(parent, COMSIG_LIVING_MINOR_SHOCK, .proc/on_minor_shock)
+		RegisterSignal(parent, COMSIG_SPECIES_GAIN, .proc/check_viable_biotype)
+		RegisterSignal(parent, COMSIG_NANITE_SIGNAL, .proc/receive_signal)
+		RegisterSignal(parent, COMSIG_NANITE_COMM_SIGNAL, .proc/receive_comm_signal)
+
+/datum/component/nanites/UnregisterFromParent()
+	UnregisterSignal(parent, list(COMSIG_HAS_NANITES,
+								COMSIG_NANITE_IS_STEALTHY,
+								COMSIG_NANITE_DELETE,
+								COMSIG_NANITE_UI_DATA,
+								COMSIG_NANITE_GET_PROGRAMS,
+								COMSIG_NANITE_SET_VOLUME,
+								COMSIG_NANITE_ADJUST_VOLUME,
+								COMSIG_NANITE_SET_MAX_VOLUME,
+								COMSIG_NANITE_SET_CLOUD,
+								COMSIG_NANITE_SET_CLOUD_SYNC,
+								COMSIG_NANITE_SET_SAFETY,
+								COMSIG_NANITE_SET_REGEN,
+								COMSIG_NANITE_ADD_PROGRAM,
+								COMSIG_NANITE_SCAN,
+								COMSIG_NANITE_SYNC,
+								COMSIG_ATOM_EMP_ACT,
+								COMSIG_MOB_DEATH,
+								COMSIG_MOB_ALLOWED,
+								COMSIG_LIVING_ELECTROCUTE_ACT,
+								COMSIG_LIVING_MINOR_SHOCK,
+								COMSIG_MOVABLE_HEAR,
+								COMSIG_SPECIES_GAIN,
+								COMSIG_NANITE_SIGNAL,
+								COMSIG_NANITE_COMM_SIGNAL))
+
+/datum/component/nanites/Destroy()
+	STOP_PROCESSING(SSnanites, src)
+	set_nanite_bar(TRUE)
+	QDEL_LIST(programs)
+	if(host_mob)
+		host_mob.hud_set_nanite_indicator()
+	host_mob = null
+	return ..()
+
+/datum/component/nanites/InheritComponent(datum/component/nanites/new_nanites, i_am_original, list/arguments)
+	if(new_nanites)
+		adjust_nanites(null, new_nanites.nanite_volume)
+	else
+		adjust_nanites(null, arguments[1]) //just add to the nanite volume
+
+/datum/component/nanites/process()
+	adjust_nanites(null, regen_rate)
+	for(var/X in programs)
+		var/datum/nanite_program/NP = X
+		NP.on_process()
+	set_nanite_bar()
+	if(cloud_id && cloud_active && world.time > next_sync)
+		cloud_sync()
+		next_sync = world.time + NANITE_SYNC_DELAY
+
+/datum/component/nanites/proc/delete_nanites()
+	qdel(src)
+
+//Syncs the nanite component to another, making it so programs are the same with the same programming (except activation status)
+/datum/component/nanites/proc/sync(datum/signal_source, datum/component/nanites/source, full_overwrite = TRUE, copy_activation = FALSE)
+	var/list/programs_to_remove = programs.Copy()
+	var/list/programs_to_add = source.programs.Copy()
+	for(var/X in programs)
+		var/datum/nanite_program/NP = X
+		for(var/Y in programs_to_add)
+			var/datum/nanite_program/SNP = Y
+			if(NP.type == SNP.type)
+				programs_to_remove -= NP
+				programs_to_add -= SNP
+				SNP.copy_programming(NP, copy_activation)
+				break
+	if(full_overwrite)
+		for(var/X in programs_to_remove)
+			qdel(X)
+	for(var/X in programs_to_add)
+		var/datum/nanite_program/SNP = X
+		add_program(null, SNP.copy())
+
+/datum/component/nanites/proc/cloud_sync()
+	if(!cloud_id)
+		return
+	var/datum/nanite_cloud_backup/backup = SSnanites.get_cloud_backup(cloud_id)
+	if(backup)
+		var/datum/component/nanites/cloud_copy = backup.nanites
+		if(cloud_copy)
+			sync(null, cloud_copy)
+
+/datum/component/nanites/proc/add_program(datum/source, datum/nanite_program/new_program, datum/nanite_program/source_program)
+	for(var/X in programs)
+		var/datum/nanite_program/NP = X
+		if(NP.unique && NP.type == new_program.type)
+			qdel(NP)
+	if(programs.len >= max_programs)
+		return COMPONENT_PROGRAM_NOT_INSTALLED
+	if(source_program)
+		source_program.copy_programming(new_program)
+	programs += new_program
+	new_program.on_add(src)
+	return COMPONENT_PROGRAM_INSTALLED
+
+/datum/component/nanites/proc/consume_nanites(amount, force = FALSE)
+	if(!force && safety_threshold && (nanite_volume - amount < safety_threshold))
+		return FALSE
+	adjust_nanites(null, -amount)
+	return (nanite_volume > 0)
+
+/datum/component/nanites/proc/adjust_nanites(datum/source, amount)
+	nanite_volume = CLAMP(nanite_volume + amount, 0, max_nanites)
+	if(nanite_volume <= 0) //oops we ran out
+		qdel(src)
+
+/datum/component/nanites/proc/set_nanite_bar(remove = FALSE)
+	var/image/holder = host_mob.hud_list[DIAG_NANITE_FULL_HUD]
+	var/icon/I = icon(host_mob.icon, host_mob.icon_state, host_mob.dir)
+	holder.pixel_y = I.Height() - world.icon_size
+	holder.icon_state = null
+	if(remove || stealth)
+		return //bye icon
+	var/nanite_percent = (nanite_volume / max_nanites) * 100
+	nanite_percent = CLAMP(CEILING(nanite_percent, 10), 10, 100)
+	holder.icon_state = "nanites[nanite_percent]"
+
+/datum/component/nanites/proc/on_emp(datum/source, severity)
+	nanite_volume *= (rand(0.60, 0.90))		//Lose 10-40% of nanites
+	adjust_nanites(null, -(rand(5, 50)))		//Lose 5-50 flat nanite volume
+	if(prob(40/severity))
+		cloud_id = 0
+	for(var/X in programs)
+		var/datum/nanite_program/NP = X
+		NP.on_emp(severity)
+
+/datum/component/nanites/proc/on_shock(datum/source, shock_damage)
+	nanite_volume *= (rand(0.45, 0.80))		//Lose 20-55% of nanites
+	adjust_nanites(null, -(rand(5, 50)))			//Lose 5-50 flat nanite volume
+	for(var/X in programs)
+		var/datum/nanite_program/NP = X
+		NP.on_shock(shock_damage)
+
+/datum/component/nanites/proc/on_minor_shock(datum/source)
+	adjust_nanites(null, -(rand(5, 15)))			//Lose 5-15 flat nanite volume
+	for(var/X in programs)
+		var/datum/nanite_program/NP = X
+		NP.on_minor_shock()
+
+/datum/component/nanites/proc/check_stealth(datum/source)
+	return stealth
+
+/datum/component/nanites/proc/on_death(datum/source, gibbed)
+	for(var/X in programs)
+		var/datum/nanite_program/NP = X
+		NP.on_death(gibbed)
+
+/datum/component/nanites/proc/receive_signal(datum/source, code, source = "an unidentified source")
+	for(var/X in programs)
+		var/datum/nanite_program/NP = X
+		NP.receive_signal(code, source)
+
+/datum/component/nanites/proc/receive_comm_signal(datum/source, comm_code, comm_message, comm_source = "an unidentified source")
+	for(var/X in programs)
+		if(istype(X, /datum/nanite_program/triggered/comm))
+			var/datum/nanite_program/triggered/comm/NP = X
+			NP.receive_comm_signal(comm_code, comm_message, comm_source)
+
+/datum/component/nanites/proc/check_viable_biotype()
+	if(!(host_mob.mob_biotypes & (MOB_ORGANIC|MOB_UNDEAD)))
+		qdel(src) //bodytype no longer sustains nanites
+
+/datum/component/nanites/proc/check_access(datum/source, obj/O)
+	for(var/datum/nanite_program/triggered/access/access_program in programs)
+		if(access_program.activated)
+			return O.check_access_list(access_program.access)
+		else
+			return FALSE
+	return FALSE
+
+/datum/component/nanites/proc/set_volume(datum/source, amount)
+	nanite_volume = CLAMP(amount, 0, max_nanites)
+
+/datum/component/nanites/proc/set_max_volume(datum/source, amount)
+	max_nanites = max(1, max_nanites)
+
+/datum/component/nanites/proc/set_cloud(datum/source, amount)
+	cloud_id = CLAMP(amount, 0, 100)
+
+/datum/component/nanites/proc/set_cloud_sync(datum/source, method)
+	switch(method)
+		if(NANITE_CLOUD_TOGGLE)
+			cloud_active = !cloud_active
+		if(NANITE_CLOUD_DISABLE)
+			cloud_active = FALSE
+		if(NANITE_CLOUD_ENABLE)
+			cloud_active = TRUE
+
+/datum/component/nanites/proc/set_safety(datum/source, amount)
+	safety_threshold = CLAMP(amount, 0, max_nanites)
+
+/datum/component/nanites/proc/set_regen(datum/source, amount)
+	regen_rate = amount
+
+/datum/component/nanites/proc/confirm_nanites()
+	return TRUE //yup i exist
+
+/datum/component/nanites/proc/get_data(list/nanite_data)
+	nanite_data["nanite_volume"] = nanite_volume
+	nanite_data["max_nanites"] = max_nanites
+	nanite_data["cloud_id"] = cloud_id
+	nanite_data["regen_rate"] = regen_rate
+	nanite_data["safety_threshold"] = safety_threshold
+	nanite_data["stealth"] = stealth
+
+/datum/component/nanites/proc/get_programs(datum/source, list/nanite_programs)
+	nanite_programs |= programs
+
+/datum/component/nanites/proc/nanite_scan(datum/source, mob/user, full_scan)
+	if(!full_scan)
+		if(!stealth)
+			to_chat(user, "<span class='notice'><b>Nanites Detected</b></span>")
+			to_chat(user, "<span class='notice'>Saturation: [nanite_volume]/[max_nanites]</span>")
+			return TRUE
+	else
+		to_chat(user, "<span class='info'>NANITES DETECTED</span>")
+		to_chat(user, "<span class='info'>================</span>")
+		to_chat(user, "<span class='info'>Saturation: [nanite_volume]/[max_nanites]</span>")
+		to_chat(user, "<span class='info'>Safety Threshold: [safety_threshold]</span>")
+		to_chat(user, "<span class='info'>Cloud ID: [cloud_id ? cloud_id : "None"]</span>")
+		to_chat(user, "<span class='info'>Cloud Sync: [cloud_active ? "Active" : "Disabled"]</span>")
+		to_chat(user, "<span class='info'>================</span>")
+		to_chat(user, "<span class='info'>Program List:</span>")
+		if(!diagnostics)
+			to_chat(user, "<span class='alert'>Diagnostics Disabled</span>")
+		else
+			for(var/X in programs)
+				var/datum/nanite_program/NP = X
+				to_chat(user, "<span class='info'><b>[NP.name]</b> | [NP.activated ? "Active" : "Inactive"]</span>")
+		return TRUE
+
+/datum/component/nanites/proc/nanite_ui_data(datum/source, list/data, scan_level)
+	data["has_nanites"] = TRUE
+	data["nanite_volume"] = nanite_volume
+	data["regen_rate"] = regen_rate
+	data["safety_threshold"] = safety_threshold
+	data["cloud_id"] = cloud_id
+	data["cloud_active"] = cloud_active
+	var/list/mob_programs = list()
+	var/id = 1
+	for(var/X in programs)
+		var/datum/nanite_program/P = X
+		var/list/mob_program = list()
+		mob_program["name"] = P.name
+		mob_program["desc"] = P.desc
+		mob_program["id"] = id
+
+		if(scan_level >= 2)
+			mob_program["activated"] = P.activated
+			mob_program["use_rate"] = P.use_rate
+			mob_program["can_trigger"] = P.can_trigger
+			mob_program["trigger_cost"] = P.trigger_cost
+			mob_program["trigger_cooldown"] = P.trigger_cooldown / 10
+
+		if(scan_level >= 3)
+			mob_program["activation_delay"] = P.activation_delay
+			mob_program["timer"] = P.timer
+			mob_program["timer_type"] = P.get_timer_type_text()
+			var/list/extra_settings = list()
+			for(var/Y in P.extra_settings)
+				var/list/setting = list()
+				setting["name"] = Y
+				setting["value"] = P.get_extra_setting(Y)
+				extra_settings += list(setting)
+			mob_program["extra_settings"] = extra_settings
+			if(LAZYLEN(extra_settings))
+				mob_program["has_extra_settings"] = TRUE
+
+		if(scan_level >= 4)
+			mob_program["activation_code"] = P.activation_code
+			mob_program["deactivation_code"] = P.deactivation_code
+			mob_program["kill_code"] = P.kill_code
+			mob_program["trigger_code"] = P.trigger_code
+			var/list/rules = list()
+			var/rule_id = 1
+			for(var/Z in P.rules)
+				var/datum/nanite_rule/nanite_rule = Z
+				var/list/rule = list()
+				rule["display"] = nanite_rule.display()
+				rule["program_id"] = id
+				rule["id"] = rule_id
+				rules += list(rule)
+				rule_id++
+			mob_program["rules"] = rules
+			if(LAZYLEN(rules))
+				mob_program["has_rules"] = TRUE
+		id++
+		mob_programs += list(mob_program)
+	data["mob_programs"] = mob_programs