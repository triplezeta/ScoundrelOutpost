///If the machine is used/deleted in the crafting process
#define CRAFTING_MACHINERY_CONSUME 1
///If the machine is only "used" i.e. it checks to see if it's nearby and allows crafting, but doesn't delete it
#define CRAFTING_MACHINERY_USE 0

/datum/crafting_recipe
	///in-game display name
	var/name = ""
	///type paths of items consumed associated with how many are needed
	var/list/reqs = list()
	///type paths of items explicitly not allowed as an ingredient
	var/list/blacklist = list()
	///type path of item resulting from this craft
	var/result
	/// String defines of items needed but not consumed. Lazy list.
	var/list/tool_behaviors
	/// Type paths of items needed but not consumed. Lazy list.
	var/list/tool_paths
	///time in seconds. Remember to use the SECONDS define!
	var/time = 3 SECONDS
	///type paths of items that will be placed in the result
	var/list/parts = list()
	///like tool_behaviors but for reagents
	var/list/chem_catalysts = list()
	///where it shows up in the crafting UI
	var/category = CAT_NONE
	var/subcategory = CAT_NONE
	///Set to FALSE if it needs to be learned first.
	var/always_available = TRUE
	/// Additonal requirements text shown in UI
	var/additional_req_text
	///Required machines for the craft, set the assigned value of the typepath to CRAFTING_MACHINERY_CONSUME or CRAFTING_MACHINERY_USE. Lazy associative list: type_path key -> flag value.
	var/list/machinery
	///Should only one object exist on the same turf?
	var/one_per_turf = FALSE

/datum/crafting_recipe/New()
	if(!(result in reqs))
		blacklist += result
	if(tool_behaviors)
		tool_behaviors = string_list(tool_behaviors)
	if(tool_paths)
		tool_paths = string_list(tool_paths)

/**
 * Run custom pre-craft checks for this recipe, don't add feedback messages in this because it will spam the client
 *
 * user: The /mob that initiated the crafting
 * collected_requirements: A list of lists of /obj/item instances that satisfy reqs. Top level list is keyed by requirement path.
 */
/datum/crafting_recipe/proc/check_requirements(mob/user, list/collected_requirements)
	return TRUE

/datum/crafting_recipe/proc/on_craft_completion(mob/user, atom/result)
	return

///Check if the pipe used for atmospheric device crafting is the proper one
/datum/crafting_recipe/proc/atmos_pipe_check(mob/user, list/collected_requirements)
	var/obj/item/pipe/required_pipe = collected_requirements[/obj/item/pipe][1]
	if(ispath(required_pipe.pipe_type, /obj/machinery/atmospherics/pipe/smart))
		return TRUE
	return FALSE

/datum/crafting_recipe/improv_explosive
	name = "IED"
	result = /obj/item/grenade/iedcasing
	reqs = list(/datum/reagent/fuel = 50,
				/obj/item/stack/cable_coil = 1,
				/obj/item/assembly/igniter = 1,
				/obj/item/reagent_containers/cup/soda_cans = 1)
	parts = list(/obj/item/reagent_containers/cup/soda_cans = 1)
	time = 1.5 SECONDS
	category = CAT_WEAPONRY
	subcategory = CAT_WEAPON

/datum/crafting_recipe/lance
	name = "Explosive Lance (Grenade)"
	result = /obj/item/spear/explosive
	reqs = list(/obj/item/spear = 1,
				/obj/item/grenade = 1)
	blacklist = list(/obj/item/spear/bonespear, /obj/item/spear/bamboospear)
	parts = list(/obj/item/spear = 1,
				/obj/item/grenade = 1)
	time = 1.5 SECONDS
	category = CAT_WEAPONRY
	subcategory = CAT_WEAPON

/datum/crafting_recipe/strobeshield
	name = "Strobe Shield"
	result = /obj/item/shield/riot/flash
	reqs = list(/obj/item/wallframe/flasher = 1,
				/obj/item/assembly/flash/handheld = 1,
				/obj/item/shield/riot = 1)
	time = 4 SECONDS
	category = CAT_WEAPONRY
	subcategory = CAT_WEAPON

/datum/crafting_recipe/strobeshield/New()
	..()
	blacklist |= subtypesof(/obj/item/shield/riot/)

/datum/crafting_recipe/molotov
	name = "Molotov"
	result = /obj/item/reagent_containers/cup/glass/bottle/molotov
	reqs = list(/obj/item/reagent_containers/cup/rag = 1,
				/obj/item/reagent_containers/cup/glass/bottle = 1)
	parts = list(/obj/item/reagent_containers/cup/glass/bottle = 1)
	time = 4 SECONDS
	category = CAT_WEAPONRY
	subcategory = CAT_WEAPON

/datum/crafting_recipe/stunprod
	name = "Stunprod"
	result = /obj/item/melee/baton/security/cattleprod
	reqs = list(/obj/item/restraints/handcuffs/cable = 1,
				/obj/item/stack/rods = 1,
				/obj/item/assembly/igniter = 1)
	time = 4 SECONDS
	category = CAT_WEAPONRY
	subcategory = CAT_WEAPON

/datum/crafting_recipe/teleprod
	name = "Teleprod"
	result = /obj/item/melee/baton/security/cattleprod/teleprod
	reqs = list(/obj/item/restraints/handcuffs/cable = 1,
				/obj/item/stack/rods = 1,
				/obj/item/assembly/igniter = 1,
				/obj/item/stack/ore/bluespace_crystal = 1)
	time = 4 SECONDS
	category = CAT_WEAPONRY
	subcategory = CAT_WEAPON

/datum/crafting_recipe/bola
	name = "Bola"
	result = /obj/item/restraints/legcuffs/bola
	reqs = list(/obj/item/restraints/handcuffs/cable = 1,
				/obj/item/stack/sheet/iron = 6)
	time = 2 SECONDS//faster than crafting them by hand!
	category= CAT_WEAPONRY
	subcategory = CAT_WEAPON

/datum/crafting_recipe/gonbola
	name = "Gonbola"
	result = /obj/item/restraints/legcuffs/bola/gonbola
	reqs = list(/obj/item/restraints/handcuffs/cable = 1,
				/obj/item/stack/sheet/iron = 6,
				/obj/item/stack/sheet/animalhide/gondola = 1)
	time = 4 SECONDS
	category= CAT_WEAPONRY
	subcategory = CAT_WEAPON

/datum/crafting_recipe/reciever
	name = "Modular Rifle Reciever"
	tool_behaviors = list(TOOL_WRENCH, TOOL_WELDER, TOOL_SAW)
	result = /obj/item/weaponcrafting/receiver
	reqs = list(/obj/item/stack/sheet/iron = 5,
				/obj/item/stack/sticky_tape = 1,
				/obj/item/screwdriver = 1,
				/obj/item/assembly/mousetrap = 1)
	time = 10 SECONDS
	category = CAT_WEAPONRY
	subcategory = CAT_WEAPON

/datum/crafting_recipe/riflestock
	name = "Wooden Rifle Stock"
	tool_paths = list(/obj/item/hatchet)
	result = /obj/item/weaponcrafting/stock
	reqs = list(/obj/item/stack/sheet/mineral/wood = 8,
				/obj/item/stack/sticky_tape = 1)
	time = 5 SECONDS
	category = CAT_WEAPONRY
	subcategory = CAT_WEAPON

/datum/crafting_recipe/advancedegun
	name = "Advanced Energy Gun"
	tool_behaviors = list(TOOL_SCREWDRIVER, TOOL_WIRECUTTER)
	result = /obj/item/gun/energy/e_gun/nuclear
	reqs = list(/obj/item/gun/energy/e_gun = 1,
				/obj/item/stack/cable_coil = 5,
				/obj/item/weaponcrafting/gunkit/nuclear = 1)
	time = 20 SECONDS
	category = CAT_WEAPONRY
	subcategory = CAT_WEAPON

/datum/crafting_recipe/advancedegun/New()
	..()
	blacklist += subtypesof(/obj/item/gun/energy/e_gun)

/datum/crafting_recipe/tempgun
	name = "Temperature Gun"
	tool_behaviors = list(TOOL_SCREWDRIVER, TOOL_WIRECUTTER)
	result = /obj/item/gun/energy/temperature
	reqs = list(/obj/item/gun/energy/e_gun = 1,
				/obj/item/stack/cable_coil = 5,
				/obj/item/weaponcrafting/gunkit/temperature = 1)
	time = 20 SECONDS
	category = CAT_WEAPONRY
	subcategory = CAT_WEAPON

/datum/crafting_recipe/tempgun/New()
	..()
	blacklist += subtypesof(/obj/item/gun/energy/e_gun)

/datum/crafting_recipe/beam_rifle
	name = "Particle Acceleration Rifle"
	tool_behaviors = list(TOOL_SCREWDRIVER, TOOL_WIRECUTTER)
	result = /obj/item/gun/energy/beam_rifle
	reqs = list(/obj/item/gun/energy/e_gun = 1,
				/obj/item/assembly/signaler/anomaly/flux = 1,
				/obj/item/assembly/signaler/anomaly/grav = 1,
				/obj/item/stack/cable_coil = 5,
				/obj/item/weaponcrafting/gunkit/beam_rifle = 1)
	time = 20 SECONDS
	category = CAT_WEAPONRY
	subcategory = CAT_WEAPON

/datum/crafting_recipe/beam_rifle/New()
	..()
	blacklist += subtypesof(/obj/item/gun/energy/e_gun)

/datum/crafting_recipe/ebow
	name = "Energy Crossbow"
	tool_behaviors = list(TOOL_SCREWDRIVER, TOOL_WIRECUTTER)
	result = /obj/item/gun/energy/recharge/ebow/large
	reqs = list(/obj/item/gun/energy/recharge/kinetic_accelerator = 1,
				/obj/item/stack/cable_coil = 5,
				/obj/item/weaponcrafting/gunkit/ebow = 1,
				/datum/reagent/uranium/radium = 15)
	time = 20 SECONDS
	category = CAT_WEAPONRY
	subcategory = CAT_WEAPON

/datum/crafting_recipe/xraylaser
	name = "X-ray Laser Gun"
	tool_behaviors = list(TOOL_SCREWDRIVER, TOOL_WIRECUTTER)
	result = /obj/item/gun/energy/xray
	reqs = list(/obj/item/gun/energy/laser = 1,
				/obj/item/stack/cable_coil = 5,
				/obj/item/weaponcrafting/gunkit/xray = 1)
	time = 20 SECONDS
	category = CAT_WEAPONRY
	subcategory = CAT_WEAPON

/datum/crafting_recipe/xraylaser/New()
	..()
	blacklist += subtypesof(/obj/item/gun/energy/laser)

/datum/crafting_recipe/hellgun
	name = "Hellfire Laser Gun"
	tool_behaviors = list(TOOL_SCREWDRIVER, TOOL_WIRECUTTER)
	result = /obj/item/gun/energy/laser/hellgun
	reqs = list(/obj/item/gun/energy/laser = 1,
				/obj/item/stack/cable_coil = 5,
				/obj/item/weaponcrafting/gunkit/hellgun = 1)
	time = 20 SECONDS
	category = CAT_WEAPONRY
	subcategory = CAT_WEAPON

/datum/crafting_recipe/hellgun/New()
	..()
	blacklist += subtypesof(/obj/item/gun/energy/laser)

/datum/crafting_recipe/ioncarbine
	name = "Ion Carbine"
	tool_behaviors = list(TOOL_SCREWDRIVER, TOOL_WIRECUTTER)
	result = /obj/item/gun/energy/ionrifle/carbine
	reqs = list(/obj/item/gun/energy/laser = 1,
				/obj/item/stack/cable_coil = 5,
				/obj/item/weaponcrafting/gunkit/ion = 1)
	time = 20 SECONDS
	category = CAT_WEAPONRY
	subcategory = CAT_WEAPON

/datum/crafting_recipe/ioncarbine/New()
	..()
	blacklist += subtypesof(/obj/item/gun/energy/laser)

/datum/crafting_recipe/decloner
	name = "Biological Demolecularisor"
	tool_behaviors = list(TOOL_SCREWDRIVER, TOOL_WIRECUTTER)
	result = /obj/item/gun/energy/decloner
	reqs = list(/obj/item/gun/energy/laser = 1,
				/obj/item/stack/cable_coil = 5,
				/obj/item/weaponcrafting/gunkit/decloner = 1,
				/datum/reagent/baldium = 30,
				/datum/reagent/toxin/mutagen = 40)
	time = 20 SECONDS
	category = CAT_WEAPONRY
	subcategory = CAT_WEAPON

/datum/crafting_recipe/decloner/New()
	..()
	blacklist += subtypesof(/obj/item/gun/energy/laser)

/datum/crafting_recipe/teslacannon
	name = "Tesla Cannon"
	tool_behaviors = list(TOOL_SCREWDRIVER, TOOL_WIRECUTTER)
	result = /obj/item/gun/energy/tesla_cannon
	reqs = list(/obj/item/assembly/signaler/anomaly/flux = 1,
				/obj/item/stack/cable_coil = 5,
				/obj/item/weaponcrafting/gunkit/tesla = 1)
	time = 20 SECONDS
	category = CAT_WEAPONRY
	subcategory = CAT_WEAPON

/datum/crafting_recipe/ed209
	name = "ED209"
	result = /mob/living/simple_animal/bot/secbot/ed209
	reqs = list(/obj/item/robot_suit = 1,
				/obj/item/clothing/head/helmet = 1,
				/obj/item/clothing/suit/armor/vest = 1,
				/obj/item/bodypart/l_leg/robot = 1,
				/obj/item/bodypart/r_leg/robot = 1,
				/obj/item/stack/sheet/iron = 1,
				/obj/item/stack/cable_coil = 1,
				/obj/item/gun/energy/disabler = 1,
				/obj/item/assembly/prox_sensor = 1)
	tool_behaviors = list(TOOL_WELDER, TOOL_SCREWDRIVER)
	time = 6 SECONDS
	category = CAT_ROBOT

/datum/crafting_recipe/secbot
	name = "Secbot"
	result = /mob/living/simple_animal/bot/secbot
	reqs = list(/obj/item/assembly/signaler = 1,
				/obj/item/clothing/head/helmet/sec = 1,
				/obj/item/melee/baton/security/ = 1,
				/obj/item/assembly/prox_sensor = 1,
				/obj/item/bodypart/r_arm/robot = 1)
	tool_behaviors = list(TOOL_WELDER)
	time = 6 SECONDS
	category = CAT_ROBOT

/datum/crafting_recipe/cleanbot
	name = "Cleanbot"
	result = /mob/living/simple_animal/bot/cleanbot
	reqs = list(/obj/item/reagent_containers/cup/bucket = 1,
				/obj/item/assembly/prox_sensor = 1,
				/obj/item/bodypart/r_arm/robot = 1)
	time = 4 SECONDS
	category = CAT_ROBOT

/datum/crafting_recipe/floorbot
	name = "Floorbot"
	result = /mob/living/simple_animal/bot/floorbot
	reqs = list(/obj/item/storage/toolbox = 1,
				/obj/item/stack/tile/iron = 10,
				/obj/item/assembly/prox_sensor = 1,
				/obj/item/bodypart/r_arm/robot = 1)
	time = 4 SECONDS
	category = CAT_ROBOT

/datum/crafting_recipe/medbot
	name = "Medbot"
	result = /mob/living/simple_animal/bot/medbot
	reqs = list(/obj/item/healthanalyzer = 1,
				/obj/item/storage/medkit = 1,
				/obj/item/assembly/prox_sensor = 1,
				/obj/item/bodypart/r_arm/robot = 1)
	parts = list(
		/obj/item/storage/medkit = 1,
		/obj/item/healthanalyzer = 1,
		)
	time = 4 SECONDS
	category = CAT_ROBOT

/datum/crafting_recipe/medbot/on_craft_completion(mob/user, atom/result)
	var/mob/living/simple_animal/bot/medbot/bot = result
	var/obj/item/storage/medkit/medkit = bot.contents[3]
	bot.medkit_type = medkit
	bot.healthanalyzer = bot.contents[4]

	if (istype(medkit, /obj/item/storage/medkit/fire))
		bot.skin = "ointment"
	else if (istype(medkit, /obj/item/storage/medkit/toxin))
		bot.skin = "tox"
	else if (istype(medkit, /obj/item/storage/medkit/o2))
		bot.skin = "o2"
	else if (istype(medkit, /obj/item/storage/medkit/brute))
		bot.skin = "brute"
	else if (istype(medkit, /obj/item/storage/medkit/advanced))
		bot.skin = "advanced"

	bot.damagetype_healer = initial(medkit.damagetype_healed) ? initial(medkit.damagetype_healed) : BRUTE
	bot.update_appearance()

/datum/crafting_recipe/honkbot
	name = "Honkbot"
	result = /mob/living/simple_animal/bot/secbot/honkbot
	reqs = list(/obj/item/storage/box/clown = 1,
				/obj/item/bodypart/r_arm/robot = 1,
				/obj/item/assembly/prox_sensor = 1,
				/obj/item/bikehorn/ = 1)
	time = 4 SECONDS
	category = CAT_ROBOT

/datum/crafting_recipe/firebot
	name = "Firebot"
	result = /mob/living/simple_animal/bot/firebot
	reqs = list(/obj/item/extinguisher = 1,
				/obj/item/bodypart/r_arm/robot = 1,
				/obj/item/assembly/prox_sensor = 1,
				/obj/item/clothing/head/utility/hardhat/red = 1)
	time = 4 SECONDS
	category = CAT_ROBOT

/datum/crafting_recipe/vibebot
	name = "Vibebot"
	result = /mob/living/simple_animal/bot/vibebot
	reqs = list(/obj/item/light/bulb = 2,
				/obj/item/bodypart/head/robot = 1,
				/obj/item/assembly/prox_sensor = 1,
				/obj/item/toy/crayon = 1)
	time = 4 SECONDS
	category = CAT_ROBOT

/datum/crafting_recipe/hygienebot
	name = "Hygienebot"
	result = /mob/living/simple_animal/bot/hygienebot
	reqs = list(/obj/item/bot_assembly/hygienebot = 1,
				/obj/item/stack/ducts = 1,
				/obj/item/assembly/prox_sensor = 1)
	tool_behaviors = list(TOOL_WELDER)
	time = 4 SECONDS
	category = CAT_ROBOT

/datum/crafting_recipe/vim
	name = "Vim"
	result = /obj/vehicle/sealed/car/vim
	reqs = list(/obj/item/clothing/head/helmet/space/eva = 1,
				/obj/item/bodypart/l_leg/robot = 1,
				/obj/item/bodypart/r_leg/robot = 1,
				/obj/item/flashlight = 1,
				/obj/item/assembly/voice = 1)
	tool_behaviors = list(TOOL_SCREWDRIVER)
	time = 6 SECONDS //Has a four second do_after when building manually
	category = CAT_ROBOT

/datum/crafting_recipe/improvised_pneumatic_cannon //Pretty easy to obtain but
	name = "Pneumatic Cannon"
	result = /obj/item/pneumatic_cannon/ghetto
	tool_behaviors = list(TOOL_WELDER, TOOL_WRENCH)
	reqs = list(/obj/item/stack/sheet/iron = 4,
				/obj/item/stack/package_wrap = 8,
				/obj/item/pipe/quaternary = 2)
	time = 5 SECONDS
	category = CAT_WEAPONRY
	subcategory = CAT_WEAPON

/datum/crafting_recipe/flamethrower
	name = "Flamethrower"
	result = /obj/item/flamethrower
	reqs = list(/obj/item/weldingtool = 1,
				/obj/item/assembly/igniter = 1,
				/obj/item/stack/rods = 1)
	parts = list(/obj/item/assembly/igniter = 1,
				/obj/item/weldingtool = 1)
	tool_behaviors = list(TOOL_SCREWDRIVER)
	time = 1 SECONDS
	category = CAT_WEAPONRY
	subcategory = CAT_WEAPON

/datum/crafting_recipe/meteorslug
	name = "Meteorslug Shell"
	result = /obj/item/ammo_casing/shotgun/meteorslug
	reqs = list(/obj/item/ammo_casing/shotgun/techshell = 1,
				/obj/item/rcd_ammo = 1,
				/obj/item/stock_parts/manipulator = 2)
	tool_behaviors = list(TOOL_SCREWDRIVER)
	time = 0.5 SECONDS
	category = CAT_WEAPONRY
	subcategory = CAT_AMMO

/datum/crafting_recipe/pulseslug
	name = "Pulse Slug Shell"
	result = /obj/item/ammo_casing/shotgun/pulseslug
	reqs = list(/obj/item/ammo_casing/shotgun/techshell = 1,
				/obj/item/stock_parts/capacitor/adv = 2,
				/obj/item/stock_parts/micro_laser/ultra = 1)
	tool_behaviors = list(TOOL_SCREWDRIVER)
	time = 0.5 SECONDS
	category = CAT_WEAPONRY
	subcategory = CAT_AMMO

/datum/crafting_recipe/dragonsbreath
	name = "Dragonsbreath Shell"
	result = /obj/item/ammo_casing/shotgun/dragonsbreath
	reqs = list(/obj/item/ammo_casing/shotgun/techshell = 1, /datum/reagent/phosphorus = 5)
	tool_behaviors = list(TOOL_SCREWDRIVER)
	time = 0.5 SECONDS
	category = CAT_WEAPONRY
	subcategory = CAT_AMMO

/datum/crafting_recipe/frag12
	name = "FRAG-12 Shell"
	result = /obj/item/ammo_casing/shotgun/frag12
	reqs = list(/obj/item/ammo_casing/shotgun/techshell = 1,
				/datum/reagent/glycerol = 5,
				/datum/reagent/toxin/acid = 5,
				/datum/reagent/toxin/acid/fluacid = 5)
	tool_behaviors = list(TOOL_SCREWDRIVER)
	time = 0.5 SECONDS
	category = CAT_WEAPONRY
	subcategory = CAT_AMMO

/datum/crafting_recipe/ionslug
	name = "Ion Scatter Shell"
	result = /obj/item/ammo_casing/shotgun/ion
	reqs = list(/obj/item/ammo_casing/shotgun/techshell = 1,
				/obj/item/stock_parts/micro_laser/ultra = 1,
				/obj/item/stock_parts/subspace/crystal = 1)
	tool_behaviors = list(TOOL_SCREWDRIVER)
	time = 0.5 SECONDS
	category = CAT_WEAPONRY
	subcategory = CAT_AMMO

/datum/crafting_recipe/improvisedslug
	name = "Improvised Shotgun Shell"
	result = /obj/item/ammo_casing/shotgun/improvised
	reqs = list(/obj/item/stack/sheet/iron = 2,
				/obj/item/stack/cable_coil = 1,
				/datum/reagent/fuel = 10)
	tool_behaviors = list(TOOL_SCREWDRIVER)
	time = 1.2 SECONDS
	category = CAT_WEAPONRY
	subcategory = CAT_AMMO

/datum/crafting_recipe/laserslug
	name = "Scatter Laser Shell"
	result = /obj/item/ammo_casing/shotgun/laserslug
	reqs = list(/obj/item/ammo_casing/shotgun/techshell = 1,
				/obj/item/stock_parts/capacitor/adv = 1,
				/obj/item/stock_parts/micro_laser/high = 1)
	tool_behaviors = list(TOOL_SCREWDRIVER)
	time = 0.5 SECONDS
	category = CAT_WEAPONRY
	subcategory = CAT_AMMO

/datum/crafting_recipe/pipegun
	name = "Pipegun"
	result = /obj/item/gun/ballistic/rifle/boltaction/pipegun
	reqs = list(/obj/item/weaponcrafting/receiver = 1,
				/obj/item/pipe = 1,
				/obj/item/weaponcrafting/stock = 1,
				/obj/item/stack/sticky_tape = 1)
	tool_behaviors = list(TOOL_SCREWDRIVER)
	time = 5 SECONDS
	category = CAT_WEAPONRY
	subcategory = CAT_WEAPON

/datum/crafting_recipe/pipegun_prime
	name = "Regal Pipegun"
	always_available = FALSE
	result = /obj/item/gun/ballistic/rifle/boltaction/pipegun/prime
	reqs = list(/obj/item/gun/ballistic/rifle/boltaction/pipegun = 1,
				/obj/item/food/deadmouse = 1,
				/datum/reagent/consumable/grey_bull = 20,
				/obj/item/spear = 1,
				/obj/item/storage/toolbox= 1)
	tool_behaviors = list(TOOL_SCREWDRIVER)
	tool_paths = list(/obj/item/clothing/gloves/color/yellow, /obj/item/clothing/mask/gas, /obj/item/melee/baton/security/cattleprod)
	time = 30 SECONDS //contemplate for a bit
	category = CAT_WEAPONRY
	subcategory = CAT_WEAPON

/datum/crafting_recipe/trash_cannon
	name = "Trash Cannon"
	always_available = FALSE
	tool_behaviors = list(TOOL_WELDER, TOOL_SCREWDRIVER)
	result = /obj/structure/cannon/trash
	reqs = list(
		/obj/item/melee/skateboard/improvised = 1,
		/obj/item/tank/internals/oxygen = 1,
		/datum/reagent/drug/maint/tar = 15,
		/obj/item/restraints/handcuffs/cable = 1,
		/obj/item/storage/toolbox = 1,
	)
	category = CAT_WEAPONRY
	subcategory = CAT_WEAPON

/datum/crafting_recipe/trashball
	name = "Trashball"
	always_available = FALSE
	result = /obj/item/stack/cannonball/trashball
	reqs = list(
		/obj/item/stack/sheet = 5,
		/datum/reagent/consumable/space_cola = 10,
	)
	category = CAT_WEAPONRY
	subcategory = CAT_AMMO

/datum/crafting_recipe/chainsaw
	name = "Chainsaw"
	result = /obj/item/chainsaw
	reqs = list(/obj/item/circular_saw = 1,
				/obj/item/stack/cable_coil = 3,
				/obj/item/stack/sheet/plasteel = 5)
	tool_behaviors = list(TOOL_WELDER)
	time = 5 SECONDS
	category = CAT_WEAPONRY
	subcategory = CAT_WEAPON

/datum/crafting_recipe/spear
	name = "Spear"
	result = /obj/item/spear
	reqs = list(/obj/item/restraints/handcuffs/cable = 1,
				/obj/item/shard = 1,
				/obj/item/stack/rods = 1)
	parts = list(/obj/item/shard = 1)
	time = 4 SECONDS
	category = CAT_WEAPONRY
	subcategory = CAT_WEAPON

<<<<<<< HEAD
=======
/datum/crafting_recipe/lizardhat
	name = "Lizard Cloche Hat"
	result = /obj/item/clothing/head/costume/lizard
	time = 1 SECONDS
	reqs = list(/obj/item/organ/external/tail/lizard = 1)
	category = CAT_CLOTHING

/datum/crafting_recipe/lizardhat_alternate
	name = "Lizard Cloche Hat"
	result = /obj/item/clothing/head/costume/lizard
	time = 1 SECONDS
	reqs = list(/obj/item/stack/sheet/animalhide/lizard = 1)
	category = CAT_CLOTHING

>>>>>>> 7a41fc80
/datum/crafting_recipe/kittyears
	name = "Kitty Ears"
	result = /obj/item/clothing/head/costume/kitty/genuine
	time = 1 SECONDS
	reqs = list(/obj/item/organ/external/tail/cat = 1,
				/obj/item/organ/internal/ears/cat = 1)
	category = CAT_CLOTHING

/datum/crafting_recipe/radiogloves
	name = "Radio Gloves"
	result = /obj/item/clothing/gloves/radio
	time = 1.5 SECONDS
	reqs = list(/obj/item/clothing/gloves/color/black = 1,
				/obj/item/stack/cable_coil = 2,
				/obj/item/radio = 1)
	tool_behaviors = list(TOOL_WIRECUTTER)
	category = CAT_CLOTHING

/datum/crafting_recipe/radiogloves/New()
	..()
	blacklist |= typesof(/obj/item/radio/headset)
	blacklist |= typesof(/obj/item/radio/intercom)

/datum/crafting_recipe/mothplush
	name = "Moth Plushie"
	result = /obj/item/toy/plush/moth
	reqs = list(/obj/item/stack/sheet/animalhide/mothroach = 1,
				/obj/item/organ/internal/heart = 1,
				/obj/item/stack/sheet/cloth = 3)
	category = CAT_MISC

/datum/crafting_recipe/mixedbouquet
	name = "Mixed bouquet"
	result = /obj/item/bouquet
	reqs = list(/obj/item/food/grown/poppy/lily =2,
				/obj/item/food/grown/sunflower = 2,
				/obj/item/food/grown/poppy/geranium = 2)
	category = CAT_MISC

/datum/crafting_recipe/sunbouquet
	name = "Sunflower bouquet"
	result = /obj/item/bouquet/sunflower
	reqs = list(/obj/item/food/grown/sunflower = 6)
	category = CAT_MISC

/datum/crafting_recipe/poppybouquet
	name = "Poppy bouquet"
	result = /obj/item/bouquet/poppy
	reqs = list (/obj/item/food/grown/poppy = 6)
	category = CAT_MISC

/datum/crafting_recipe/rosebouquet
	name = "Rose bouquet"
	result = /obj/item/bouquet/rose
	reqs = list(/obj/item/food/grown/rose = 6)
	category = CAT_MISC

/datum/crafting_recipe/spooky_camera
	name = "Camera Obscura"
	result = /obj/item/camera/spooky
	time = 1.5 SECONDS
	reqs = list(/obj/item/camera = 1,
				/datum/reagent/water/holywater = 10)
	parts = list(/obj/item/camera = 1)
	category = CAT_MISC


/datum/crafting_recipe/skateboard
	name = "Skateboard"
	result = /obj/vehicle/ridden/scooter/skateboard/improvised
	time = 6 SECONDS
	reqs = list(/obj/item/stack/sheet/iron = 5,
				/obj/item/stack/rods = 10)
	category = CAT_MISC

/datum/crafting_recipe/scooter
	name = "Scooter"
	result = /obj/vehicle/ridden/scooter
	time = 6.5 SECONDS
	reqs = list(/obj/item/stack/sheet/iron = 5,
				/obj/item/stack/rods = 12)
	category = CAT_MISC

/datum/crafting_recipe/wheelchair
	name = "Wheelchair"
	result = /obj/vehicle/ridden/wheelchair
	reqs = list(/obj/item/stack/sheet/iron = 4,
				/obj/item/stack/rods = 6)
	time = 10 SECONDS
	category = CAT_MISC

/datum/crafting_recipe/motorized_wheelchair
	name = "Motorized Wheelchair"
	result = /obj/vehicle/ridden/wheelchair/motorized
	reqs = list(/obj/item/stack/sheet/iron = 10,
		/obj/item/stack/rods = 8,
		/obj/item/stock_parts/manipulator = 2,
		/obj/item/stock_parts/capacitor = 1)
	parts = list(/obj/item/stock_parts/manipulator = 2,
		/obj/item/stock_parts/capacitor = 1)
	tool_behaviors = list(TOOL_WELDER, TOOL_SCREWDRIVER, TOOL_WRENCH)
	time = 20 SECONDS
	category = CAT_MISC

/datum/crafting_recipe/trapdoor_kit
	name = "Trapdoor Construction Kit"
	result = /obj/item/trapdoor_kit
	reqs = list(/obj/item/stack/sheet/iron = 4,
		/obj/item/stack/rods = 4,
		/obj/item/stack/cable_coil = 10,
		/obj/item/stock_parts/manipulator = 2,
		/obj/item/assembly/signaler = 1)
	tool_behaviors = list(TOOL_WELDER, TOOL_SCREWDRIVER)
	time = 10 SECONDS
	category = CAT_MISC

/datum/crafting_recipe/trapdoor_remote
	name = "Trapdoor Remote"
	result = /obj/item/trapdoor_remote/preloaded // since its useless without its assembly just require an assembly to craft it
	reqs = list(
		/obj/item/compact_remote = 1,
		/obj/item/stack/cable_coil = 5,
		/obj/item/assembly/trapdoor = 1)
	tool_behaviors = list(TOOL_SCREWDRIVER, TOOL_WIRECUTTER)
	time = 5 SECONDS
	category = CAT_MISC

/datum/crafting_recipe/mousetrap
	name = "Mouse Trap"
	result = /obj/item/assembly/mousetrap
	time = 1 SECONDS
	reqs = list(/obj/item/stack/sheet/cardboard = 1,
				/obj/item/stack/rods = 1)
	category = CAT_MISC

/datum/crafting_recipe/papersack
	name = "Paper Sack"
	result = /obj/item/storage/box/papersack
	time = 1 SECONDS
	reqs = list(/obj/item/paper = 5)
	category = CAT_MISC


/datum/crafting_recipe/flashlight_eyes
	name = "Flashlight Eyes"
	result = /obj/item/organ/internal/eyes/robotic/flashlight
	time = 10
	reqs = list(
		/obj/item/flashlight = 2,
		/obj/item/restraints/handcuffs/cable = 1
	)
	category = CAT_MISC

/datum/crafting_recipe/paperframes
	name = "Paper Frames"
	result = /obj/item/stack/sheet/paperframes/five
	time = 1 SECONDS
	reqs = list(/obj/item/stack/sheet/mineral/wood = 5, /obj/item/paper = 20)
	category = CAT_MISC

/datum/crafting_recipe/naturalpaper
	name = "Hand-Pressed Paper"
	time = 3 SECONDS
	reqs = list(/datum/reagent/water = 50, /obj/item/stack/sheet/mineral/wood = 1)
	tool_paths = list(/obj/item/hatchet)
	result = /obj/item/paper_bin/bundlenatural
	category = CAT_MISC

/datum/crafting_recipe/sillycup
	name = "Paper Cup"
	result =  /obj/item/reagent_containers/cup/glass/sillycup
	time = 1 SECONDS
	reqs = list(/obj/item/paper = 2)
	category = CAT_MISC

/datum/crafting_recipe/toysword
	name = "Toy Sword"
	reqs = list(/obj/item/light/bulb = 1, /obj/item/stack/cable_coil = 1, /obj/item/stack/sheet/plastic = 4)
	result = /obj/item/toy/sword
	category = CAT_MISC

/datum/crafting_recipe/blackcarpet
	name = "Black Carpet"
	reqs = list(/obj/item/stack/tile/carpet = 50, /obj/item/toy/crayon/black = 1)
	result = /obj/item/stack/tile/carpet/black/fifty
	category = CAT_MISC

/datum/crafting_recipe/curtain
	name = "Curtains"
	reqs = list(/obj/item/stack/sheet/cloth = 4, /obj/item/stack/rods = 1)
	result = /obj/structure/curtain/cloth
	category = CAT_STRUCTURE

/datum/crafting_recipe/showercurtain
	name = "Shower Curtains"
	reqs = list(/obj/item/stack/sheet/cloth = 2, /obj/item/stack/sheet/plastic = 2, /obj/item/stack/rods = 1)
	result = /obj/structure/curtain
	category = CAT_STRUCTURE

/datum/crafting_recipe/extendohand_r
	name = "Extendo-Hand (Right Arm)"
	reqs = list(/obj/item/bodypart/r_arm/robot = 1, /obj/item/clothing/gloves/boxing = 1)
	result = /obj/item/extendohand
	category = CAT_MISC

/datum/crafting_recipe/extendohand_l
	name = "Extendo-Hand (Left Arm)"
	reqs = list(/obj/item/bodypart/l_arm/robot = 1, /obj/item/clothing/gloves/boxing = 1)
	result = /obj/item/extendohand
	category = CAT_MISC

/datum/crafting_recipe/chemical_payload
	name = "Chemical Payload (C4)"
	result = /obj/item/bombcore/chemical
	reqs = list(
		/obj/item/stock_parts/matter_bin = 1,
		/obj/item/grenade/c4 = 1,
		/obj/item/grenade/chem_grenade = 2
	)
	parts = list(/obj/item/stock_parts/matter_bin = 1, /obj/item/grenade/chem_grenade = 2)
	time = 3 SECONDS
	category = CAT_WEAPONRY
	subcategory = CAT_WEAPON

/datum/crafting_recipe/chemical_payload2
	name = "Chemical Payload (Gibtonite)"
	result = /obj/item/bombcore/chemical
	reqs = list(
		/obj/item/stock_parts/matter_bin = 1,
		/obj/item/gibtonite = 1,
		/obj/item/grenade/chem_grenade = 2
	)
	parts = list(/obj/item/stock_parts/matter_bin = 1, /obj/item/grenade/chem_grenade = 2)
	time = 5 SECONDS
	category = CAT_WEAPONRY
	subcategory = CAT_WEAPON

/datum/crafting_recipe/bonearmor
	name = "Bone Armor"
	result = /obj/item/clothing/suit/armor/bone
	time = 3 SECONDS
	reqs = list(/obj/item/stack/sheet/bone = 6)
	category = CAT_PRIMAL

/datum/crafting_recipe/bonetalisman
	name = "Bone Talisman"
	result = /obj/item/clothing/accessory/talisman
	time = 2 SECONDS
	reqs = list(/obj/item/stack/sheet/bone = 2,
				/obj/item/stack/sheet/sinew = 1)
	category = CAT_PRIMAL

/datum/crafting_recipe/bonecodpiece
	name = "Skull Codpiece"
	result = /obj/item/clothing/accessory/skullcodpiece
	time = 2 SECONDS
	reqs = list(/obj/item/stack/sheet/bone = 2,
				/obj/item/stack/sheet/animalhide/goliath_hide = 1)
	category = CAT_PRIMAL

/datum/crafting_recipe/skilt
	name = "Sinew Kilt"
	result = /obj/item/clothing/accessory/skilt
	time = 2 SECONDS
	reqs = list(/obj/item/stack/sheet/bone = 1,
				/obj/item/stack/sheet/sinew = 2)
	category = CAT_PRIMAL

/datum/crafting_recipe/bracers
	name = "Bone Bracers"
	result = /obj/item/clothing/gloves/bracer
	time = 2 SECONDS
	reqs = list(/obj/item/stack/sheet/bone = 2,
				/obj/item/stack/sheet/sinew = 1)
	category = CAT_PRIMAL

/datum/crafting_recipe/skullhelm
	name = "Skull Helmet"
	result = /obj/item/clothing/head/helmet/skull
	time = 3 SECONDS
	reqs = list(/obj/item/stack/sheet/bone = 4)
	category = CAT_PRIMAL

/datum/crafting_recipe/goliathcloak
	name = "Goliath Cloak"
	result = /obj/item/clothing/suit/hooded/cloak/goliath
	time = 5 SECONDS
	reqs = list(/obj/item/stack/sheet/leather = 2,
				/obj/item/stack/sheet/sinew = 2,
				/obj/item/stack/sheet/animalhide/goliath_hide = 2) //it takes 4 goliaths to make 1 cloak if the plates are skinned
	category = CAT_PRIMAL

/datum/crafting_recipe/drakecloak
	name = "Ash Drake Armour"
	result = /obj/item/clothing/suit/hooded/cloak/drake
	time = 6 SECONDS
	reqs = list(/obj/item/stack/sheet/bone = 10,
				/obj/item/stack/sheet/sinew = 2,
				/obj/item/stack/sheet/animalhide/ashdrake = 5)
	category = CAT_PRIMAL

/datum/crafting_recipe/godslayer
	name = "Godslayer Armour"
	result = /obj/item/clothing/suit/hooded/cloak/godslayer
	time = 6 SECONDS
	reqs = list(/obj/item/ice_energy_crystal = 1, /obj/item/wendigo_skull = 1, /obj/item/clockwork_alloy = 1)
	category = CAT_PRIMAL

/datum/crafting_recipe/firebrand
	name = "Firebrand"
	result = /obj/item/match/firebrand
	time = 10 SECONDS //Long construction time. Making fire is hard work.
	reqs = list(/obj/item/stack/sheet/mineral/wood = 2)
	category = CAT_PRIMAL

/datum/crafting_recipe/gold_horn
	name = "Golden Bike Horn"
	result = /obj/item/bikehorn/golden
	time = 2 SECONDS
	reqs = list(/obj/item/stack/sheet/mineral/bananium = 5,
				/obj/item/bikehorn = 1)
	category = CAT_MISC

/datum/crafting_recipe/bonedagger
	name = "Bone Dagger"
	result = /obj/item/knife/combat/bone
	time = 2 SECONDS
	reqs = list(/obj/item/stack/sheet/bone = 2)
	category = CAT_PRIMAL

/datum/crafting_recipe/bonespear
	name = "Bone Spear"
	result = /obj/item/spear/bonespear
	time = 3 SECONDS
	reqs = list(/obj/item/stack/sheet/bone = 4,
				/obj/item/stack/sheet/sinew = 1)
	category = CAT_PRIMAL

/datum/crafting_recipe/boneaxe
	name = "Bone Axe"
	result = /obj/item/fireaxe/boneaxe
	time = 5 SECONDS
	reqs = list(/obj/item/stack/sheet/bone = 6,
				/obj/item/stack/sheet/sinew = 3)
	category = CAT_PRIMAL

/datum/crafting_recipe/bonfire
	name = "Bonfire"
	time = 6 SECONDS
	reqs = list(/obj/item/grown/log = 5)
	parts = list(/obj/item/grown/log = 5)
	blacklist = list(/obj/item/grown/log/steel)
	result = /obj/structure/bonfire
	category = CAT_PRIMAL

/datum/crafting_recipe/skeleton_key
	name = "Skeleton Key"
	time = 3 SECONDS
	reqs = list(/obj/item/stack/sheet/bone = 5)
	result = /obj/item/skeleton_key
	always_available = FALSE
	category = CAT_PRIMAL

/datum/crafting_recipe/rake //Category resorting incoming
	name = "Rake"
	time = 3 SECONDS
	reqs = list(/obj/item/stack/sheet/mineral/wood = 5)
	result = /obj/item/cultivator/rake
	category = CAT_PRIMAL

/datum/crafting_recipe/woodbucket
	name = "Wooden Bucket"
	time = 3 SECONDS
	reqs = list(/obj/item/stack/sheet/mineral/wood = 3)
	result = /obj/item/reagent_containers/cup/bucket/wooden
	category = CAT_PRIMAL

/datum/crafting_recipe/ore_sensor
	name = "Ore Sensor"
	time = 3 SECONDS
	reqs = list(
		/datum/reagent/brimdust = 15,
		/obj/item/stack/sheet/bone = 1,
		/obj/item/stack/sheet/sinew = 1,
	)
	result = /obj/item/ore_sensor
	category = CAT_PRIMAL

/datum/crafting_recipe/headpike
	name = "Spike Head (Glass Spear)"
	time = 6.5 SECONDS
	reqs = list(/obj/item/spear = 1,
				/obj/item/bodypart/head = 1)
	parts = list(/obj/item/bodypart/head = 1,
			/obj/item/spear = 1)
	blacklist = list(/obj/item/spear/explosive, /obj/item/spear/bonespear, /obj/item/spear/bamboospear)
	result = /obj/structure/headpike
	category = CAT_PRIMAL

/datum/crafting_recipe/headpikebone
	name = "Spike Head (Bone Spear)"
	time = 6.5 SECONDS
	reqs = list(/obj/item/spear/bonespear = 1,
				/obj/item/bodypart/head = 1)
	parts = list(/obj/item/bodypart/head = 1,
			/obj/item/spear/bonespear = 1)
	result = /obj/structure/headpike/bone
	category = CAT_PRIMAL

/datum/crafting_recipe/headpikebamboo
	name = "Spike Head (Bamboo Spear)"
	time = 6.5 SECONDS
	reqs = list(/obj/item/spear/bamboospear = 1,
				/obj/item/bodypart/head = 1)
	parts = list(/obj/item/bodypart/head = 1,
			/obj/item/spear/bamboospear = 1)
	result = /obj/structure/headpike/bamboo
	category = CAT_PRIMAL

/datum/crafting_recipe/pressureplate
	name = "Pressure Plate"
	result = /obj/item/pressure_plate
	time = 0.5 SECONDS
	reqs = list(/obj/item/stack/sheet/iron = 1,
				/obj/item/stack/tile/iron = 1,
				/obj/item/stack/cable_coil = 2,
				/obj/item/assembly/igniter = 1)
	category = CAT_MISC


/datum/crafting_recipe/rcl
	name = "Makeshift Rapid Pipe Cleaner Layer"
	result = /obj/item/rcl/ghetto
	time = 4 SECONDS
	tool_behaviors = list(TOOL_WELDER, TOOL_SCREWDRIVER, TOOL_WRENCH)
	reqs = list(/obj/item/stack/sheet/iron = 15)
	category = CAT_MISC

/datum/crafting_recipe/mummy
	name = "Mummification Bandages (Mask)"
	result = /obj/item/clothing/mask/mummy
	time = 1 SECONDS
	tool_paths = list(/obj/item/nullrod/egyptian)
	reqs = list(/obj/item/stack/sheet/cloth = 2)
	category = CAT_CLOTHING

/datum/crafting_recipe/mummy/body
	name = "Mummification Bandages (Body)"
	result = /obj/item/clothing/under/costume/mummy
	reqs = list(/obj/item/stack/sheet/cloth = 5)

/datum/crafting_recipe/chaplain_hood
	name = "Follower Hoodie"
	result = /obj/item/clothing/suit/hooded/chaplain_hoodie
	time = 1 SECONDS
	tool_paths = list(/obj/item/clothing/suit/hooded/chaplain_hoodie, /obj/item/storage/book/bible)
	reqs = list(/obj/item/stack/sheet/cloth = 4)
	category = CAT_CLOTHING

/datum/crafting_recipe/flower_garland
	name = "Flower Garland"
	result = /obj/item/clothing/head/costume/garland
	time = 1 SECONDS
	reqs = list(/obj/item/food/grown/poppy = 4,
				/obj/item/food/grown/harebell = 4,
				/obj/item/food/grown/rose = 4)
	category = CAT_CLOTHING

/datum/crafting_recipe/guillotine
	name = "Guillotine"
	result = /obj/structure/guillotine
	time = 15 SECONDS // Building a functioning guillotine takes time
	reqs = list(/obj/item/stack/sheet/plasteel = 3,
				/obj/item/stack/sheet/mineral/wood = 20,
				/obj/item/stack/cable_coil = 10)
	tool_behaviors = list(TOOL_SCREWDRIVER, TOOL_WRENCH, TOOL_WELDER)
	category = CAT_STRUCTURE

/datum/crafting_recipe/aitater
	name = "intelliTater"
	result = /obj/item/aicard/aitater
	time = 3 SECONDS
	tool_behaviors = list(TOOL_WIRECUTTER)
	reqs = list(/obj/item/aicard = 1,
					/obj/item/food/grown/potato = 1,
					/obj/item/stack/cable_coil = 5)
	category = CAT_MISC

/datum/crafting_recipe/aitater/check_requirements(mob/user, list/collected_requirements)
	var/obj/item/aicard/aicard = collected_requirements[/obj/item/aicard][1]
	if(!aicard.AI)
		return TRUE

	to_chat(user, span_boldwarning("You can't craft an intelliTater with an AI in the card!"))
	return FALSE

/datum/crafting_recipe/aispook
	name = "intelliLantern"
	result = /obj/item/aicard/aispook
	time = 30
	tool_behaviors = list(TOOL_WIRECUTTER)
	reqs = list(/obj/item/aicard = 1,
					/obj/item/food/grown/pumpkin = 1,
					/obj/item/stack/cable_coil = 5)
	category = CAT_MISC

/datum/crafting_recipe/ghettojetpack
	name = "Improvised Jetpack"
	result = /obj/item/tank/jetpack/improvised
	time = 30
	reqs = list(/obj/item/tank/internals/oxygen = 2, /obj/item/extinguisher = 1, /obj/item/pipe = 3, /obj/item/stack/cable_coil = MAXCOIL)
	category = CAT_MISC
	tool_behaviors = list(TOOL_WRENCH, TOOL_WELDER, TOOL_WIRECUTTER)

/datum/crafting_recipe/rib
	name = "Colossal Rib"
	always_available = FALSE
	reqs = list(
		/obj/item/stack/sheet/bone = 10,
		/datum/reagent/fuel/oil = 5,
	)
	result = /obj/structure/statue/bone/rib
	category = CAT_PRIMAL

/datum/crafting_recipe/skull
	name = "Skull Carving"
	always_available = FALSE
	reqs = list(
		/obj/item/stack/sheet/bone = 6,
		/datum/reagent/fuel/oil = 5,
	)
	result = /obj/structure/statue/bone/skull
	category = CAT_PRIMAL

/datum/crafting_recipe/halfskull
	name = "Cracked Skull Carving"
	always_available = FALSE
	reqs = list(
		/obj/item/stack/sheet/bone = 3,
		/datum/reagent/fuel/oil = 5,
	)
	result = /obj/structure/statue/bone/skull/half
	category = CAT_PRIMAL

/datum/crafting_recipe/boneshovel
	name = "Serrated Bone Shovel"
	always_available = FALSE
	reqs = list(
		/obj/item/stack/sheet/bone = 4,
		/datum/reagent/fuel/oil = 5,
		/obj/item/shovel/spade = 1,
	)
	result = /obj/item/shovel/serrated
	category = CAT_PRIMAL

/datum/crafting_recipe/lasso
	name = "Bone Lasso"
	reqs = list(
		/obj/item/stack/sheet/bone = 1,
		/obj/item/stack/sheet/sinew = 5,
	)
	result = /obj/item/key/lasso
	category = CAT_PRIMAL

/datum/crafting_recipe/gripperoffbrand
	name = "Improvised Gripper Gloves"
	reqs = list(
		/obj/item/clothing/gloves/fingerless = 1,
		/obj/item/stack/sticky_tape = 1,
	)
	result = /obj/item/clothing/gloves/tackler/offbrand
	category = CAT_CLOTHING

/datum/crafting_recipe/boh
	name = "Bag of Holding"
	reqs = list(
		/obj/item/bag_of_holding_inert = 1,
		/obj/item/assembly/signaler/anomaly/bluespace = 1,
	)
	result = /obj/item/storage/backpack/holding
	category = CAT_CLOTHING

/datum/crafting_recipe/ipickaxe
	name = "Improvised Pickaxe"
	reqs = list(
		/obj/item/crowbar = 1,
		/obj/item/knife = 1,
		/obj/item/stack/sticky_tape = 1,
	)
	result = /obj/item/pickaxe/improvised
	category = CAT_MISC

/datum/crafting_recipe/underwater_basket
	name = "Underwater Basket (Bamboo)"
	reqs = list(
		/obj/item/stack/sheet/mineral/bamboo = 20
	)
	result = /obj/item/storage/basket
	category = CAT_MISC
	additional_req_text = " being underwater, underwater basketweaving mastery"

/datum/crafting_recipe/underwater_basket/check_requirements(mob/user, list/collected_requirements)
	. = ..()
	if(!HAS_TRAIT(user,TRAIT_UNDERWATER_BASKETWEAVING_KNOWLEDGE))
		return FALSE
	var/turf/T = get_turf(user)
	if(istype(T, /turf/open/water))
		return TRUE
	var/obj/machinery/shower/S = locate() in T
	if(S?.actually_on)
		return TRUE

//Same but with wheat
/datum/crafting_recipe/underwater_basket/wheat
	name = "Underwater Basket (Wheat)"
	reqs = list(
		/obj/item/food/grown/wheat = 50
	)


/datum/crafting_recipe/elder_atmosian_statue
	name = "Elder Atmosian Statue"
	result = /obj/structure/statue/elder_atmosian
	time = 6 SECONDS
	reqs = list(/obj/item/stack/sheet/mineral/metal_hydrogen = 20,
				/obj/item/stack/sheet/mineral/zaukerite = 15,
				/obj/item/stack/sheet/iron = 30,
				)
	category = CAT_STRUCTURE

/datum/crafting_recipe/bluespace_vendor_mount
	name = "Bluespace Vendor Wall Mount"
	result = /obj/item/wallframe/bluespace_vendor_mount
	time = 6 SECONDS
	reqs = list(/obj/item/stack/sheet/iron = 15,
				/obj/item/stack/sheet/glass = 10,
				/obj/item/stack/cable_coil = 10,
				)
	category = CAT_STRUCTURE

/datum/crafting_recipe/shutters
	name = "Shutters"
	reqs = list(/obj/item/stack/sheet/plasteel = 5,
				/obj/item/stack/cable_coil = 5,
				/obj/item/electronics/airlock = 1
				)
	result = /obj/machinery/door/poddoor/shutters/preopen
	tool_behaviors = list(TOOL_SCREWDRIVER, TOOL_MULTITOOL, TOOL_WIRECUTTER, TOOL_WELDER)
	time = 10 SECONDS
	category = CAT_STRUCTURE
	one_per_turf = TRUE

/datum/crafting_recipe/blast_doors
	name = "Blast Door"
	reqs = list(/obj/item/stack/sheet/plasteel = 15,
				/obj/item/stack/cable_coil = 15,
				/obj/item/electronics/airlock = 1
				)
	result = /obj/machinery/door/poddoor/preopen
	tool_behaviors = list(TOOL_SCREWDRIVER, TOOL_MULTITOOL, TOOL_WIRECUTTER, TOOL_WELDER)
	time = 30 SECONDS
	category = CAT_STRUCTURE
	one_per_turf = TRUE

/datum/crafting_recipe/aquarium
	name = "Aquarium"
	result = /obj/structure/aquarium
	time = 10 SECONDS
	reqs = list(/obj/item/stack/sheet/iron = 15,
				/obj/item/stack/sheet/glass = 10,
				/obj/item/aquarium_kit = 1
				)
	category = CAT_STRUCTURE

/datum/crafting_recipe/mod_core_standard
	name = "MOD core (Standard)"
	result = /obj/item/mod/core/standard
	tool_behaviors = list(TOOL_SCREWDRIVER)
	time = 10 SECONDS
	reqs = list(/obj/item/stack/cable_coil = 5,
				/obj/item/stack/rods = 2,
				/obj/item/stack/sheet/glass = 1,
				/obj/item/organ/internal/heart/ethereal = 1,
				)
	category = CAT_MISC

/datum/crafting_recipe/mod_core_ethereal
	name = "MOD core (Ethereal)"
	result = /obj/item/mod/core/ethereal
	tool_behaviors = list(TOOL_SCREWDRIVER)
	time = 10 SECONDS
	reqs = list(/datum/reagent/consumable/liquidelectricity = 5,
				/obj/item/stack/cable_coil = 5,
				/obj/item/stack/rods = 2,
				/obj/item/stack/sheet/glass = 1,
				/obj/item/reagent_containers/syringe = 1,
				)
	category = CAT_MISC

/datum/crafting_recipe/alcohol_burner
	name = "Alcohol burner"
	result = /obj/item/burner
	time = 5 SECONDS
	reqs = list(/obj/item/reagent_containers/cup/beaker = 1,
				/datum/reagent/consumable/ethanol = 15,
				/obj/item/paper = 1
				)
	category = CAT_CHEMISTRY

/datum/crafting_recipe/oil_burner
	name = "Oil burner"
	result = /obj/item/burner/oil
	time = 5 SECONDS
	reqs = list(/obj/item/reagent_containers/cup/beaker = 1,
				/datum/reagent/fuel/oil = 15,
				/obj/item/paper = 1
				)
	category = CAT_CHEMISTRY

/datum/crafting_recipe/fuel_burner
	name = "Fuel burner"
	result = /obj/item/burner/fuel
	time = 5 SECONDS
	reqs = list(/obj/item/reagent_containers/cup/beaker = 1,
				/datum/reagent/fuel = 15,
				/obj/item/paper = 1
				)
	category = CAT_CHEMISTRY

/datum/crafting_recipe/thermometer
	name = "Thermometer"
	tool_behaviors = list(TOOL_WELDER)
	result = /obj/item/thermometer
	time = 5 SECONDS
	reqs = list(
				/datum/reagent/mercury = 5,
				/obj/item/stack/sheet/glass = 1
				)
	category = CAT_CHEMISTRY

/datum/crafting_recipe/thermometer_alt
	name = "Thermometer"
	result = /obj/item/thermometer/pen
	time = 5 SECONDS
	reqs = list(
				/datum/reagent/mercury = 5,
				/obj/item/pen = 1
				)
	category = CAT_CHEMISTRY

/datum/crafting_recipe/ph_booklet
	name = "pH booklet"
	result = /obj/item/ph_booklet
	time = 5 SECONDS
	reqs = list(
				/datum/reagent/universal_indicator = 5,
				/obj/item/paper = 1
				)
	category = CAT_CHEMISTRY

/datum/crafting_recipe/dropper //Maybe make a glass pipette icon?
	name = "Dropper"
	result = /obj/item/reagent_containers/dropper
	tool_behaviors = list(TOOL_WELDER)
	time = 5 SECONDS
	reqs = list(
		/obj/item/stack/sheet/glass = 1,
	)
	category = CAT_CHEMISTRY

/datum/crafting_recipe/improvised_chem_heater
	name = "Improvised chem heater"
	result = /obj/machinery/space_heater/improvised_chem_heater
	tool_behaviors = list(TOOL_SCREWDRIVER, TOOL_MULTITOOL, TOOL_WIRECUTTER)
	time = 15 SECONDS
	reqs = list(
				/obj/item/stack/cable_coil = 2,
				/obj/item/stack/sheet/glass = 2,
				/obj/item/stack/sheet/iron = 2,
				/datum/reagent/water = 50,
				/obj/item/thermometer = 1
				)
	machinery = list(/obj/machinery/space_heater = CRAFTING_MACHINERY_CONSUME)
	category = CAT_CHEMISTRY

/datum/crafting_recipe/improvised_chem_heater/on_craft_completion(mob/user, atom/result)
	var/obj/item/stock_parts/cell/cell = locate(/obj/item/stock_parts/cell) in range(1)
	if(!cell)
		return
	var/obj/machinery/space_heater/improvised_chem_heater/heater = result
	var/turf/turf = get_turf(cell)
	heater.forceMove(turf)
	heater.attackby(cell, user) //puts it into the heater

/datum/crafting_recipe/improvised_coolant
	name = "Improvised cooling spray"
	tool_behaviors = list(TOOL_SCREWDRIVER, TOOL_WIRECUTTER)
	result = /obj/item/extinguisher/crafted
	time = 10 SECONDS
	reqs = list(
			/obj/item/toy/crayon/spraycan = 1,
			/datum/reagent/water = 20,
			/datum/reagent/consumable/ice = 10
			)
	category = CAT_CHEMISTRY

/**
 * Recipe used for upgrading fake N-spect scanners to bananium HONK-spect scanners
 */
/datum/crafting_recipe/clown_scanner_upgrade
	name = "Bananium HONK-spect scanner"
	result = /obj/item/inspector/clown/bananium
	reqs = list(/obj/item/inspector/clown = 1, /obj/item/stack/sticky_tape = 3, /obj/item/stack/sheet/mineral/bananium = 5) //the chainsaw of prank tools
	tool_paths = list(/obj/item/bikehorn)
	time = 40 SECONDS
	category = CAT_MISC

/datum/crafting_recipe/pipe
	name = "Smart pipe fitting"
	tool_behaviors = list(TOOL_WRENCH)
	result = /obj/item/pipe/quaternary
	reqs = list(/obj/item/stack/sheet/iron = 1)
	time = 0.5 SECONDS
	category = CAT_ATMOSPHERIC

/datum/crafting_recipe/pipe/on_craft_completion(mob/user, atom/result)
	var/obj/item/pipe/crafted_pipe = result
	crafted_pipe.pipe_type = /obj/machinery/atmospherics/pipe/smart
	crafted_pipe.pipe_color = COLOR_VERY_LIGHT_GRAY
	crafted_pipe.p_init_dir = ALL_CARDINALS
	crafted_pipe.setDir(SOUTH)
	crafted_pipe.update()

/datum/crafting_recipe/layer_adapter
	name = "Layer manifold fitting"
	tool_behaviors = list(TOOL_WRENCH, TOOL_WELDER)
	result = /obj/item/pipe/binary
	reqs = list(
		/obj/item/pipe = 1,
		/obj/item/stack/sheet/iron = 1)
	time = 1 SECONDS
	category = CAT_ATMOSPHERIC
	additional_req_text = " smart pipe fitting"

/datum/crafting_recipe/layer_adapter/check_requirements(mob/user, list/collected_requirements)
	return atmos_pipe_check(user, collected_requirements)

/datum/crafting_recipe/layer_adapter/on_craft_completion(mob/user, atom/result)
	var/obj/item/pipe/crafted_pipe = result
	crafted_pipe.pipe_type = /obj/machinery/atmospherics/pipe/layer_manifold
	crafted_pipe.pipe_color = COLOR_VERY_LIGHT_GRAY
	crafted_pipe.setDir(user.dir)
	crafted_pipe.update()

/datum/crafting_recipe/color_adapter
	name = "Color adapter fitting"
	tool_behaviors = list(TOOL_WRENCH, TOOL_WELDER)
	result = /obj/item/pipe/binary
	reqs = list(
		/obj/item/pipe = 1,
		/obj/item/stack/sheet/iron = 1)
	time = 1 SECONDS
	category = CAT_ATMOSPHERIC
	additional_req_text = " smart pipe fitting"

/datum/crafting_recipe/color_adapter/check_requirements(mob/user, list/collected_requirements)
	return atmos_pipe_check(user, collected_requirements)

/datum/crafting_recipe/color_adapter/on_craft_completion(mob/user, atom/result)
	var/obj/item/pipe/crafted_pipe = result
	crafted_pipe.pipe_type = /obj/machinery/atmospherics/pipe/color_adapter
	crafted_pipe.pipe_color = COLOR_VERY_LIGHT_GRAY
	crafted_pipe.setDir(user.dir)
	crafted_pipe.update()

/datum/crafting_recipe/he_pipe
	name = "H/E pipe fitting"
	tool_behaviors = list(TOOL_WRENCH, TOOL_WELDER)
	result = /obj/item/pipe/quaternary
	reqs = list(
		/obj/item/pipe = 1,
		/obj/item/stack/sheet/iron = 1)
	time = 1 SECONDS
	category = CAT_ATMOSPHERIC
	additional_req_text = " smart pipe fitting"

/datum/crafting_recipe/he_pipe/check_requirements(mob/user, list/collected_requirements)
	return atmos_pipe_check(user, collected_requirements)

/datum/crafting_recipe/he_pipe/on_craft_completion(mob/user, atom/result)
	var/obj/item/pipe/crafted_pipe = result
	crafted_pipe.pipe_type = /obj/machinery/atmospherics/pipe/heat_exchanging/manifold4w
	crafted_pipe.pipe_color = COLOR_VERY_LIGHT_GRAY
	crafted_pipe.setDir(user.dir)
	crafted_pipe.update()

/datum/crafting_recipe/he_junction
	name = "H/E junction fitting"
	tool_behaviors = list(TOOL_WRENCH, TOOL_WELDER)
	result = /obj/item/pipe/directional
	reqs = list(
		/obj/item/pipe = 1,
		/obj/item/stack/sheet/iron = 1)
	time = 1 SECONDS
	category = CAT_ATMOSPHERIC
	additional_req_text = " smart pipe fitting"

/datum/crafting_recipe/he_junction/check_requirements(mob/user, list/collected_requirements)
	return atmos_pipe_check(user, collected_requirements)

/datum/crafting_recipe/he_junction/on_craft_completion(mob/user, atom/result)
	var/obj/item/pipe/crafted_pipe = result
	crafted_pipe.pipe_type = /obj/machinery/atmospherics/pipe/heat_exchanging/junction
	crafted_pipe.pipe_color = COLOR_VERY_LIGHT_GRAY
	crafted_pipe.setDir(user.dir)
	crafted_pipe.update()

/datum/crafting_recipe/pressure_pump
	name = "Pressure pump fitting"
	tool_behaviors = list(TOOL_WRENCH, TOOL_WELDER)
	result = /obj/item/pipe/binary
	reqs = list(
		/obj/item/pipe = 1,
		/obj/item/stack/sheet/iron = 5,
		/obj/item/stack/cable_coil = 5)
	time = 2 SECONDS
	category = CAT_ATMOSPHERIC
	additional_req_text = " smart pipe fitting"

/datum/crafting_recipe/pressure_pump/check_requirements(mob/user, list/collected_requirements)
	return atmos_pipe_check(user, collected_requirements)

/datum/crafting_recipe/pressure_pump/on_craft_completion(mob/user, atom/result)
	var/obj/item/pipe/crafted_pipe = result
	crafted_pipe.pipe_type = /obj/machinery/atmospherics/components/binary/pump
	crafted_pipe.pipe_color = COLOR_VERY_LIGHT_GRAY
	crafted_pipe.setDir(user.dir)
	crafted_pipe.update()

/datum/crafting_recipe/manual_valve
	name = "Manual valve fitting"
	tool_behaviors = list(TOOL_WRENCH, TOOL_WELDER)
	result = /obj/item/pipe/binary
	reqs = list(
		/obj/item/pipe = 1,
		/obj/item/stack/sheet/iron = 1)
	time = 2 SECONDS
	category = CAT_ATMOSPHERIC
	additional_req_text = " smart pipe fitting"

/datum/crafting_recipe/manual_valve/check_requirements(mob/user, list/collected_requirements)
	return atmos_pipe_check(user, collected_requirements)

/datum/crafting_recipe/manual_valve/on_craft_completion(mob/user, atom/result)
	var/obj/item/pipe/crafted_pipe = result
	crafted_pipe.pipe_type = /obj/machinery/atmospherics/components/binary/valve
	crafted_pipe.pipe_color = COLOR_VERY_LIGHT_GRAY
	crafted_pipe.setDir(user.dir)
	crafted_pipe.update()

/datum/crafting_recipe/vent
	name = "Vent pump fitting"
	tool_behaviors = list(TOOL_WRENCH, TOOL_WELDER)
	result = /obj/item/pipe/directional
	reqs = list(
		/obj/item/pipe = 1,
		/obj/item/stack/sheet/iron = 5,
		/obj/item/stack/cable_coil = 5)
	time = 2 SECONDS
	category = CAT_ATMOSPHERIC
	additional_req_text = " smart pipe fitting"

/datum/crafting_recipe/vent/check_requirements(mob/user, list/collected_requirements)
	return atmos_pipe_check(user, collected_requirements)

/datum/crafting_recipe/vent/on_craft_completion(mob/user, atom/result)
	var/obj/item/pipe/crafted_pipe = result
	crafted_pipe.pipe_type = /obj/machinery/atmospherics/components/unary/vent_pump
	crafted_pipe.pipe_color = COLOR_VERY_LIGHT_GRAY
	crafted_pipe.setDir(user.dir)
	crafted_pipe.update()

/datum/crafting_recipe/scrubber
	name = "Scrubber fitting"
	tool_behaviors = list(TOOL_WRENCH, TOOL_WELDER)
	result = /obj/item/pipe/directional
	reqs = list(
		/obj/item/pipe = 1,
		/obj/item/stack/sheet/iron = 5,
		/obj/item/stack/cable_coil = 5)
	time = 2 SECONDS
	category = CAT_ATMOSPHERIC
	additional_req_text = " smart pipe fitting"

/datum/crafting_recipe/scrubber/check_requirements(mob/user, list/collected_requirements)
	return atmos_pipe_check(user, collected_requirements)

/datum/crafting_recipe/scrubber/on_craft_completion(mob/user, atom/result)
	var/obj/item/pipe/crafted_pipe = result
	crafted_pipe.pipe_type = /obj/machinery/atmospherics/components/unary/vent_scrubber
	crafted_pipe.pipe_color = COLOR_VERY_LIGHT_GRAY
	crafted_pipe.setDir(user.dir)
	crafted_pipe.update()

/datum/crafting_recipe/filter
	name = "Filter fitting"
	tool_behaviors = list(TOOL_WRENCH, TOOL_WELDER)
	result = /obj/item/pipe/trinary/flippable
	reqs = list(
		/obj/item/pipe = 1,
		/obj/item/stack/sheet/iron = 5,
		/obj/item/stack/cable_coil = 5)
	time = 2 SECONDS
	category = CAT_ATMOSPHERIC
	additional_req_text = " smart pipe fitting"

/datum/crafting_recipe/filter/check_requirements(mob/user, list/collected_requirements)
	return atmos_pipe_check(user, collected_requirements)

/datum/crafting_recipe/filter/on_craft_completion(mob/user, atom/result)
	var/obj/item/pipe/crafted_pipe = result
	crafted_pipe.pipe_type = /obj/machinery/atmospherics/components/trinary/filter
	crafted_pipe.pipe_color = COLOR_VERY_LIGHT_GRAY
	crafted_pipe.setDir(user.dir)
	crafted_pipe.update()

/datum/crafting_recipe/mixer
	name = "Mixer fitting"
	tool_behaviors = list(TOOL_WRENCH, TOOL_WELDER)
	result = /obj/item/pipe/trinary/flippable
	reqs = list(
		/obj/item/pipe = 1,
		/obj/item/stack/sheet/iron = 5,
		/obj/item/stack/cable_coil = 5)
	time = 2 SECONDS
	category = CAT_ATMOSPHERIC
	additional_req_text = " smart pipe fitting"

/datum/crafting_recipe/mixer/check_requirements(mob/user, list/collected_requirements)
	return atmos_pipe_check(user, collected_requirements)

/datum/crafting_recipe/mixer/on_craft_completion(mob/user, atom/result)
	var/obj/item/pipe/crafted_pipe = result
	crafted_pipe.pipe_type = /obj/machinery/atmospherics/components/trinary/mixer
	crafted_pipe.pipe_color = COLOR_VERY_LIGHT_GRAY
	crafted_pipe.setDir(user.dir)
	crafted_pipe.update()

/datum/crafting_recipe/connector
	name = "Portable connector fitting"
	tool_behaviors = list(TOOL_WRENCH, TOOL_WELDER)
	result = /obj/item/pipe/directional
	reqs = list(
		/obj/item/pipe = 1,
		/obj/item/stack/sheet/iron = 1)
	time = 2 SECONDS
	category = CAT_ATMOSPHERIC
	additional_req_text = " smart pipe fitting"

/datum/crafting_recipe/connector/check_requirements(mob/user, list/collected_requirements)
	return atmos_pipe_check(user, collected_requirements)

/datum/crafting_recipe/connector/on_craft_completion(mob/user, atom/result)
	var/obj/item/pipe/crafted_pipe = result
	crafted_pipe.pipe_type = /obj/machinery/atmospherics/components/unary/portables_connector
	crafted_pipe.pipe_color = COLOR_VERY_LIGHT_GRAY
	crafted_pipe.setDir(user.dir)
	crafted_pipe.update()

/datum/crafting_recipe/passive_vent
	name = "Passive vent fitting"
	tool_behaviors = list(TOOL_WRENCH, TOOL_WELDER)
	result = /obj/item/pipe/directional
	reqs = list(
		/obj/item/pipe = 1,
		/obj/item/stack/sheet/iron = 1)
	time = 2 SECONDS
	category = CAT_ATMOSPHERIC
	additional_req_text = " smart pipe fitting"

/datum/crafting_recipe/passive_vent/check_requirements(mob/user, list/collected_requirements)
	return atmos_pipe_check(user, collected_requirements)

/datum/crafting_recipe/passive_vent/on_craft_completion(mob/user, atom/result)
	var/obj/item/pipe/crafted_pipe = result
	crafted_pipe.pipe_type = /obj/machinery/atmospherics/components/unary/passive_vent
	crafted_pipe.pipe_color = COLOR_VERY_LIGHT_GRAY
	crafted_pipe.setDir(user.dir)
	crafted_pipe.update()

/datum/crafting_recipe/injector
	name = "Outlet injector fitting"
	tool_behaviors = list(TOOL_WRENCH, TOOL_WELDER)
	result = /obj/item/pipe/directional
	reqs = list(
		/obj/item/pipe = 1,
		/obj/item/stack/sheet/iron = 1,
		/obj/item/stack/cable_coil = 5)
	time = 2 SECONDS
	category = CAT_ATMOSPHERIC
	additional_req_text = " smart pipe fitting"

/datum/crafting_recipe/injector/check_requirements(mob/user, list/collected_requirements)
	return atmos_pipe_check(user, collected_requirements)

/datum/crafting_recipe/injector/on_craft_completion(mob/user, atom/result)
	var/obj/item/pipe/crafted_pipe = result
	crafted_pipe.pipe_type = /obj/machinery/atmospherics/components/unary/outlet_injector
	crafted_pipe.pipe_color = COLOR_VERY_LIGHT_GRAY
	crafted_pipe.setDir(user.dir)
	crafted_pipe.update()

/datum/crafting_recipe/he_exchanger
	name = "Heat exchanger fitting"
	tool_behaviors = list(TOOL_WRENCH, TOOL_WELDER)
	result = /obj/item/pipe/directional
	reqs = list(
		/obj/item/pipe = 1,
		/obj/item/stack/sheet/plasteel = 1)
	time = 2 SECONDS
	category = CAT_ATMOSPHERIC
	additional_req_text = " smart pipe fitting"

/datum/crafting_recipe/he_exchanger/check_requirements(mob/user, list/collected_requirements)
	return atmos_pipe_check(user, collected_requirements)

/datum/crafting_recipe/he_exchanger/on_craft_completion(mob/user, atom/result)
	var/obj/item/pipe/crafted_pipe = result
	crafted_pipe.pipe_type = /obj/machinery/atmospherics/components/unary/heat_exchanger
	crafted_pipe.pipe_color = COLOR_VERY_LIGHT_GRAY
	crafted_pipe.setDir(user.dir)
	crafted_pipe.update()

/datum/crafting_recipe/steam_vent
	name = "Steam Vent"
	result = /obj/structure/steam_vent
	time = 0.8 SECONDS
	reqs = list(/obj/item/stack/sheet/iron = 2,
				/obj/item/stack/tile/iron = 1,
				/obj/item/stock_parts/water_recycler = 1)
	category = CAT_STRUCTURE

/datum/crafting_recipe/coffee_cartridge
	name = "Bootleg Coffee Cartridge"
	result = /obj/item/coffee_cartridge/bootleg
	time = 2 SECONDS
	reqs = list(
		/obj/item/blank_coffee_cartridge = 1,
		/datum/reagent/toxin/coffeepowder = 10,
	)
	category = CAT_MISC

/datum/crafting_recipe/toiletbong
	name = "Toiletbong"
	category = CAT_STRUCTURE
	tool_behaviors = list(TOOL_WRENCH)
	reqs = list(
		/obj/item/flamethrower = 1)
	result = /obj/structure/toiletbong
	time = 5 SECONDS
	additional_req_text = " plasma tank (on flamethrower), toilet"

/datum/crafting_recipe/toiletbong/check_requirements(mob/user, list/collected_requirements)
	if((locate(/obj/structure/toilet) in range(1, user.loc)) == null)
		return FALSE
	var/obj/item/flamethrower/flamethrower = collected_requirements[/obj/item/flamethrower][1]
	if(flamethrower.ptank == null)
		return FALSE
	return TRUE

/datum/crafting_recipe/toiletbong/on_craft_completion(mob/user, atom/result)
	var/obj/structure/toiletbong/toiletbong = result
	var/obj/structure/toilet/toilet = locate(/obj/structure/toilet) in range(1, user.loc)
	for (var/obj/item/cistern_item in toilet.contents)
		cistern_item.forceMove(user.loc)
		to_chat(user, span_warning("[cistern_item] falls out of the toilet!"))
	toiletbong.dir = toilet.dir
	toiletbong.loc = toilet.loc
	qdel(toilet)
	to_chat(user, span_notice("[user] attaches the flamethrower to the repurposed toilet."))

#undef CRAFTING_MACHINERY_CONSUME
#undef CRAFTING_MACHINERY_USE<|MERGE_RESOLUTION|>--- conflicted
+++ resolved
@@ -611,23 +611,6 @@
 	category = CAT_WEAPONRY
 	subcategory = CAT_WEAPON
 
-<<<<<<< HEAD
-=======
-/datum/crafting_recipe/lizardhat
-	name = "Lizard Cloche Hat"
-	result = /obj/item/clothing/head/costume/lizard
-	time = 1 SECONDS
-	reqs = list(/obj/item/organ/external/tail/lizard = 1)
-	category = CAT_CLOTHING
-
-/datum/crafting_recipe/lizardhat_alternate
-	name = "Lizard Cloche Hat"
-	result = /obj/item/clothing/head/costume/lizard
-	time = 1 SECONDS
-	reqs = list(/obj/item/stack/sheet/animalhide/lizard = 1)
-	category = CAT_CLOTHING
-
->>>>>>> 7a41fc80
 /datum/crafting_recipe/kittyears
 	name = "Kitty Ears"
 	result = /obj/item/clothing/head/costume/kitty/genuine
