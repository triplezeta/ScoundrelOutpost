--- conflicted
+++ resolved
@@ -255,6 +255,24 @@
 	dir = 1
 	},
 /turf/open/floor/iron,
+/area/shuttle/pirate)
+"aB" = (
+/obj/machinery/light/small/directional/east,
+/obj/machinery/computer/monitor{
+	dir = 8
+	},
+/obj/effect/decal/cleanable/dirt,
+/obj/machinery/airalarm/all_access{
+	pixel_y = -24
+	},
+/obj/effect/turf_decal/tile/red{
+	dir = 1
+	},
+/obj/effect/turf_decal/tile/red,
+/obj/effect/turf_decal/tile/red{
+	dir = 8
+	},
+/turf/open/floor/iron/dark,
 /area/shuttle/pirate)
 "aC" = (
 /obj/machinery/shuttle_scrambler,
@@ -787,6 +805,13 @@
 /obj/item/wrench,
 /turf/open/floor/plating/airless,
 /area/shuttle/pirate)
+"ey" = (
+/obj/machinery/door/poddoor/shutters/preopen{
+	id = "piratebridge"
+	},
+/obj/effect/spawner/structure/window/reinforced/plasma/plastitanium,
+/turf/open/floor/plating,
+/area/shuttle/pirate)
 "ez" = (
 /obj/structure/window/reinforced,
 /obj/structure/frame/machine,
@@ -811,38 +836,6 @@
 /obj/effect/decal/cleanable/dirt,
 /turf/open/floor/iron,
 /area/shuttle/pirate)
-"eT" = (
-/obj/effect/decal/cleanable/dirt,
-/obj/structure/table,
-/obj/item/storage/fancy/cigarettes{
-	pixel_x = 2;
-	pixel_y = 6
-	},
-/obj/item/storage/fancy/cigarettes/cigpack_carp{
-	pixel_x = 10;
-	pixel_y = 6
-	},
-/obj/item/storage/fancy/cigarettes/cigpack_robust{
-	pixel_x = 2
-	},
-/obj/item/storage/fancy/cigarettes/cigpack_midori{
-	pixel_x = 10
-	},
-/obj/item/storage/fancy/cigarettes/cigpack_uplift{
-	pixel_x = 10;
-	pixel_y = -6
-	},
-/obj/item/lighter{
-	pixel_x = -10;
-	pixel_y = -2
-	},
-/obj/effect/decal/cleanable/dirt,
-/obj/effect/turf_decal/tile/bar,
-/obj/effect/turf_decal/tile/bar{
-	dir = 1
-	},
-/turf/open/floor/iron,
-/area/shuttle/pirate)
 "fW" = (
 /turf/closed/wall/mineral/plastitanium,
 /area/shuttle/pirate)
@@ -858,13 +851,6 @@
 	},
 /obj/effect/decal/cleanable/dirt,
 /turf/open/floor/pod/dark,
-/area/shuttle/pirate)
-"iU" = (
-/obj/machinery/door/poddoor/shutters/preopen{
-	id = "piratebridge"
-	},
-/obj/effect/spawner/structure/window/reinforced/plasma/plastitanium,
-/turf/open/floor/plating,
 /area/shuttle/pirate)
 "km" = (
 /obj/machinery/atmospherics/components/tank/air,
@@ -898,24 +884,6 @@
 /obj/effect/decal/cleanable/dirt,
 /turf/open/floor/plating,
 /area/shuttle/pirate)
-"sP" = (
-/obj/machinery/light/small/directional/east,
-/obj/machinery/computer/monitor{
-	dir = 8
-	},
-/obj/effect/decal/cleanable/dirt,
-/obj/machinery/airalarm/all_access{
-	pixel_y = -24
-	},
-/obj/effect/turf_decal/tile/red{
-	dir = 1
-	},
-/obj/effect/turf_decal/tile/red,
-/obj/effect/turf_decal/tile/red{
-	dir = 8
-	},
-/turf/open/floor/iron/dark,
-/area/shuttle/pirate)
 "vB" = (
 /obj/effect/turf_decal/stripes/line{
 	dir = 9
@@ -969,6 +937,38 @@
 /obj/effect/decal/cleanable/dirt,
 /obj/effect/mapping_helpers/airlock/cutaiwire,
 /turf/open/floor/wood,
+/area/shuttle/pirate)
+"AD" = (
+/obj/effect/decal/cleanable/dirt,
+/obj/structure/table,
+/obj/item/storage/fancy/cigarettes{
+	pixel_x = 2;
+	pixel_y = 6
+	},
+/obj/item/storage/fancy/cigarettes/cigpack_carp{
+	pixel_x = 10;
+	pixel_y = 6
+	},
+/obj/item/storage/fancy/cigarettes/cigpack_robust{
+	pixel_x = 2
+	},
+/obj/item/storage/fancy/cigarettes/cigpack_midori{
+	pixel_x = 10
+	},
+/obj/item/storage/fancy/cigarettes/cigpack_uplift{
+	pixel_x = 10;
+	pixel_y = -6
+	},
+/obj/item/lighter{
+	pixel_x = -10;
+	pixel_y = -2
+	},
+/obj/effect/decal/cleanable/dirt,
+/obj/effect/turf_decal/tile/bar,
+/obj/effect/turf_decal/tile/bar{
+	dir = 1
+	},
+/turf/open/floor/iron,
 /area/shuttle/pirate)
 "ED" = (
 /obj/effect/turf_decal/delivery,
@@ -1045,21 +1045,7 @@
 	},
 /turf/open/floor/iron,
 /area/shuttle/pirate)
-"RY" = (
-/obj/effect/mob_spawn/ghost_role/human/pirate/captain{
-	dir = 4
-	},
-/obj/machinery/airalarm/all_access{
-	dir = 1;
-	pixel_y = 24
-	},
-/obj/effect/decal/cleanable/dirt,
-/obj/structure/sign/poster/contraband/random{
-	pixel_x = -32
-	},
-/turf/open/floor/wood,
-/area/shuttle/pirate)
-"TU" = (
+"QL" = (
 /obj/machinery/door/airlock/external/glass/ruin{
 	id_tag = "piratestarboardexternal"
 	},
@@ -1086,6 +1072,20 @@
 /obj/effect/mapping_helpers/airlock/cutaiwire,
 /turf/open/floor/plating,
 /area/shuttle/pirate)
+"RY" = (
+/obj/effect/mob_spawn/ghost_role/human/pirate/captain{
+	dir = 4
+	},
+/obj/machinery/airalarm/all_access{
+	dir = 1;
+	pixel_y = 24
+	},
+/obj/effect/decal/cleanable/dirt,
+/obj/structure/sign/poster/contraband/random{
+	pixel_x = -32
+	},
+/turf/open/floor/wood,
+/area/shuttle/pirate)
 "Ur" = (
 /obj/structure/closet/secure_closet/personal,
 /obj/effect/decal/cleanable/dirt,
@@ -1094,24 +1094,6 @@
 	dir = 8
 	},
 /turf/open/floor/iron,
-/area/shuttle/pirate)
-"XR" = (
-/obj/machinery/light/small/directional/east,
-/obj/machinery/computer/monitor{
-	dir = 8
-	},
-/obj/effect/decal/cleanable/dirt,
-/obj/machinery/airalarm/all_access{
-	pixel_y = -24
-	},
-/obj/effect/turf_decal/tile/red{
-	dir = 1
-	},
-/obj/effect/turf_decal/tile/red,
-/obj/effect/turf_decal/tile/red{
-	dir = 8
-	},
-/turf/open/floor/iron/dark,
 /area/shuttle/pirate)
 
 (1,1,1) = {"
@@ -1160,7 +1142,7 @@
 aj
 ax
 aq
-eT
+AD
 aj
 RY
 aM
@@ -1175,7 +1157,7 @@
 af
 af
 af
-iU
+ey
 ay
 Oe
 OL
@@ -1208,8 +1190,8 @@
 af
 af
 af
-iU
-iU
+ey
+ey
 aj
 aj
 aj
@@ -1225,8 +1207,8 @@
 (7,1,1) = {"
 af
 af
-iU
-iU
+ey
+ey
 aC
 aW
 aj
@@ -1243,7 +1225,7 @@
 (8,1,1) = {"
 af
 af
-iU
+ey
 ab
 ae
 bf
@@ -1261,7 +1243,7 @@
 (9,1,1) = {"
 af
 af
-iU
+ey
 ac
 ag
 am
@@ -1279,7 +1261,7 @@
 (10,1,1) = {"
 af
 af
-iU
+ey
 ad
 ah
 an
@@ -1297,14 +1279,10 @@
 (11,1,1) = {"
 af
 af
-iU
-iU
+ey
+ey
 al
-<<<<<<< HEAD
-XR
-=======
-sP
->>>>>>> 42ec99a1
+aB
 aj
 ek
 bA
@@ -1320,8 +1298,8 @@
 af
 af
 af
-iU
-iU
+ey
+ey
 aj
 aj
 aj
@@ -1332,7 +1310,7 @@
 aS
 bZ
 bo
-TU
+QL
 "}
 (13,1,1) = {"
 af
@@ -1359,7 +1337,7 @@
 af
 af
 af
-iU
+ey
 eE
 bC
 bJ
