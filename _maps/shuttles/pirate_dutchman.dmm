//MAP CONVERTED BY dmm2tgm.py THIS HEADER COMMENT PREVENTS RECONVERSION, DO NOT REMOVE
"ac" = (
/obj/effect/turf_decal/siding/wood{
	dir = 8
	},
/obj/effect/turf_decal/siding/wood{
	dir = 4
	},
/turf/open/floor/plating/airless,
/area/shuttle/pirate/flying_dutchman)
"ad" = (
/obj/effect/turf_decal/siding/wood/end,
/obj/structure/cannon{
	dir = 1
	},
/obj/structure/railing{
	color = "#4C3117";
	dir = 8;
	name = "wooden railing"
	},
/obj/structure/railing{
	color = "#4C3117";
	dir = 4;
	name = "wooden railing"
	},
/obj/structure/railing{
	color = "#4C3117";
	dir = 1;
	name = "wooden railing"
	},
/turf/open/floor/plating/airless,
/area/shuttle/pirate/flying_dutchman)
"af" = (
/turf/template_noop,
/area/template_noop)
"ak" = (
/obj/structure/railing/corner{
	color = "#4C3117";
	dir = 1;
	name = "wooden railing"
	},
/obj/structure/railing/corner{
	color = "#4C3117";
	dir = 4;
	name = "wooden railing"
	},
/obj/effect/turf_decal/siding/wood/corner{
	dir = 1
	},
/obj/effect/turf_decal/siding/wood/corner{
	dir = 4
	},
/obj/structure/chair/wood{
	dir = 1
	},
/obj/effect/mob_spawn/ghost_role/human/pirate/skeleton/gunner,
/turf/open/floor/wood/airless,
/area/shuttle/pirate/flying_dutchman)
"am" = (
/obj/structure/railing{
	color = "#4C3117";
	dir = 5;
	name = "wooden railing"
	},
/obj/effect/turf_decal/siding/wood{
	dir = 5
	},
/obj/structure/table/wood,
/obj/item/reagent_containers/cup/glass/bottle/beer{
	pixel_x = -5;
	pixel_y = 8
	},
/obj/item/stack/cannonball/fourteen,
/obj/item/reagent_containers/cup/bucket/wooden,
/turf/open/floor/wood/airless,
/area/shuttle/pirate/flying_dutchman)
"an" = (
/obj/structure/railing{
	color = "#4C3117";
	dir = 9;
	name = "wooden railing"
	},
/obj/effect/turf_decal/siding/wood{
	dir = 9
	},
/obj/structure/table/wood,
/obj/item/melee/baseball_bat{
	desc = "Throw the plank! Arr...";
	icon_state = "baseball_bat_metal";
	name = "knocking stick";
	pixel_y = 4
	},
/obj/item/binoculars{
	pixel_x = 6;
	pixel_y = 1
	},
/obj/item/flashlight/flare/torch,
/turf/open/floor/wood/airless,
/area/shuttle/pirate/flying_dutchman)
"ao" = (
/obj/structure/railing/corner{
	color = "#4C3117";
	dir = 1;
	name = "wooden railing"
	},
/obj/effect/turf_decal/siding/wood/corner{
	dir = 1
	},
/turf/open/floor/wood/airless,
/area/shuttle/pirate/flying_dutchman)
"aB" = (
/obj/structure/railing/corner{
	color = "#4C3117";
	dir = 4;
	name = "wooden railing"
	},
/obj/effect/turf_decal/siding/wood/corner{
	dir = 4
	},
/turf/open/floor/wood/airless,
/area/shuttle/pirate/flying_dutchman)
"aK" = (
/obj/structure/railing{
	color = "#4C3117";
	dir = 5;
	name = "wooden railing"
	},
/obj/effect/turf_decal/siding/wood{
	dir = 5
	},
/obj/machinery/light/floor,
/turf/open/floor/wood/airless,
/area/shuttle/pirate/flying_dutchman)
"aO" = (
/obj/structure/railing{
	color = "#4C3117";
	dir = 9;
	name = "wooden railing"
	},
/obj/effect/turf_decal/siding/wood{
	dir = 9
	},
/obj/machinery/light/floor,
/turf/open/floor/wood/airless,
/area/shuttle/pirate/flying_dutchman)
"aZ" = (
/obj/effect/turf_decal/siding/wood{
	dir = 5
	},
/obj/structure/closet/cabinet,
/obj/item/storage/bag/money/dutchmen,
/obj/item/stack/sheet/mineral/gold{
	amount = 3;
	pixel_x = -2;
	pixel_y = 2
	},
/obj/item/stack/sheet/mineral/silver{
	amount = 8;
	pixel_x = 2;
	pixel_y = -1
	},
/obj/machinery/light/small/directional/east,
/turf/open/floor/wood/airless,
/area/shuttle/pirate/flying_dutchman)
"be" = (
/obj/effect/turf_decal/siding/wood{
	dir = 8
	},
/turf/open/floor/wood/airless,
/area/shuttle/pirate/flying_dutchman)
"bn" = (
/obj/effect/turf_decal/siding/wood/corner{
	dir = 1
	},
/obj/effect/turf_decal/siding/wood{
	dir = 6
	},
/turf/open/floor/carpet/blue/airless,
/area/shuttle/pirate/flying_dutchman)
"bu" = (
/obj/effect/turf_decal/siding/wood{
	dir = 8
	},
/obj/structure/railing{
	color = "#4C3117";
	dir = 8;
	name = "wooden railing"
	},
/turf/open/floor/wood/airless,
/area/shuttle/pirate/flying_dutchman)
"by" = (
/obj/effect/turf_decal/siding/wood/corner{
	dir = 1
	},
/obj/structure/railing/corner{
	color = "#4C3117";
	dir = 1;
	name = "wooden railing"
	},
/turf/open/floor/wood/airless,
/area/shuttle/pirate/flying_dutchman)
"bO" = (
/turf/open/floor/carpet/royalblack/airless,
/area/shuttle/pirate/flying_dutchman)
"co" = (
/obj/effect/turf_decal/siding/wood,
/obj/effect/turf_decal/siding/wood{
	dir = 1
	},
/turf/open/floor/wood/airless,
/area/shuttle/pirate/flying_dutchman)
"cS" = (
/obj/structure/closet/cabinet{
	anchored = 1;
	desc = "What kind of scary things could be here?";
	name = "Davy Jones' Locker"
	},
/obj/item/restraints/legcuffs/bola,
/obj/item/restraints/legcuffs/bola,
/obj/item/restraints/legcuffs/bola,
/obj/item/gun/energy/laser,
/obj/item/megaphone,
/obj/item/claymore/cutlass,
/turf/open/floor/carpet/royalblack/airless,
/area/shuttle/pirate/flying_dutchman)
"da" = (
/obj/effect/turf_decal/siding/wood{
	dir = 1
	},
/obj/effect/turf_decal/siding/wood,
/turf/open/floor/carpet/blue/airless,
/area/shuttle/pirate/flying_dutchman)
"dc" = (
/obj/effect/turf_decal/siding/wood{
	dir = 1
	},
/obj/structure/table/wood,
/obj/item/storage/box/lethalshot,
/obj/item/gun/ballistic/shotgun/automatic/combat,
/turf/open/floor/wood/airless,
/area/shuttle/pirate/flying_dutchman)
"dM" = (
/obj/effect/turf_decal/siding/wood/corner{
	dir = 4
	},
/obj/structure/table/wood,
/obj/item/grenade/smokebomb{
	pixel_x = 5
	},
/obj/item/grenade/smokebomb{
	pixel_x = -5
	},
/obj/item/paper/crumpled/muddy/fluff/cannon_instructions,
/turf/open/floor/wood/airless,
/area/shuttle/pirate/flying_dutchman)
"dZ" = (
/obj/effect/turf_decal/siding/wood{
	dir = 8
	},
/obj/structure/fermenting_barrel,
/turf/open/floor/wood/airless,
/area/shuttle/pirate/flying_dutchman)
"en" = (
/obj/effect/turf_decal/siding/wood/corner,
/obj/effect/turf_decal/siding/wood{
	dir = 8
	},
/turf/open/floor/carpet/blue/airless,
/area/shuttle/pirate/flying_dutchman)
"eA" = (
/obj/effect/turf_decal/siding/wood{
	dir = 9
	},
/turf/open/floor/carpet/blue/airless,
/area/shuttle/pirate/flying_dutchman)
"eG" = (
/obj/structure/mineral_door/wood{
	color = "#6b6536"
	},
/turf/open/floor/wood/airless,
/area/shuttle/pirate/flying_dutchman)
"fH" = (
/obj/effect/turf_decal/siding/wood{
	dir = 5
	},
/obj/structure/table/wood,
/obj/item/stack/cannonball/fourteen,
/obj/item/flashlight/flare/torch,
/turf/open/floor/wood/airless,
/area/shuttle/pirate/flying_dutchman)
"fW" = (
/obj/effect/turf_decal/siding/wood/corner{
	dir = 1
	},
/obj/effect/turf_decal/siding/wood/corner{
	dir = 4
	},
/turf/open/floor/carpet/blue/airless,
/area/shuttle/pirate/flying_dutchman)
"fY" = (
/obj/effect/turf_decal/siding/wood/corner{
	dir = 1
	},
/turf/open/floor/wood/airless,
/area/shuttle/pirate/flying_dutchman)
"gq" = (
/obj/machinery/computer/shuttle/pirate{
	dir = 1
	},
/turf/open/floor/carpet/royalblack/airless,
/area/shuttle/pirate/flying_dutchman)
"gP" = (
/obj/effect/turf_decal/siding/wood,
/obj/structure/chair/comfy/shuttle,
/obj/effect/mob_spawn/ghost_role/human/pirate/skeleton/captain,
/turf/open/floor/wood/airless,
/area/shuttle/pirate/flying_dutchman)
"gQ" = (
/obj/effect/turf_decal/siding/wood{
	dir = 9
	},
/obj/structure/closet/cabinet,
/obj/item/restraints/handcuffs/cable/zipties,
/obj/item/restraints/handcuffs/cable/zipties,
/obj/item/restraints/handcuffs/cable/zipties,
/obj/item/restraints/handcuffs/cable/zipties,
/obj/item/restraints/handcuffs/cable/zipties,
/obj/item/restraints/legcuffs/bola,
/obj/item/restraints/legcuffs/bola,
/obj/item/restraints/legcuffs/bola,
/obj/item/restraints/legcuffs/bola,
/obj/item/restraints/legcuffs/bola,
/obj/machinery/light/small/directional/west,
/turf/open/floor/wood/airless,
/area/shuttle/pirate/flying_dutchman)
"gS" = (
/obj/effect/turf_decal/siding/wood{
	dir = 6
	},
/obj/machinery/light/small/directional/south,
/obj/structure/fermenting_barrel/gunpowder,
/obj/item/reagent_containers/cup/bucket/wooden,
/obj/item/reagent_containers/cup/bucket/wooden,
/turf/open/floor/wood/airless,
/area/shuttle/pirate/flying_dutchman)
"hz" = (
/obj/effect/turf_decal/siding/wood{
	dir = 8
	},
/obj/machinery/light/small/directional/west,
/turf/open/floor/wood/airless,
/area/shuttle/pirate/flying_dutchman)
"hV" = (
/obj/structure/table/wood,
/obj/machinery/recharger{
	pixel_y = 2
	},
/obj/item/stack/cannonball/emp{
	pixel_x = -8
	},
/turf/open/floor/wood/airless,
/area/shuttle/pirate/flying_dutchman)
"it" = (
/obj/effect/turf_decal/siding/wood/end{
	dir = 1
	},
/turf/open/floor/carpet/blue/airless,
/area/shuttle/pirate/flying_dutchman)
"km" = (
/obj/effect/turf_decal/siding/wood{
	dir = 5
	},
/turf/open/floor/carpet/blue/airless,
/area/shuttle/pirate/flying_dutchman)
"kz" = (
/obj/effect/turf_decal/siding/wood{
	dir = 6
	},
/turf/open/floor/wood/airless,
/area/shuttle/pirate/flying_dutchman)
"ln" = (
/obj/effect/turf_decal/siding/wood{
	dir = 6
	},
/obj/machinery/light/floor,
/obj/docking_port/stationary{
	dir = 8;
	dwidth = 11;
	height = 16;
	shuttle_id = "pirate_home";
	name = "Deep Space";
	width = 17
	},
/obj/docking_port/mobile/pirate{
	dheight = 7;
	dir = 8;
	dwidth = 18;
	height = 6;
	launch_status = 0;
	movement_force = list("KNOCKDOWN" = 0, "THROW" = 0);
	name = "Pirate Ship";
	port_direction = 4;
	preferred_direction = 8;
	width = 13
	},
/turf/open/floor/wood/airless,
/area/shuttle/pirate/flying_dutchman)
"mG" = (
/obj/effect/turf_decal/siding/wood{
	dir = 8
	},
/obj/effect/turf_decal/siding/wood{
	dir = 4
	},
/turf/open/floor/carpet/blue/airless,
/area/shuttle/pirate/flying_dutchman)
"ny" = (
/obj/structure/lattice/catwalk,
/obj/structure/cable,
/obj/machinery/light/floor,
/turf/open/space/basic,
/area/shuttle/pirate/flying_dutchman)
"pG" = (
/obj/structure/window/reinforced/shuttle/survival_pod,
/turf/open/floor/wood/airless,
/area/shuttle/pirate/flying_dutchman)
"rd" = (
/obj/effect/turf_decal/siding/wood/corner,
/obj/effect/turf_decal/siding/wood/corner{
	dir = 4
	},
/turf/open/floor/wood/airless,
/area/shuttle/pirate/flying_dutchman)
"rN" = (
/obj/effect/turf_decal/siding/wood{
	dir = 10
	},
/turf/open/floor/wood/airless,
/area/shuttle/pirate/flying_dutchman)
"sa" = (
/obj/effect/turf_decal/siding/wood/corner{
	dir = 4
	},
/obj/effect/turf_decal/siding/wood{
	dir = 10
	},
/turf/open/floor/carpet/blue/airless,
/area/shuttle/pirate/flying_dutchman)
"sc" = (
/obj/structure/railing/corner{
	color = "#4C3117";
	dir = 4;
	name = "wooden railing"
	},
/obj/effect/turf_decal/siding/wood{
	dir = 4
	},
/obj/structure/headpike/bone,
/turf/open/floor/wood/airless,
/area/shuttle/pirate/flying_dutchman)
"sf" = (
/obj/machinery/door/airlock/vault{
	color = "#825427";
	name = "Ye Olde Strong Door"
	},
/obj/effect/mapping_helpers/airlock/cutaiwire,
/turf/open/floor/wood/airless,
/area/shuttle/pirate/flying_dutchman)
"sC" = (
/obj/effect/turf_decal/siding/wood/corner{
	dir = 8
	},
/obj/effect/turf_decal/siding/wood{
	dir = 4
	},
/turf/open/floor/carpet/blue/airless,
/area/shuttle/pirate/flying_dutchman)
"tt" = (
/obj/machinery/piratepad,
/turf/open/floor/carpet/royalblack/airless,
/area/shuttle/pirate/flying_dutchman)
"tH" = (
/obj/effect/turf_decal/siding/wood{
	dir = 5
	},
/turf/open/floor/wood/airless,
/area/shuttle/pirate/flying_dutchman)
"uk" = (
/obj/structure/railing/corner{
	color = "#4C3117";
	dir = 8;
	name = "wooden railing"
	},
/obj/effect/turf_decal/siding/wood,
/obj/machinery/light/small/directional/south,
/turf/open/floor/wood/airless,
/area/shuttle/pirate/flying_dutchman)
"uw" = (
/obj/effect/turf_decal/siding/wood/end{
	dir = 8
	},
/obj/structure/cannon{
	dir = 4
	},
/obj/structure/railing{
	dir = 4
	},
/turf/open/floor/plating/airless,
/area/shuttle/pirate/flying_dutchman)
"uR" = (
/obj/machinery/power/tracker{
	dir = 8
	},
/obj/structure/cable,
/turf/open/floor/iron/solarpanel/airless,
/area/shuttle/pirate/flying_dutchman)
"vi" = (
/obj/structure/railing{
	color = "#4C3117";
	dir = 1;
	name = "wooden railing"
	},
/obj/structure/railing{
	color = "#4C3117";
	name = "wooden railing"
	},
/obj/effect/turf_decal/siding/wood,
/obj/effect/turf_decal/siding/wood{
	dir = 1
	},
/turf/open/floor/wood/airless,
/area/shuttle/pirate/flying_dutchman)
"vt" = (
/obj/structure/chair/comfy/shuttle{
	dir = 8
	},
/turf/open/floor/carpet/royalblack/airless,
/area/shuttle/pirate/flying_dutchman)
"vw" = (
/obj/effect/turf_decal/siding/wood,
/obj/effect/turf_decal/siding/wood/corner{
	dir = 1
	},
/turf/open/floor/wood/airless,
/area/shuttle/pirate/flying_dutchman)
"vT" = (
/obj/effect/turf_decal/siding/wood{
	dir = 4
	},
/obj/structure/fluff{
	density = 1;
	desc = "Ha ha ha, you fool!";
	icon = 'icons/obj/stack_objects.dmi';
	icon_state = "sheet-gold_3";
	name = "fool's gold"
	},
/turf/open/floor/wood/airless,
/area/shuttle/pirate/flying_dutchman)
"xA" = (
/obj/machinery/computer/camera_advanced/shuttle_docker/syndicate/pirate{
	dir = 1;
	x_offset = -4;
	y_offset = -8
	},
/turf/open/floor/carpet/royalblack/airless,
/area/shuttle/pirate/flying_dutchman)
"yy" = (
/obj/effect/turf_decal/siding/wood/corner{
	dir = 4
	},
/turf/open/floor/wood/airless,
/area/shuttle/pirate/flying_dutchman)
"zw" = (
/obj/effect/turf_decal/siding/wood/corner{
	dir = 4
	},
/obj/structure/railing/corner{
	color = "#4C3117";
	dir = 4;
	name = "wooden railing"
	},
/turf/open/floor/wood/airless,
/area/shuttle/pirate/flying_dutchman)
"zE" = (
/obj/effect/turf_decal/siding/wood{
	dir = 6
	},
/obj/machinery/light/floor,
/obj/structure/fluff{
	density = 1;
	desc = "Ha ha ha, you fool!";
	icon = 'icons/obj/stack_objects.dmi';
	icon_state = "sheet-silver_2";
	name = "fool's silver"
	},
/turf/open/floor/wood/airless,
/area/shuttle/pirate/flying_dutchman)
"zO" = (
/obj/effect/turf_decal/siding/wood{
	dir = 5
	},
/obj/structure/railing{
	color = "#4C3117";
	dir = 1;
	name = "wooden railing"
	},
/turf/open/floor/wood/airless,
/area/shuttle/pirate/flying_dutchman)
"Ac" = (
/obj/effect/turf_decal/siding/wood{
	dir = 10
	},
/obj/machinery/light/small/directional/south,
/obj/structure/fermenting_barrel/gunpowder,
/obj/item/reagent_containers/cup/bucket/wooden,
/obj/item/reagent_containers/cup/bucket/wooden,
/turf/open/floor/wood/airless,
/area/shuttle/pirate/flying_dutchman)
"BK" = (
/obj/effect/turf_decal/siding/wood{
	dir = 10
	},
/obj/machinery/light/floor,
/obj/structure/rack{
	icon = 'icons/obj/stationobjs.dmi';
	icon_state = "minibar";
	name = "skeletal minibar"
	},
/obj/item/reagent_containers/condiment/milk{
	pixel_x = -5
	},
/obj/item/reagent_containers/condiment/milk{
	pixel_x = 5
	},
/turf/open/floor/wood/airless,
/area/shuttle/pirate/flying_dutchman)
"Cv" = (
/obj/effect/turf_decal/siding/wood{
	dir = 4
	},
/obj/structure/railing{
	color = "#4C3117";
	dir = 4;
	name = "wooden railing"
	},
/turf/open/floor/wood/airless,
/area/shuttle/pirate/flying_dutchman)
"Da" = (
/obj/structure/festivus{
	anchored = 1;
	color = "#825427";
	desc = "A sturdy pole designed to hold the vessel's solar sails in place.";
	name = "mast";
	pixel_x = -16;
	pixel_y = 2
	},
/turf/closed/wall/mineral/wood/nonmetal,
/area/shuttle/pirate/flying_dutchman)
"Dr" = (
/obj/structure/table,
/obj/item/reagent_containers/cup/glass/bottle/rum{
	desc = "Rum with ghostly properties that can help the drinker enter the spirit realm. It has fermented under the sea of space for ages.";
	name = "Ghost Pirate Rum";
	pixel_x = -4;
	pixel_y = 12
	},
/obj/item/clothing/mask/cigarette/cigar{
	pixel_x = 4
	},
/obj/item/reagent_containers/cup/glass/drinkingglass/shotglass{
	pixel_x = -7;
	pixel_y = 5
	},
/obj/item/lighter{
	pixel_x = 8;
	pixel_y = 11
	},
/turf/open/floor/carpet/royalblack/airless,
/area/shuttle/pirate/flying_dutchman)
"EU" = (
/obj/machinery/shuttle_scrambler,
/turf/open/floor/carpet/royalblack/airless,
/area/shuttle/pirate/flying_dutchman)
"EX" = (
/obj/effect/turf_decal/siding/wood{
	dir = 4
	},
/obj/structure/railing/corner{
	color = "#4C3117";
	name = "wooden railing"
	},
/turf/open/floor/wood/airless,
/area/shuttle/pirate/flying_dutchman)
"Fv" = (
/obj/effect/turf_decal/siding/wood{
	dir = 9
	},
/turf/open/floor/wood/airless,
/area/shuttle/pirate/flying_dutchman)
"Fz" = (
/obj/effect/turf_decal/siding/wood{
	dir = 9
	},
/obj/structure/table/wood,
/obj/item/stack/cannonball/fourteen,
/obj/item/flashlight/flare/torch,
/turf/open/floor/wood/airless,
/area/shuttle/pirate/flying_dutchman)
"FK" = (
/obj/effect/turf_decal/siding/wood{
	dir = 4
	},
/obj/machinery/light/small/directional/east,
/turf/open/floor/wood/airless,
/area/shuttle/pirate/flying_dutchman)
"Gr" = (
/obj/effect/turf_decal/siding/wood,
/turf/open/floor/wood/airless,
/area/shuttle/pirate/flying_dutchman)
"Gt" = (
/obj/structure/cable,
/turf/closed/wall/mineral/wood/nonmetal,
/area/shuttle/pirate/flying_dutchman)
"Hh" = (
/obj/machinery/computer/piratepad_control{
	dir = 4
	},
/turf/open/floor/carpet/royalblack/airless,
/area/shuttle/pirate/flying_dutchman)
"Jp" = (
/obj/structure/table,
/obj/machinery/recharger{
	pixel_y = 2
	},
/turf/open/floor/carpet/royalblack/airless,
/area/shuttle/pirate/flying_dutchman)
"JY" = (
/obj/effect/turf_decal/siding/wood/end{
	dir = 4
	},
/turf/open/floor/wood/airless,
/area/shuttle/pirate/flying_dutchman)
"Ki" = (
/obj/effect/turf_decal/siding/wood{
	dir = 4
	},
/obj/effect/turf_decal/siding/wood{
	dir = 8
	},
/turf/open/floor/carpet/blue/airless,
/area/shuttle/pirate/flying_dutchman)
"KZ" = (
/obj/structure/table/wood,
/obj/item/gun/energy/laser{
	pixel_x = -3;
	pixel_y = 6
	},
/obj/item/gun/energy/laser{
	pixel_y = 3
	},
/turf/open/floor/wood/airless,
/area/shuttle/pirate/flying_dutchman)
"Le" = (
/obj/effect/turf_decal/siding/wood/corner{
	dir = 8
	},
/turf/open/floor/wood/airless,
/area/shuttle/pirate/flying_dutchman)
"Lt" = (
/obj/effect/turf_decal/siding/wood{
	dir = 8
	},
/obj/structure/table/wood,
/obj/item/gun/energy/laser{
	pixel_x = -3;
	pixel_y = 6
	},
/obj/item/gun/energy/laser{
	pixel_y = 3
	},
/turf/open/floor/wood/airless,
/area/shuttle/pirate/flying_dutchman)
"Ms" = (
/obj/machinery/light/small/directional/north,
/turf/open/floor/carpet/royalblack/airless,
/area/shuttle/pirate/flying_dutchman)
"NG" = (
/obj/effect/turf_decal/siding/wood,
/obj/structure/railing/corner{
	color = "#4C3117";
	name = "wooden railing"
	},
/obj/machinery/light/small/directional/south,
/turf/open/floor/wood/airless,
/area/shuttle/pirate/flying_dutchman)
"Oe" = (
/obj/structure/lattice/catwalk,
/obj/structure/cable,
/turf/open/space/basic,
/area/shuttle/pirate/flying_dutchman)
<<<<<<< HEAD
=======
"Op" = (
/obj/effect/turf_decal/siding/wood{
	dir = 6
	},
/obj/machinery/light/floor,
/obj/docking_port/stationary{
	dir = 8;
	dwidth = 11;
	height = 16;
	shuttle_id = "pirate_home";
	name = "Deep Space";
	width = 17
	},
/obj/docking_port/mobile/pirate{
	dir = 8;
	launch_status = 0;
	movement_force = list("KNOCKDOWN" = 0, "THROW" = 0);
	name = "Pirate Ship";
	port_direction = 4;
	preferred_direction = 8
	},
/turf/open/floor/wood/airless,
/area/shuttle/pirate/flying_dutchman)
>>>>>>> cd474ff6
"OL" = (
/obj/effect/turf_decal/siding/wood/corner{
	dir = 8
	},
/obj/effect/turf_decal/siding/wood/corner{
	dir = 1
	},
/turf/open/floor/wood/airless,
/area/shuttle/pirate/flying_dutchman)
"Pm" = (
/obj/effect/turf_decal/siding/wood,
/obj/effect/turf_decal/siding/wood/corner{
	dir = 4
	},
/turf/open/floor/wood/airless,
/area/shuttle/pirate/flying_dutchman)
"PS" = (
/obj/effect/turf_decal/siding/wood/corner{
	dir = 1
	},
/obj/structure/table/wood,
/obj/item/claymore/cutlass{
	pixel_x = -4;
	pixel_y = 4
	},
/obj/item/claymore/cutlass,
/turf/open/floor/wood/airless,
/area/shuttle/pirate/flying_dutchman)
"Qa" = (
/obj/structure/railing/corner{
	color = "#4C3117";
	dir = 8;
	name = "wooden railing"
	},
/obj/structure/railing/corner{
	color = "#4C3117";
	dir = 1;
	name = "wooden railing"
	},
/obj/effect/turf_decal/siding/wood,
/obj/effect/turf_decal/siding/wood{
	dir = 1
	},
/turf/open/floor/wood/airless,
/area/shuttle/pirate/flying_dutchman)
"RO" = (
/obj/effect/turf_decal/siding/wood/corner,
/turf/open/floor/wood/airless,
/area/shuttle/pirate/flying_dutchman)
"RQ" = (
/obj/effect/turf_decal/siding/wood/corner{
	dir = 8
	},
/obj/effect/turf_decal/siding/wood/corner,
/turf/open/floor/wood/airless,
/area/shuttle/pirate/flying_dutchman)
"RY" = (
/obj/machinery/power/solar/fake,
/obj/structure/cable,
/turf/open/floor/iron/solarpanel/airless,
/area/shuttle/pirate/flying_dutchman)
"Sp" = (
/obj/effect/turf_decal/siding/wood{
	dir = 4
	},
/obj/structure/table/wood,
/obj/item/stack/cannonball/shellball/seven,
/turf/open/floor/wood/airless,
/area/shuttle/pirate/flying_dutchman)
"St" = (
/obj/effect/turf_decal/siding/wood,
/turf/open/floor/carpet/blue/airless,
/area/shuttle/pirate/flying_dutchman)
"SV" = (
/obj/effect/turf_decal/siding/wood/end{
	dir = 4
	},
/obj/structure/cannon{
	dir = 8
	},
/obj/structure/railing{
	dir = 8
	},
/turf/open/floor/plating/airless,
/area/shuttle/pirate/flying_dutchman)
"Uk" = (
/obj/effect/turf_decal/siding/wood{
	dir = 8
	},
/obj/structure/rack{
	icon = 'icons/obj/stationobjs.dmi';
	icon_state = "minibar";
	name = "skeletal minibar"
	},
/obj/item/food/grown/sugarcane,
/obj/item/food/grown/sugarcane,
/obj/item/food/grown/sugarcane,
/obj/item/reagent_containers/cup/bucket/wooden,
/turf/open/floor/wood/airless,
/area/shuttle/pirate/flying_dutchman)
"Vm" = (
/obj/structure/railing/corner{
	color = "#4C3117";
	dir = 4;
	name = "wooden railing"
	},
/obj/structure/railing/corner{
	color = "#4C3117";
	name = "wooden railing"
	},
/obj/effect/turf_decal/siding/wood/corner{
	dir = 4
	},
/obj/effect/turf_decal/siding/wood/corner,
/turf/open/floor/wood/airless,
/area/shuttle/pirate/flying_dutchman)
"VF" = (
/obj/machinery/loot_locator,
/turf/open/floor/carpet/royalblack/airless,
/area/shuttle/pirate/flying_dutchman)
"WB" = (
/turf/open/floor/wood/airless,
/area/shuttle/pirate/flying_dutchman)
"WQ" = (
/obj/structure/chair/comfy/shuttle{
	dir = 4
	},
/turf/open/floor/carpet/royalblack/airless,
/area/shuttle/pirate/flying_dutchman)
"WR" = (
/turf/closed/wall/mineral/wood/nonmetal,
/area/shuttle/pirate/flying_dutchman)
"WS" = (
/obj/effect/turf_decal/siding/wood{
	dir = 1
	},
/turf/open/floor/wood/airless,
/area/shuttle/pirate/flying_dutchman)
"Ys" = (
/obj/effect/mob_spawn/ghost_role/human/pirate/skeleton,
/turf/open/floor/wood/airless,
/area/shuttle/pirate/flying_dutchman)
"YJ" = (
/obj/machinery/computer/monitor{
	dir = 8
	},
/turf/open/floor/carpet/royalblack/airless,
/area/shuttle/pirate/flying_dutchman)
"ZL" = (
/obj/effect/turf_decal/siding/wood{
	dir = 9
	},
/obj/structure/railing{
	color = "#4C3117";
	dir = 1;
	name = "wooden railing"
	},
/turf/open/floor/wood/airless,
/area/shuttle/pirate/flying_dutchman)
"ZZ" = (
/obj/effect/turf_decal/siding/wood{
	dir = 8
	},
/obj/machinery/light/floor,
/turf/open/floor/wood/airless,
/area/shuttle/pirate/flying_dutchman)

(1,1,1) = {"
af
af
af
af
af
af
af
af
af
af
af
af
af
af
af
af
af
af
af
af
uR
af
af
af
af
"}
(2,1,1) = {"
af
af
af
af
af
af
af
af
af
af
af
af
uR
af
af
af
af
af
af
af
ny
af
RY
RY
RY
"}
(3,1,1) = {"
af
af
af
af
af
af
af
af
af
af
RY
RY
ny
af
af
af
af
af
af
af
Oe
RY
RY
Oe
ny
"}
(4,1,1) = {"
af
af
af
af
af
af
af
af
af
af
af
Oe
Oe
RY
af
af
af
af
af
af
Oe
Oe
Oe
Oe
af
"}
(5,1,1) = {"
af
af
af
af
af
af
af
af
af
af
RY
RY
Oe
af
af
af
af
af
af
af
af
Oe
RY
RY
af
"}
(6,1,1) = {"
af
af
af
af
af
af
af
af
af
af
af
af
Oe
Oe
af
af
WR
pG
SV
WR
af
ny
af
af
af
"}
(7,1,1) = {"
af
af
af
af
af
af
af
af
af
af
af
af
ny
Gt
pG
SV
WR
Fz
vw
WR
WR
Gt
WR
WR
af
"}
(8,1,1) = {"
af
af
af
af
af
ZL
ZZ
rN
WR
WR
WR
WR
WR
WR
Fz
OL
hz
fY
Gr
WR
VF
tt
Hh
WR
WR
"}
(9,1,1) = {"
af
af
af
aO
bu
by
WB
Le
be
Uk
dZ
BK
pG
gQ
fY
WB
WB
WB
Gr
WR
WR
Ms
vt
cS
WR
"}
(10,1,1) = {"
af
af
an
ao
WB
eA
en
Ki
sa
WB
WB
NG
WR
WS
RO
Sp
dM
KZ
Le
Ac
WR
Fv
rN
Jp
WR
"}
(11,1,1) = {"
ac
ad
ak
WB
it
fW
St
Da
da
WB
WB
RQ
eG
WS
Gr
Da
dc
Ys
WB
Gr
sf
WS
gP
gq
WR
"}
(12,1,1) = {"
af
af
am
aB
WB
km
sC
mG
bn
WB
WB
uk
WR
WS
Le
Lt
PS
hV
RO
gS
WR
tH
kz
Dr
WR
"}
(13,1,1) = {"
af
af
af
aK
Cv
zw
RO
EX
Vm
sc
vT
zE
pG
aZ
yy
WB
WB
WB
Gr
WR
WR
Ms
WQ
xA
WR
"}
(14,1,1) = {"
af
af
af
af
af
zO
ln
WR
vi
WR
WR
WR
WR
WR
fH
rd
FK
yy
Gr
WR
EU
bO
YJ
WR
WR
"}
(15,1,1) = {"
af
af
af
af
af
af
af
af
Qa
af
af
af
ny
Gt
pG
uw
WR
fH
Pm
WR
WR
Gt
WR
WR
af
"}
(16,1,1) = {"
af
af
af
af
af
af
af
af
co
af
af
af
Oe
Oe
af
af
WR
pG
uw
WR
af
ny
af
af
af
"}
(17,1,1) = {"
af
af
af
af
af
af
af
af
JY
af
RY
RY
Oe
af
af
af
af
af
af
af
af
Oe
RY
RY
af
"}
(18,1,1) = {"
af
af
af
af
af
af
af
af
af
af
af
Oe
Oe
RY
af
af
af
af
af
af
Oe
Oe
Oe
Oe
af
"}
(19,1,1) = {"
af
af
af
af
af
af
af
af
af
af
RY
RY
ny
af
af
af
af
af
af
af
Oe
RY
RY
Oe
ny
"}
(20,1,1) = {"
af
af
af
af
af
af
af
af
af
af
af
af
uR
af
af
af
af
af
af
af
ny
af
RY
RY
RY
"}
(21,1,1) = {"
af
af
af
af
af
af
af
af
af
af
af
af
af
af
af
af
af
af
af
af
uR
af
af
af
af
"}<|MERGE_RESOLUTION|>--- conflicted
+++ resolved
@@ -202,26 +202,35 @@
 "bO" = (
 /turf/open/floor/carpet/royalblack/airless,
 /area/shuttle/pirate/flying_dutchman)
+"bU" = (
+/obj/effect/turf_decal/siding/wood{
+	dir = 6
+	},
+/obj/machinery/light/floor,
+/obj/docking_port/stationary{
+	dir = 8;
+	dwidth = 11;
+	height = 16;
+	shuttle_id = "pirate_home";
+	name = "Deep Space";
+	width = 17
+	},
+/obj/docking_port/mobile/pirate{
+	dir = 8;
+	launch_status = 0;
+	movement_force = list("KNOCKDOWN" = 0, "THROW" = 0);
+	name = "Pirate Ship";
+	port_direction = 4;
+	preferred_direction = 8
+	},
+/turf/open/floor/wood/airless,
+/area/shuttle/pirate/flying_dutchman)
 "co" = (
 /obj/effect/turf_decal/siding/wood,
 /obj/effect/turf_decal/siding/wood{
 	dir = 1
 	},
 /turf/open/floor/wood/airless,
-/area/shuttle/pirate/flying_dutchman)
-"cS" = (
-/obj/structure/closet/cabinet{
-	anchored = 1;
-	desc = "What kind of scary things could be here?";
-	name = "Davy Jones' Locker"
-	},
-/obj/item/restraints/legcuffs/bola,
-/obj/item/restraints/legcuffs/bola,
-/obj/item/restraints/legcuffs/bola,
-/obj/item/gun/energy/laser,
-/obj/item/megaphone,
-/obj/item/claymore/cutlass,
-/turf/open/floor/carpet/royalblack/airless,
 /area/shuttle/pirate/flying_dutchman)
 "da" = (
 /obj/effect/turf_decal/siding/wood{
@@ -378,33 +387,6 @@
 	},
 /turf/open/floor/wood/airless,
 /area/shuttle/pirate/flying_dutchman)
-"ln" = (
-/obj/effect/turf_decal/siding/wood{
-	dir = 6
-	},
-/obj/machinery/light/floor,
-/obj/docking_port/stationary{
-	dir = 8;
-	dwidth = 11;
-	height = 16;
-	shuttle_id = "pirate_home";
-	name = "Deep Space";
-	width = 17
-	},
-/obj/docking_port/mobile/pirate{
-	dheight = 7;
-	dir = 8;
-	dwidth = 18;
-	height = 6;
-	launch_status = 0;
-	movement_force = list("KNOCKDOWN" = 0, "THROW" = 0);
-	name = "Pirate Ship";
-	port_direction = 4;
-	preferred_direction = 8;
-	width = 13
-	},
-/turf/open/floor/wood/airless,
-/area/shuttle/pirate/flying_dutchman)
 "mG" = (
 /obj/effect/turf_decal/siding/wood{
 	dir = 8
@@ -798,32 +780,6 @@
 /obj/structure/cable,
 /turf/open/space/basic,
 /area/shuttle/pirate/flying_dutchman)
-<<<<<<< HEAD
-=======
-"Op" = (
-/obj/effect/turf_decal/siding/wood{
-	dir = 6
-	},
-/obj/machinery/light/floor,
-/obj/docking_port/stationary{
-	dir = 8;
-	dwidth = 11;
-	height = 16;
-	shuttle_id = "pirate_home";
-	name = "Deep Space";
-	width = 17
-	},
-/obj/docking_port/mobile/pirate{
-	dir = 8;
-	launch_status = 0;
-	movement_force = list("KNOCKDOWN" = 0, "THROW" = 0);
-	name = "Pirate Ship";
-	port_direction = 4;
-	preferred_direction = 8
-	},
-/turf/open/floor/wood/airless,
-/area/shuttle/pirate/flying_dutchman)
->>>>>>> cd474ff6
 "OL" = (
 /obj/effect/turf_decal/siding/wood/corner{
 	dir = 8
@@ -982,6 +938,20 @@
 	name = "wooden railing"
 	},
 /turf/open/floor/wood/airless,
+/area/shuttle/pirate/flying_dutchman)
+"ZO" = (
+/obj/structure/closet/cabinet{
+	anchored = 1;
+	desc = "What kind of scary things could be here?";
+	name = "Davy Jones' Locker"
+	},
+/obj/item/restraints/legcuffs/bola,
+/obj/item/restraints/legcuffs/bola,
+/obj/item/restraints/legcuffs/bola,
+/obj/item/gun/energy/laser,
+/obj/item/megaphone,
+/obj/item/claymore/cutlass,
+/turf/open/floor/carpet/royalblack/airless,
 /area/shuttle/pirate/flying_dutchman)
 "ZZ" = (
 /obj/effect/turf_decal/siding/wood{
@@ -1231,7 +1201,7 @@
 WR
 Ms
 vt
-cS
+ZO
 WR
 "}
 (10,1,1) = {"
@@ -1349,7 +1319,7 @@
 af
 af
 zO
-ln
+bU
 WR
 vi
 WR
