--- conflicted
+++ resolved
@@ -108,12 +108,6 @@
 	},
 /turf/open/floor/wood/airless,
 /area/shuttle/pirate/flying_dutchman)
-"aw" = (
-/obj/machinery/computer/monitor{
-	dir = 8
-	},
-/turf/open/floor/carpet/royalblack/airless,
-/area/shuttle/pirate/flying_dutchman)
 "aB" = (
 /obj/structure/railing/corner{
 	color = "#4C3117";
@@ -214,6 +208,20 @@
 	dir = 1
 	},
 /turf/open/floor/wood/airless,
+/area/shuttle/pirate/flying_dutchman)
+"cS" = (
+/obj/structure/closet/cabinet{
+	anchored = 1;
+	desc = "What kind of scary things could be here?";
+	name = "Davy Jones' Locker"
+	},
+/obj/item/restraints/legcuffs/bola,
+/obj/item/restraints/legcuffs/bola,
+/obj/item/restraints/legcuffs/bola,
+/obj/item/gun/energy/laser,
+/obj/item/megaphone,
+/obj/item/claymore/cutlass,
+/turf/open/floor/carpet/royalblack/airless,
 /area/shuttle/pirate/flying_dutchman)
 "da" = (
 /obj/effect/turf_decal/siding/wood{
@@ -370,218 +378,7 @@
 	},
 /turf/open/floor/wood/airless,
 /area/shuttle/pirate/flying_dutchman)
-"mG" = (
-/obj/effect/turf_decal/siding/wood{
-	dir = 8
-	},
-/obj/effect/turf_decal/siding/wood{
-	dir = 4
-	},
-/turf/open/floor/carpet/blue/airless,
-/area/shuttle/pirate/flying_dutchman)
-"ny" = (
-/obj/structure/lattice/catwalk,
-/obj/structure/cable,
-/obj/machinery/light/floor,
-/turf/open/space/basic,
-/area/shuttle/pirate/flying_dutchman)
-"pG" = (
-/obj/structure/window/reinforced/shuttle/survival_pod,
-/turf/open/floor/wood/airless,
-/area/shuttle/pirate/flying_dutchman)
-"rd" = (
-/obj/effect/turf_decal/siding/wood/corner,
-/obj/effect/turf_decal/siding/wood/corner{
-	dir = 4
-	},
-/turf/open/floor/wood/airless,
-/area/shuttle/pirate/flying_dutchman)
-"rN" = (
-/obj/effect/turf_decal/siding/wood{
-	dir = 10
-	},
-/turf/open/floor/wood/airless,
-/area/shuttle/pirate/flying_dutchman)
-"sa" = (
-/obj/effect/turf_decal/siding/wood/corner{
-	dir = 4
-	},
-/obj/effect/turf_decal/siding/wood{
-	dir = 10
-	},
-/turf/open/floor/carpet/blue/airless,
-/area/shuttle/pirate/flying_dutchman)
-"sc" = (
-/obj/structure/railing/corner{
-	color = "#4C3117";
-	dir = 4;
-	name = "wooden railing"
-	},
-/obj/effect/turf_decal/siding/wood{
-	dir = 4
-	},
-/obj/structure/headpike/bone,
-/turf/open/floor/wood/airless,
-/area/shuttle/pirate/flying_dutchman)
-"sf" = (
-/obj/machinery/door/airlock/vault{
-	color = "#825427";
-	name = "Ye Olde Strong Door"
-	},
-/obj/effect/mapping_helpers/airlock/cutaiwire,
-/turf/open/floor/wood/airless,
-/area/shuttle/pirate/flying_dutchman)
-"sC" = (
-/obj/effect/turf_decal/siding/wood/corner{
-	dir = 8
-	},
-/obj/effect/turf_decal/siding/wood{
-	dir = 4
-	},
-/turf/open/floor/carpet/blue/airless,
-/area/shuttle/pirate/flying_dutchman)
-"tt" = (
-/obj/machinery/piratepad,
-/turf/open/floor/carpet/royalblack/airless,
-/area/shuttle/pirate/flying_dutchman)
-"tH" = (
-/obj/effect/turf_decal/siding/wood{
-	dir = 5
-	},
-/turf/open/floor/wood/airless,
-/area/shuttle/pirate/flying_dutchman)
-"uk" = (
-/obj/structure/railing/corner{
-	color = "#4C3117";
-	dir = 8;
-	name = "wooden railing"
-	},
-/obj/effect/turf_decal/siding/wood,
-/obj/machinery/light/small/directional/south,
-/turf/open/floor/wood/airless,
-/area/shuttle/pirate/flying_dutchman)
-"uw" = (
-/obj/effect/turf_decal/siding/wood/end{
-	dir = 8
-	},
-/obj/structure/cannon{
-	dir = 4
-	},
-/obj/structure/railing{
-	dir = 4
-	},
-/turf/open/floor/plating/airless,
-/area/shuttle/pirate/flying_dutchman)
-"uR" = (
-/obj/machinery/power/tracker{
-	dir = 8
-	},
-/obj/structure/cable,
-/turf/open/floor/iron/solarpanel/airless,
-/area/shuttle/pirate/flying_dutchman)
-"vi" = (
-/obj/structure/railing{
-	color = "#4C3117";
-	dir = 1;
-	name = "wooden railing"
-	},
-/obj/structure/railing{
-	color = "#4C3117";
-	name = "wooden railing"
-	},
-/obj/effect/turf_decal/siding/wood,
-/obj/effect/turf_decal/siding/wood{
-	dir = 1
-	},
-/turf/open/floor/wood/airless,
-/area/shuttle/pirate/flying_dutchman)
-"vt" = (
-/obj/structure/chair/comfy/shuttle{
-	dir = 8
-	},
-/turf/open/floor/carpet/royalblack/airless,
-/area/shuttle/pirate/flying_dutchman)
-"vw" = (
-/obj/effect/turf_decal/siding/wood,
-/obj/effect/turf_decal/siding/wood/corner{
-	dir = 1
-	},
-/turf/open/floor/wood/airless,
-/area/shuttle/pirate/flying_dutchman)
-"vT" = (
-/obj/effect/turf_decal/siding/wood{
-	dir = 4
-	},
-/obj/structure/fluff{
-	density = 1;
-	desc = "Ha ha ha, you fool!";
-	icon = 'icons/obj/stack_objects.dmi';
-	icon_state = "sheet-gold_3";
-	name = "fool's gold"
-	},
-/turf/open/floor/wood/airless,
-/area/shuttle/pirate/flying_dutchman)
-"xA" = (
-/obj/machinery/computer/camera_advanced/shuttle_docker/syndicate/pirate{
-	dir = 1;
-	x_offset = -4;
-	y_offset = -8
-	},
-/turf/open/floor/carpet/royalblack/airless,
-/area/shuttle/pirate/flying_dutchman)
-"yy" = (
-/obj/effect/turf_decal/siding/wood/corner{
-	dir = 4
-	},
-/turf/open/floor/wood/airless,
-/area/shuttle/pirate/flying_dutchman)
-"zw" = (
-/obj/effect/turf_decal/siding/wood/corner{
-	dir = 4
-	},
-/obj/structure/railing/corner{
-	color = "#4C3117";
-	dir = 4;
-	name = "wooden railing"
-	},
-/turf/open/floor/wood/airless,
-/area/shuttle/pirate/flying_dutchman)
-"zE" = (
-/obj/effect/turf_decal/siding/wood{
-	dir = 6
-	},
-/obj/machinery/light/floor,
-/obj/structure/fluff{
-	density = 1;
-	desc = "Ha ha ha, you fool!";
-	icon = 'icons/obj/stack_objects.dmi';
-	icon_state = "sheet-silver_2";
-	name = "fool's silver"
-	},
-/turf/open/floor/wood/airless,
-/area/shuttle/pirate/flying_dutchman)
-"zO" = (
-/obj/effect/turf_decal/siding/wood{
-	dir = 5
-	},
-/obj/structure/railing{
-	color = "#4C3117";
-	dir = 1;
-	name = "wooden railing"
-	},
-/turf/open/floor/wood/airless,
-/area/shuttle/pirate/flying_dutchman)
-"Ac" = (
-/obj/effect/turf_decal/siding/wood{
-	dir = 10
-	},
-/obj/machinery/light/small/directional/south,
-/obj/structure/fermenting_barrel/gunpowder,
-/obj/item/reagent_containers/cup/bucket/wooden,
-/obj/item/reagent_containers/cup/bucket/wooden,
-/turf/open/floor/wood/airless,
-/area/shuttle/pirate/flying_dutchman)
-"Bh" = (
+"ln" = (
 /obj/effect/turf_decal/siding/wood{
 	dir = 6
 	},
@@ -590,7 +387,7 @@
 	dir = 8;
 	dwidth = 11;
 	height = 16;
-	shuttle_id = "pirateship_home";
+	shuttle_id = "pirate_home";
 	name = "Deep Space";
 	width = 17
 	},
@@ -608,6 +405,217 @@
 	},
 /turf/open/floor/wood/airless,
 /area/shuttle/pirate/flying_dutchman)
+"mG" = (
+/obj/effect/turf_decal/siding/wood{
+	dir = 8
+	},
+/obj/effect/turf_decal/siding/wood{
+	dir = 4
+	},
+/turf/open/floor/carpet/blue/airless,
+/area/shuttle/pirate/flying_dutchman)
+"ny" = (
+/obj/structure/lattice/catwalk,
+/obj/structure/cable,
+/obj/machinery/light/floor,
+/turf/open/space/basic,
+/area/shuttle/pirate/flying_dutchman)
+"pG" = (
+/obj/structure/window/reinforced/shuttle/survival_pod,
+/turf/open/floor/wood/airless,
+/area/shuttle/pirate/flying_dutchman)
+"rd" = (
+/obj/effect/turf_decal/siding/wood/corner,
+/obj/effect/turf_decal/siding/wood/corner{
+	dir = 4
+	},
+/turf/open/floor/wood/airless,
+/area/shuttle/pirate/flying_dutchman)
+"rN" = (
+/obj/effect/turf_decal/siding/wood{
+	dir = 10
+	},
+/turf/open/floor/wood/airless,
+/area/shuttle/pirate/flying_dutchman)
+"sa" = (
+/obj/effect/turf_decal/siding/wood/corner{
+	dir = 4
+	},
+/obj/effect/turf_decal/siding/wood{
+	dir = 10
+	},
+/turf/open/floor/carpet/blue/airless,
+/area/shuttle/pirate/flying_dutchman)
+"sc" = (
+/obj/structure/railing/corner{
+	color = "#4C3117";
+	dir = 4;
+	name = "wooden railing"
+	},
+/obj/effect/turf_decal/siding/wood{
+	dir = 4
+	},
+/obj/structure/headpike/bone,
+/turf/open/floor/wood/airless,
+/area/shuttle/pirate/flying_dutchman)
+"sf" = (
+/obj/machinery/door/airlock/vault{
+	color = "#825427";
+	name = "Ye Olde Strong Door"
+	},
+/obj/effect/mapping_helpers/airlock/cutaiwire,
+/turf/open/floor/wood/airless,
+/area/shuttle/pirate/flying_dutchman)
+"sC" = (
+/obj/effect/turf_decal/siding/wood/corner{
+	dir = 8
+	},
+/obj/effect/turf_decal/siding/wood{
+	dir = 4
+	},
+/turf/open/floor/carpet/blue/airless,
+/area/shuttle/pirate/flying_dutchman)
+"tt" = (
+/obj/machinery/piratepad,
+/turf/open/floor/carpet/royalblack/airless,
+/area/shuttle/pirate/flying_dutchman)
+"tH" = (
+/obj/effect/turf_decal/siding/wood{
+	dir = 5
+	},
+/turf/open/floor/wood/airless,
+/area/shuttle/pirate/flying_dutchman)
+"uk" = (
+/obj/structure/railing/corner{
+	color = "#4C3117";
+	dir = 8;
+	name = "wooden railing"
+	},
+/obj/effect/turf_decal/siding/wood,
+/obj/machinery/light/small/directional/south,
+/turf/open/floor/wood/airless,
+/area/shuttle/pirate/flying_dutchman)
+"uw" = (
+/obj/effect/turf_decal/siding/wood/end{
+	dir = 8
+	},
+/obj/structure/cannon{
+	dir = 4
+	},
+/obj/structure/railing{
+	dir = 4
+	},
+/turf/open/floor/plating/airless,
+/area/shuttle/pirate/flying_dutchman)
+"uR" = (
+/obj/machinery/power/tracker{
+	dir = 8
+	},
+/obj/structure/cable,
+/turf/open/floor/iron/solarpanel/airless,
+/area/shuttle/pirate/flying_dutchman)
+"vi" = (
+/obj/structure/railing{
+	color = "#4C3117";
+	dir = 1;
+	name = "wooden railing"
+	},
+/obj/structure/railing{
+	color = "#4C3117";
+	name = "wooden railing"
+	},
+/obj/effect/turf_decal/siding/wood,
+/obj/effect/turf_decal/siding/wood{
+	dir = 1
+	},
+/turf/open/floor/wood/airless,
+/area/shuttle/pirate/flying_dutchman)
+"vt" = (
+/obj/structure/chair/comfy/shuttle{
+	dir = 8
+	},
+/turf/open/floor/carpet/royalblack/airless,
+/area/shuttle/pirate/flying_dutchman)
+"vw" = (
+/obj/effect/turf_decal/siding/wood,
+/obj/effect/turf_decal/siding/wood/corner{
+	dir = 1
+	},
+/turf/open/floor/wood/airless,
+/area/shuttle/pirate/flying_dutchman)
+"vT" = (
+/obj/effect/turf_decal/siding/wood{
+	dir = 4
+	},
+/obj/structure/fluff{
+	density = 1;
+	desc = "Ha ha ha, you fool!";
+	icon = 'icons/obj/stack_objects.dmi';
+	icon_state = "sheet-gold_3";
+	name = "fool's gold"
+	},
+/turf/open/floor/wood/airless,
+/area/shuttle/pirate/flying_dutchman)
+"xA" = (
+/obj/machinery/computer/camera_advanced/shuttle_docker/syndicate/pirate{
+	dir = 1;
+	x_offset = -4;
+	y_offset = -8
+	},
+/turf/open/floor/carpet/royalblack/airless,
+/area/shuttle/pirate/flying_dutchman)
+"yy" = (
+/obj/effect/turf_decal/siding/wood/corner{
+	dir = 4
+	},
+/turf/open/floor/wood/airless,
+/area/shuttle/pirate/flying_dutchman)
+"zw" = (
+/obj/effect/turf_decal/siding/wood/corner{
+	dir = 4
+	},
+/obj/structure/railing/corner{
+	color = "#4C3117";
+	dir = 4;
+	name = "wooden railing"
+	},
+/turf/open/floor/wood/airless,
+/area/shuttle/pirate/flying_dutchman)
+"zE" = (
+/obj/effect/turf_decal/siding/wood{
+	dir = 6
+	},
+/obj/machinery/light/floor,
+/obj/structure/fluff{
+	density = 1;
+	desc = "Ha ha ha, you fool!";
+	icon = 'icons/obj/stack_objects.dmi';
+	icon_state = "sheet-silver_2";
+	name = "fool's silver"
+	},
+/turf/open/floor/wood/airless,
+/area/shuttle/pirate/flying_dutchman)
+"zO" = (
+/obj/effect/turf_decal/siding/wood{
+	dir = 5
+	},
+/obj/structure/railing{
+	color = "#4C3117";
+	dir = 1;
+	name = "wooden railing"
+	},
+/turf/open/floor/wood/airless,
+/area/shuttle/pirate/flying_dutchman)
+"Ac" = (
+/obj/effect/turf_decal/siding/wood{
+	dir = 10
+	},
+/obj/machinery/light/small/directional/south,
+/obj/structure/fermenting_barrel/gunpowder,
+/obj/item/reagent_containers/cup/bucket/wooden,
+/obj/item/reagent_containers/cup/bucket/wooden,
+/turf/open/floor/wood/airless,
+/area/shuttle/pirate/flying_dutchman)
 "BK" = (
 /obj/effect/turf_decal/siding/wood{
 	dir = 10
@@ -790,36 +798,6 @@
 /obj/structure/cable,
 /turf/open/space/basic,
 /area/shuttle/pirate/flying_dutchman)
-<<<<<<< HEAD
-=======
-"Op" = (
-/obj/effect/turf_decal/siding/wood{
-	dir = 6
-	},
-/obj/machinery/light/floor,
-/obj/docking_port/stationary{
-	dir = 8;
-	dwidth = 11;
-	height = 16;
-	shuttle_id = "pirate_home";
-	name = "Deep Space";
-	width = 17
-	},
-/obj/docking_port/mobile/pirate{
-	dheight = 7;
-	dir = 8;
-	dwidth = 18;
-	height = 6;
-	launch_status = 0;
-	movement_force = list("KNOCKDOWN" = 0, "THROW" = 0);
-	name = "Pirate Ship";
-	port_direction = 4;
-	preferred_direction = 8;
-	width = 13
-	},
-/turf/open/floor/wood/airless,
-/area/shuttle/pirate/flying_dutchman)
->>>>>>> 8e656a57
 "OL" = (
 /obj/effect/turf_decal/siding/wood/corner{
 	dir = 8
@@ -865,20 +843,6 @@
 	},
 /turf/open/floor/wood/airless,
 /area/shuttle/pirate/flying_dutchman)
-"QU" = (
-/obj/structure/closet/cabinet{
-	anchored = 1;
-	desc = "What kind of scary things could be here?";
-	name = "Davy Jones' Locker"
-	},
-/obj/item/restraints/legcuffs/bola,
-/obj/item/restraints/legcuffs/bola,
-/obj/item/restraints/legcuffs/bola,
-/obj/item/gun/energy/laser,
-/obj/item/megaphone,
-/obj/item/claymore/cutlass,
-/turf/open/floor/carpet/royalblack/airless,
-/area/shuttle/pirate/flying_dutchman)
 "RO" = (
 /obj/effect/turf_decal/siding/wood/corner,
 /turf/open/floor/wood/airless,
@@ -975,6 +939,12 @@
 "Ys" = (
 /obj/effect/mob_spawn/ghost_role/human/pirate/skeleton,
 /turf/open/floor/wood/airless,
+/area/shuttle/pirate/flying_dutchman)
+"YJ" = (
+/obj/machinery/computer/monitor{
+	dir = 8
+	},
+/turf/open/floor/carpet/royalblack/airless,
 /area/shuttle/pirate/flying_dutchman)
 "ZL" = (
 /obj/effect/turf_decal/siding/wood{
@@ -1235,7 +1205,7 @@
 WR
 Ms
 vt
-QU
+cS
 WR
 "}
 (10,1,1) = {"
@@ -1353,7 +1323,7 @@
 af
 af
 zO
-Bh
+ln
 WR
 vi
 WR
@@ -1369,7 +1339,7 @@
 WR
 EU
 bO
-aw
+YJ
 WR
 WR
 "}
