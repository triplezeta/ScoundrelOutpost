--- conflicted
+++ resolved
@@ -159,12 +159,6 @@
 
 ## AWAY MISSIONS ###
 
-<<<<<<< HEAD
-=======
-## Uncomment to load the virtual reality hub map
-VIRTUAL_REALITY
-
->>>>>>> 48e0cffd
 ## Uncomment to load one of the missions from awaymissionconfig.txt or away_missions/ at roundstart.
 #ROUNDSTART_AWAY
 
